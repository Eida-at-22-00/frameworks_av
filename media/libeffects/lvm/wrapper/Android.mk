<<<<<<< HEAD
LOCAL_PATH:= $(call my-dir)

# music bundle wrapper
LOCAL_PATH:= $(call my-dir)
include $(CLEAR_VARS)

LOCAL_ARM_MODE := arm

LOCAL_SRC_FILES:= \
	Bundle/EffectBundle.cpp

LOCAL_MODULE:= libbundlewrapper

LOCAL_MODULE_PATH := $(TARGET_OUT_SHARED_LIBRARIES)/soundfx

LOCAL_PRELINK_MODULE := false

LOCAL_STATIC_LIBRARIES += libmusicbundle

LOCAL_SHARED_LIBRARIES := \
     libcutils

ifeq ($(TARGET_SIMULATOR),true)
LOCAL_LDLIBS += -ldl
else
LOCAL_SHARED_LIBRARIES += libdl
endif

LOCAL_C_INCLUDES += \
	$(LOCAL_PATH)/Bundle \
	$(LOCAL_PATH)/../lib/Common/lib/ \
	$(LOCAL_PATH)/../lib/Bundle/lib/


include $(BUILD_SHARED_LIBRARY)
=======
LOCAL_PATH:= $(call my-dir)

# music bundle wrapper
LOCAL_PATH:= $(call my-dir)
include $(CLEAR_VARS)

LOCAL_ARM_MODE := arm

LOCAL_SRC_FILES:= \
	Bundle/EffectBundle.cpp

LOCAL_MODULE:= libbundlewrapper

LOCAL_MODULE_PATH := $(TARGET_OUT_SHARED_LIBRARIES)/soundfx

LOCAL_PRELINK_MODULE := false

LOCAL_STATIC_LIBRARIES += libmusicbundle

LOCAL_SHARED_LIBRARIES := \
     libcutils \

ifeq ($(TARGET_SIMULATOR),true)
LOCAL_LDLIBS += -ldl
else
LOCAL_SHARED_LIBRARIES += libdl
endif


LOCAL_C_INCLUDES += \
	$(LOCAL_PATH)/Bundle \
	$(LOCAL_PATH)/../lib/Common/lib/ \
	$(LOCAL_PATH)/../lib/Bundle/lib/


include $(BUILD_SHARED_LIBRARY)
>>>>>>> 184f8deb
<|MERGE_RESOLUTION|>--- conflicted
+++ resolved
@@ -1,40 +1,3 @@
-<<<<<<< HEAD
-LOCAL_PATH:= $(call my-dir)
-
-# music bundle wrapper
-LOCAL_PATH:= $(call my-dir)
-include $(CLEAR_VARS)
-
-LOCAL_ARM_MODE := arm
-
-LOCAL_SRC_FILES:= \
-	Bundle/EffectBundle.cpp
-
-LOCAL_MODULE:= libbundlewrapper
-
-LOCAL_MODULE_PATH := $(TARGET_OUT_SHARED_LIBRARIES)/soundfx
-
-LOCAL_PRELINK_MODULE := false
-
-LOCAL_STATIC_LIBRARIES += libmusicbundle
-
-LOCAL_SHARED_LIBRARIES := \
-     libcutils
-
-ifeq ($(TARGET_SIMULATOR),true)
-LOCAL_LDLIBS += -ldl
-else
-LOCAL_SHARED_LIBRARIES += libdl
-endif
-
-LOCAL_C_INCLUDES += \
-	$(LOCAL_PATH)/Bundle \
-	$(LOCAL_PATH)/../lib/Common/lib/ \
-	$(LOCAL_PATH)/../lib/Bundle/lib/
-
-
-include $(BUILD_SHARED_LIBRARY)
-=======
 LOCAL_PATH:= $(call my-dir)
 
 # music bundle wrapper
@@ -70,5 +33,4 @@
 	$(LOCAL_PATH)/../lib/Bundle/lib/
 
 
-include $(BUILD_SHARED_LIBRARY)
->>>>>>> 184f8deb
+include $(BUILD_SHARED_LIBRARY)