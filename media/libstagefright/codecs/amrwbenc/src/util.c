--- conflicted
+++ resolved
@@ -64,21 +64,13 @@
 		*y++ = temp1;
 	}
 	num = (Word32)(L>>1);
-<<<<<<< HEAD
-	do{
-=======
 	while (num > 0) {
->>>>>>> bb37e84f
 		temp1 = *x++;
 		temp2 = *x++;
 		*y++ = temp1;
 		*y++ = temp2;
-<<<<<<< HEAD
-	}while(--num!=0);
-=======
                 --num;
 	}
->>>>>>> bb37e84f
 }
 
 
