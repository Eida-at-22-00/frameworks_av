/*
 * Copyright (C) 2009 The Android Open Source Project
 *
 * Licensed under the Apache License, Version 2.0 (the "License");
 * you may not use this file except in compliance with the License.
 * You may obtain a copy of the License at
 *
 *      http://www.apache.org/licenses/LICENSE-2.0
 *
 * Unless required by applicable law or agreed to in writing, software
 * distributed under the License is distributed on an "AS IS" BASIS,
 * WITHOUT WARRANTIES OR CONDITIONS OF ANY KIND, either express or implied.
 * See the License for the specific language governing permissions and
 * limitations under the License.
 */

//#define LOG_NDEBUG 0
#define LOG_TAG "OMXCodec"
#include <utils/Log.h>

#include "include/AACDecoder.h"
#include "include/AACEncoder.h"
#include "include/AMRNBDecoder.h"
#include "include/AMRNBEncoder.h"
#include "include/AMRWBDecoder.h"
#include "include/AMRWBEncoder.h"
#include "include/AVCDecoder.h"
#include "include/AVCEncoder.h"
#include "include/G711Decoder.h"
#include "include/M4vH263Decoder.h"
#include "include/M4vH263Encoder.h"
#include "include/MP3Decoder.h"
#include "include/VorbisDecoder.h"
#include "include/VPXDecoder.h"

#include "include/ESDS.h"

#include <binder/IServiceManager.h>
#include <binder/MemoryDealer.h>
#include <binder/ProcessState.h>
#include <media/IMediaPlayerService.h>
#include <media/stagefright/MediaBuffer.h>
#include <media/stagefright/MediaBufferGroup.h>
#include <media/stagefright/MediaDebug.h>
#include <media/stagefright/MediaDefs.h>
#include <media/stagefright/MediaExtractor.h>
#include <media/stagefright/MetaData.h>
#include <media/stagefright/OMXCodec.h>
#include <media/stagefright/Utils.h>
#include <utils/Vector.h>

#include <OMX_Audio.h>
#include <OMX_Component.h>

#include "include/ThreadedSource.h"

namespace android {

static const int OMX_QCOM_COLOR_FormatYVU420SemiPlanar = 0x7FA30C00;

struct CodecInfo {
    const char *mime;
    const char *codec;
};

#define FACTORY_CREATE(name) \
static sp<MediaSource> Make##name(const sp<MediaSource> &source) { \
    return new name(source); \
}

#define FACTORY_CREATE_ENCODER(name) \
static sp<MediaSource> Make##name(const sp<MediaSource> &source, const sp<MetaData> &meta) { \
    return new name(source, meta); \
}

#define FACTORY_REF(name) { #name, Make##name },

FACTORY_CREATE(MP3Decoder)
FACTORY_CREATE(AMRNBDecoder)
FACTORY_CREATE(AMRWBDecoder)
FACTORY_CREATE(AACDecoder)
FACTORY_CREATE(AVCDecoder)
FACTORY_CREATE(G711Decoder)
FACTORY_CREATE(M4vH263Decoder)
FACTORY_CREATE(VorbisDecoder)
FACTORY_CREATE(VPXDecoder)
FACTORY_CREATE_ENCODER(AMRNBEncoder)
FACTORY_CREATE_ENCODER(AMRWBEncoder)
FACTORY_CREATE_ENCODER(AACEncoder)
FACTORY_CREATE_ENCODER(AVCEncoder)
FACTORY_CREATE_ENCODER(M4vH263Encoder)

static sp<MediaSource> InstantiateSoftwareEncoder(
        const char *name, const sp<MediaSource> &source,
        const sp<MetaData> &meta) {
    struct FactoryInfo {
        const char *name;
        sp<MediaSource> (*CreateFunc)(const sp<MediaSource> &, const sp<MetaData> &);
    };

    static const FactoryInfo kFactoryInfo[] = {
        FACTORY_REF(AMRNBEncoder)
        FACTORY_REF(AMRWBEncoder)
        FACTORY_REF(AACEncoder)
        FACTORY_REF(AVCEncoder)
        FACTORY_REF(M4vH263Encoder)
    };
    for (size_t i = 0;
         i < sizeof(kFactoryInfo) / sizeof(kFactoryInfo[0]); ++i) {
        if (!strcmp(name, kFactoryInfo[i].name)) {
            return (*kFactoryInfo[i].CreateFunc)(source, meta);
        }
    }

    return NULL;
}

static sp<MediaSource> InstantiateSoftwareCodec(
        const char *name, const sp<MediaSource> &source) {
    struct FactoryInfo {
        const char *name;
        sp<MediaSource> (*CreateFunc)(const sp<MediaSource> &);
    };

    static const FactoryInfo kFactoryInfo[] = {
        FACTORY_REF(MP3Decoder)
        FACTORY_REF(AMRNBDecoder)
        FACTORY_REF(AMRWBDecoder)
        FACTORY_REF(AACDecoder)
        FACTORY_REF(AVCDecoder)
        FACTORY_REF(G711Decoder)
        FACTORY_REF(M4vH263Decoder)
        FACTORY_REF(VorbisDecoder)
        FACTORY_REF(VPXDecoder)
    };
    for (size_t i = 0;
         i < sizeof(kFactoryInfo) / sizeof(kFactoryInfo[0]); ++i) {
        if (!strcmp(name, kFactoryInfo[i].name)) {
            if (!strcmp(name, "VPXDecoder")) {
                return new ThreadedSource(
                        (*kFactoryInfo[i].CreateFunc)(source));
            }
            return (*kFactoryInfo[i].CreateFunc)(source);
        }
    }

    return NULL;
}

#undef FACTORY_REF
#undef FACTORY_CREATE

static const CodecInfo kDecoderInfo[] = {
    { MEDIA_MIMETYPE_IMAGE_JPEG, "OMX.TI.JPEG.decode" },
//    { MEDIA_MIMETYPE_AUDIO_MPEG, "OMX.Nvidia.mp3.decoder" },
//    { MEDIA_MIMETYPE_AUDIO_MPEG, "OMX.TI.MP3.decode" },
    { MEDIA_MIMETYPE_AUDIO_MPEG, "MP3Decoder" },
//    { MEDIA_MIMETYPE_AUDIO_MPEG, "OMX.PV.mp3dec" },
//    { MEDIA_MIMETYPE_AUDIO_AMR_NB, "OMX.TI.AMR.decode" },
//    { MEDIA_MIMETYPE_AUDIO_AMR_NB, "OMX.Nvidia.amr.decoder" },
    { MEDIA_MIMETYPE_AUDIO_AMR_NB, "AMRNBDecoder" },
//    { MEDIA_MIMETYPE_AUDIO_AMR_NB, "OMX.PV.amrdec" },
//    { MEDIA_MIMETYPE_AUDIO_AMR_NB, "OMX.Nvidia.amrwb.decoder" },
    { MEDIA_MIMETYPE_AUDIO_AMR_WB, "OMX.TI.WBAMR.decode" },
    { MEDIA_MIMETYPE_AUDIO_AMR_WB, "AMRWBDecoder" },
//    { MEDIA_MIMETYPE_AUDIO_AMR_WB, "OMX.PV.amrdec" },
//    { MEDIA_MIMETYPE_AUDIO_AAC, "OMX.Nvidia.aac.decoder" },
    { MEDIA_MIMETYPE_AUDIO_AAC, "OMX.TI.AAC.decode" },
    { MEDIA_MIMETYPE_AUDIO_AAC, "AACDecoder" },
//    { MEDIA_MIMETYPE_AUDIO_AAC, "OMX.PV.aacdec" },
    { MEDIA_MIMETYPE_AUDIO_G711_ALAW, "G711Decoder" },
    { MEDIA_MIMETYPE_AUDIO_G711_MLAW, "G711Decoder" },
//    { MEDIA_MIMETYPE_VIDEO_MPEG4, "OMX.Nvidia.mp4.decode" },
    { MEDIA_MIMETYPE_VIDEO_MPEG4, "OMX.qcom.7x30.video.decoder.mpeg4" },
    { MEDIA_MIMETYPE_VIDEO_MPEG4, "OMX.qcom.video.decoder.mpeg4" },
    { MEDIA_MIMETYPE_VIDEO_MPEG4, "OMX.TI.Video.Decoder" },
    { MEDIA_MIMETYPE_VIDEO_MPEG4, "OMX.SEC.MPEG4.Decoder" },
    { MEDIA_MIMETYPE_VIDEO_MPEG4, "M4vH263Decoder" },
//    { MEDIA_MIMETYPE_VIDEO_MPEG4, "OMX.PV.mpeg4dec" },
//    { MEDIA_MIMETYPE_VIDEO_H263, "OMX.Nvidia.h263.decode" },
    { MEDIA_MIMETYPE_VIDEO_H263, "OMX.qcom.7x30.video.decoder.h263" },
    { MEDIA_MIMETYPE_VIDEO_H263, "OMX.qcom.video.decoder.h263" },
    { MEDIA_MIMETYPE_VIDEO_H263, "OMX.SEC.H263.Decoder" },
    { MEDIA_MIMETYPE_VIDEO_H263, "M4vH263Decoder" },
//    { MEDIA_MIMETYPE_VIDEO_H263, "OMX.PV.h263dec" },
    { MEDIA_MIMETYPE_VIDEO_AVC, "OMX.Nvidia.h264.decode" },
    { MEDIA_MIMETYPE_VIDEO_AVC, "OMX.qcom.7x30.video.decoder.avc" },
    { MEDIA_MIMETYPE_VIDEO_AVC, "OMX.qcom.video.decoder.avc" },
    { MEDIA_MIMETYPE_VIDEO_AVC, "OMX.TI.Video.Decoder" },
    { MEDIA_MIMETYPE_VIDEO_AVC, "OMX.SEC.AVC.Decoder" },
    { MEDIA_MIMETYPE_VIDEO_AVC, "AVCDecoder" },
//    { MEDIA_MIMETYPE_VIDEO_AVC, "OMX.PV.avcdec" },
    { MEDIA_MIMETYPE_AUDIO_VORBIS, "VorbisDecoder" },
    { MEDIA_MIMETYPE_VIDEO_VPX, "VPXDecoder" },
};

static const CodecInfo kEncoderInfo[] = {
    { MEDIA_MIMETYPE_AUDIO_AMR_NB, "OMX.TI.AMR.encode" },
    { MEDIA_MIMETYPE_AUDIO_AMR_NB, "AMRNBEncoder" },
    { MEDIA_MIMETYPE_AUDIO_AMR_WB, "OMX.TI.WBAMR.encode" },
    { MEDIA_MIMETYPE_AUDIO_AMR_WB, "AMRWBEncoder" },
    { MEDIA_MIMETYPE_AUDIO_AAC, "OMX.TI.AAC.encode" },
    { MEDIA_MIMETYPE_AUDIO_AAC, "AACEncoder" },
//    { MEDIA_MIMETYPE_AUDIO_AAC, "OMX.PV.aacenc" },
    { MEDIA_MIMETYPE_VIDEO_MPEG4, "OMX.qcom.7x30.video.encoder.mpeg4" },
    { MEDIA_MIMETYPE_VIDEO_MPEG4, "OMX.qcom.video.encoder.mpeg4" },
    { MEDIA_MIMETYPE_VIDEO_MPEG4, "OMX.TI.Video.encoder" },
    { MEDIA_MIMETYPE_VIDEO_MPEG4, "OMX.SEC.MPEG4.Encoder" },
    { MEDIA_MIMETYPE_VIDEO_MPEG4, "M4vH263Encoder" },
//    { MEDIA_MIMETYPE_VIDEO_MPEG4, "OMX.PV.mpeg4enc" },
    { MEDIA_MIMETYPE_VIDEO_H263, "OMX.qcom.7x30.video.encoder.h263" },
    { MEDIA_MIMETYPE_VIDEO_H263, "OMX.qcom.video.encoder.h263" },
    { MEDIA_MIMETYPE_VIDEO_H263, "OMX.TI.Video.encoder" },
    { MEDIA_MIMETYPE_VIDEO_H263, "OMX.SEC.H263.Encoder" },
    { MEDIA_MIMETYPE_VIDEO_H263, "M4vH263Encoder" },
//    { MEDIA_MIMETYPE_VIDEO_H263, "OMX.PV.h263enc" },
    { MEDIA_MIMETYPE_VIDEO_AVC, "OMX.qcom.7x30.video.encoder.avc" },
    { MEDIA_MIMETYPE_VIDEO_AVC, "OMX.qcom.video.encoder.avc" },
    { MEDIA_MIMETYPE_VIDEO_AVC, "OMX.TI.Video.encoder" },
<<<<<<< HEAD
    { MEDIA_MIMETYPE_VIDEO_AVC, "OMX.Nvidia.h264.encoder" },
=======
    { MEDIA_MIMETYPE_VIDEO_AVC, "OMX.SEC.AVC.Encoder" },
>>>>>>> 583027ca
    { MEDIA_MIMETYPE_VIDEO_AVC, "AVCEncoder" },
//    { MEDIA_MIMETYPE_VIDEO_AVC, "OMX.PV.avcenc" },
};

#undef OPTIONAL

#define CODEC_LOGI(x, ...) LOGI("[%s] "x, mComponentName, ##__VA_ARGS__)
#define CODEC_LOGV(x, ...) LOGV("[%s] "x, mComponentName, ##__VA_ARGS__)
#define CODEC_LOGE(x, ...) LOGE("[%s] "x, mComponentName, ##__VA_ARGS__)

struct OMXCodecObserver : public BnOMXObserver {
    OMXCodecObserver() {
    }

    void setCodec(const sp<OMXCodec> &target) {
        mTarget = target;
    }

    // from IOMXObserver
    virtual void onMessage(const omx_message &msg) {
        sp<OMXCodec> codec = mTarget.promote();

        if (codec.get() != NULL) {
            codec->on_message(msg);
        }
    }

protected:
    virtual ~OMXCodecObserver() {}

private:
    wp<OMXCodec> mTarget;

    OMXCodecObserver(const OMXCodecObserver &);
    OMXCodecObserver &operator=(const OMXCodecObserver &);
};

static const char *GetCodec(const CodecInfo *info, size_t numInfos,
                            const char *mime, int index) {
    CHECK(index >= 0);
    for(size_t i = 0; i < numInfos; ++i) {
        if (!strcasecmp(mime, info[i].mime)) {
            if (index == 0) {
                return info[i].codec;
            }

            --index;
        }
    }

    return NULL;
}

enum {
    kAVCProfileBaseline      = 0x42,
    kAVCProfileMain          = 0x4d,
    kAVCProfileExtended      = 0x58,
    kAVCProfileHigh          = 0x64,
    kAVCProfileHigh10        = 0x6e,
    kAVCProfileHigh422       = 0x7a,
    kAVCProfileHigh444       = 0xf4,
    kAVCProfileCAVLC444Intra = 0x2c
};

static const char *AVCProfileToString(uint8_t profile) {
    switch (profile) {
        case kAVCProfileBaseline:
            return "Baseline";
        case kAVCProfileMain:
            return "Main";
        case kAVCProfileExtended:
            return "Extended";
        case kAVCProfileHigh:
            return "High";
        case kAVCProfileHigh10:
            return "High 10";
        case kAVCProfileHigh422:
            return "High 422";
        case kAVCProfileHigh444:
            return "High 444";
        case kAVCProfileCAVLC444Intra:
            return "CAVLC 444 Intra";
        default:   return "Unknown";
    }
}

template<class T>
static void InitOMXParams(T *params) {
    params->nSize = sizeof(T);
    params->nVersion.s.nVersionMajor = 1;
    params->nVersion.s.nVersionMinor = 0;
    params->nVersion.s.nRevision = 0;
    params->nVersion.s.nStep = 0;
}

static bool IsSoftwareCodec(const char *componentName) {
    if (!strncmp("OMX.PV.", componentName, 7)) {
        return true;
    }

    return false;
}

// A sort order in which non-OMX components are first,
// followed by software codecs, i.e. OMX.PV.*, followed
// by all the others.
static int CompareSoftwareCodecsFirst(
        const String8 *elem1, const String8 *elem2) {
    bool isNotOMX1 = strncmp(elem1->string(), "OMX.", 4);
    bool isNotOMX2 = strncmp(elem2->string(), "OMX.", 4);

    if (isNotOMX1) {
        if (isNotOMX2) { return 0; }
        return -1;
    }
    if (isNotOMX2) {
        return 1;
    }

    bool isSoftwareCodec1 = IsSoftwareCodec(elem1->string());
    bool isSoftwareCodec2 = IsSoftwareCodec(elem2->string());

    if (isSoftwareCodec1) {
        if (isSoftwareCodec2) { return 0; }
        return -1;
    }

    if (isSoftwareCodec2) {
        return 1;
    }

    return 0;
}

// static
uint32_t OMXCodec::getComponentQuirks(const char *componentName) {
    uint32_t quirks = 0;

    if (!strcmp(componentName, "OMX.Nvidia.amr.decoder") ||
         !strcmp(componentName, "OMX.Nvidia.amrwb.decoder") ||
         !strcmp(componentName, "OMX.Nvidia.aac.decoder") ||
         !strcmp(componentName, "OMX.Nvidia.mp3.decoder")) {
        quirks |= kDecoderLiesAboutNumberOfChannels;
    }

    if (!strcmp(componentName, "OMX.PV.avcdec")) {
        quirks |= kWantsNALFragments;
    }
    if (!strcmp(componentName, "OMX.TI.MP3.decode")) {
        quirks |= kNeedsFlushBeforeDisable;
        quirks |= kDecoderLiesAboutNumberOfChannels;
    }
    if (!strcmp(componentName, "OMX.TI.AAC.decode")) {
        quirks |= kNeedsFlushBeforeDisable;
        quirks |= kRequiresFlushCompleteEmulation;
        quirks |= kSupportsMultipleFramesPerInputBuffer;
    }
    if (!strncmp(componentName, "OMX.qcom.video.encoder.", 23)) {
        quirks |= kRequiresLoadedToIdleAfterAllocation;
        quirks |= kRequiresAllocateBufferOnInputPorts;
        quirks |= kRequiresAllocateBufferOnOutputPorts;
        if (!strncmp(componentName, "OMX.qcom.video.encoder.avc", 26)) {

            // The AVC encoder advertises the size of output buffers
            // based on the input video resolution and assumes
            // the worst/least compression ratio is 0.5. It is found that
            // sometimes, the output buffer size is larger than
            // size advertised by the encoder.
            quirks |= kRequiresLargerEncoderOutputBuffer;
        }
    }
    if (!strncmp(componentName, "OMX.qcom.7x30.video.encoder.", 28)) {
    }
    if (!strncmp(componentName, "OMX.qcom.video.decoder.", 23)) {
        quirks |= kRequiresAllocateBufferOnOutputPorts;
        quirks |= kDefersOutputBufferAllocation;
    }
    if (!strncmp(componentName, "OMX.qcom.7x30.video.decoder.", 28)) {
        quirks |= kRequiresAllocateBufferOnInputPorts;
        quirks |= kRequiresAllocateBufferOnOutputPorts;
        quirks |= kDefersOutputBufferAllocation;
    }

    if (!strncmp(componentName, "OMX.TI.", 7)) {
        // Apparently I must not use OMX_UseBuffer on either input or
        // output ports on any of the TI components or quote:
        // "(I) may have unexpected problem (sic) which can be timing related
        //  and hard to reproduce."

        quirks |= kRequiresAllocateBufferOnInputPorts;
        quirks |= kRequiresAllocateBufferOnOutputPorts;
        if (!strncmp(componentName, "OMX.TI.Video.encoder", 20)) {
            quirks |= kAvoidMemcopyInputRecordingFrames;
        }
    }

    if (!strcmp(componentName, "OMX.TI.Video.Decoder")) {
        quirks |= kInputBufferSizesAreBogus;
    }

    return quirks;
}

// static
void OMXCodec::findMatchingCodecs(
        const char *mime,
        bool createEncoder, const char *matchComponentName,
        uint32_t flags,
        Vector<String8> *matchingCodecs) {
    matchingCodecs->clear();

    for (int index = 0;; ++index) {
        const char *componentName;

        if (createEncoder) {
            componentName = GetCodec(
                    kEncoderInfo,
                    sizeof(kEncoderInfo) / sizeof(kEncoderInfo[0]),
                    mime, index);
        } else {
            componentName = GetCodec(
                    kDecoderInfo,
                    sizeof(kDecoderInfo) / sizeof(kDecoderInfo[0]),
                    mime, index);
        }

        if (!componentName) {
            break;
        }

        // If a specific codec is requested, skip the non-matching ones.
        if (matchComponentName && strcmp(componentName, matchComponentName)) {
            continue;
        }

        matchingCodecs->push(String8(componentName));
    }

    if (flags & kPreferSoftwareCodecs) {
        matchingCodecs->sort(CompareSoftwareCodecsFirst);
    }
}

// static
sp<MediaSource> OMXCodec::Create(
        const sp<IOMX> &omx,
        const sp<MetaData> &meta, bool createEncoder,
        const sp<MediaSource> &source,
        const char *matchComponentName,
        uint32_t flags) {
    const char *mime;
    bool success = meta->findCString(kKeyMIMEType, &mime);
    CHECK(success);

    Vector<String8> matchingCodecs;
    findMatchingCodecs(
            mime, createEncoder, matchComponentName, flags, &matchingCodecs);

    if (matchingCodecs.isEmpty()) {
        return NULL;
    }

    sp<OMXCodecObserver> observer = new OMXCodecObserver;
    IOMX::node_id node = 0;

    const char *componentName;
    for (size_t i = 0; i < matchingCodecs.size(); ++i) {
        componentName = matchingCodecs[i].string();

        sp<MediaSource> softwareCodec = createEncoder?
            InstantiateSoftwareEncoder(componentName, source, meta):
            InstantiateSoftwareCodec(componentName, source);

        if (softwareCodec != NULL) {
            LOGV("Successfully allocated software codec '%s'", componentName);

            return softwareCodec;
        }

        LOGV("Attempting to allocate OMX node '%s'", componentName);

        status_t err = omx->allocateNode(componentName, observer, &node);
        if (err == OK) {
            LOGV("Successfully allocated OMX node '%s'", componentName);

            sp<OMXCodec> codec = new OMXCodec(
                    omx, node, getComponentQuirks(componentName),
                    createEncoder, mime, componentName,
                    source);

            observer->setCodec(codec);

            err = codec->configureCodec(meta);

            if (err == OK) {
                return codec;
            }

            LOGV("Failed to configure codec '%s'", componentName);
        }
    }

    return NULL;
}

status_t OMXCodec::configureCodec(const sp<MetaData> &meta) {
    uint32_t type;
    const void *data;
    size_t size;
    if (meta->findData(kKeyESDS, &type, &data, &size)) {
        ESDS esds((const char *)data, size);
        CHECK_EQ(esds.InitCheck(), OK);

        const void *codec_specific_data;
        size_t codec_specific_data_size;
        esds.getCodecSpecificInfo(
                &codec_specific_data, &codec_specific_data_size);

        addCodecSpecificData(
                codec_specific_data, codec_specific_data_size);
    } else if (meta->findData(kKeyAVCC, &type, &data, &size)) {
        // Parse the AVCDecoderConfigurationRecord

        const uint8_t *ptr = (const uint8_t *)data;

        CHECK(size >= 7);
        CHECK_EQ(ptr[0], 1);  // configurationVersion == 1
        uint8_t profile = ptr[1];
        uint8_t level = ptr[3];

        // There is decodable content out there that fails the following
        // assertion, let's be lenient for now...
        // CHECK((ptr[4] >> 2) == 0x3f);  // reserved

        size_t lengthSize = 1 + (ptr[4] & 3);

        // commented out check below as H264_QVGA_500_NO_AUDIO.3gp
        // violates it...
        // CHECK((ptr[5] >> 5) == 7);  // reserved

        size_t numSeqParameterSets = ptr[5] & 31;

        ptr += 6;
        size -= 6;

        for (size_t i = 0; i < numSeqParameterSets; ++i) {
            CHECK(size >= 2);
            size_t length = U16_AT(ptr);

            ptr += 2;
            size -= 2;

            CHECK(size >= length);

            addCodecSpecificData(ptr, length);

            ptr += length;
            size -= length;
        }

        CHECK(size >= 1);
        size_t numPictureParameterSets = *ptr;
        ++ptr;
        --size;

        for (size_t i = 0; i < numPictureParameterSets; ++i) {
            CHECK(size >= 2);
            size_t length = U16_AT(ptr);

            ptr += 2;
            size -= 2;

            CHECK(size >= length);

            addCodecSpecificData(ptr, length);

            ptr += length;
            size -= length;
        }

        CODEC_LOGV(
                "AVC profile = %d (%s), level = %d",
                (int)profile, AVCProfileToString(profile), level);

        if (!strcmp(mComponentName, "OMX.TI.Video.Decoder")
            && (profile != kAVCProfileBaseline || level > 30)) {
            // This stream exceeds the decoder's capabilities. The decoder
            // does not handle this gracefully and would clobber the heap
            // and wreak havoc instead...

            LOGE("Profile and/or level exceed the decoder's capabilities.");
            return ERROR_UNSUPPORTED;
        }
    }

    int32_t bitRate = 0;
    if (mIsEncoder) {
        CHECK(meta->findInt32(kKeyBitRate, &bitRate));
    }
    if (!strcasecmp(MEDIA_MIMETYPE_AUDIO_AMR_NB, mMIME)) {
        setAMRFormat(false /* isWAMR */, bitRate);
    }
    if (!strcasecmp(MEDIA_MIMETYPE_AUDIO_AMR_WB, mMIME)) {
        setAMRFormat(true /* isWAMR */, bitRate);
    }
    if (!strcasecmp(MEDIA_MIMETYPE_AUDIO_AAC, mMIME)) {
        int32_t numChannels, sampleRate;
        CHECK(meta->findInt32(kKeyChannelCount, &numChannels));
        CHECK(meta->findInt32(kKeySampleRate, &sampleRate));

        setAACFormat(numChannels, sampleRate, bitRate);
    }

    if (!strncasecmp(mMIME, "video/", 6)) {

        if (mIsEncoder) {
            setVideoInputFormat(mMIME, meta);
        } else {
            int32_t width, height;
            bool success = meta->findInt32(kKeyWidth, &width);
            success = success && meta->findInt32(kKeyHeight, &height);
            CHECK(success);
            status_t err = setVideoOutputFormat(
                    mMIME, width, height);

            if (err != OK) {
                return err;
            }
        }
    }

    if (!strcasecmp(mMIME, MEDIA_MIMETYPE_IMAGE_JPEG)
        && !strcmp(mComponentName, "OMX.TI.JPEG.decode")) {
        OMX_COLOR_FORMATTYPE format =
            OMX_COLOR_Format32bitARGB8888;
            // OMX_COLOR_FormatYUV420PackedPlanar;
            // OMX_COLOR_FormatCbYCrY;
            // OMX_COLOR_FormatYUV411Planar;

        int32_t width, height;
        bool success = meta->findInt32(kKeyWidth, &width);
        success = success && meta->findInt32(kKeyHeight, &height);

        int32_t compressedSize;
        success = success && meta->findInt32(
                kKeyMaxInputSize, &compressedSize);

        CHECK(success);
        CHECK(compressedSize > 0);

        setImageOutputFormat(format, width, height);
        setJPEGInputFormat(width, height, (OMX_U32)compressedSize);
    }

    int32_t maxInputSize;
    if (meta->findInt32(kKeyMaxInputSize, &maxInputSize)) {
        setMinBufferSize(kPortIndexInput, (OMX_U32)maxInputSize);
    }

    if (!strcmp(mComponentName, "OMX.TI.AMR.encode")
        || !strcmp(mComponentName, "OMX.TI.WBAMR.encode")
        || !strcmp(mComponentName, "OMX.TI.AAC.encode")) {
        setMinBufferSize(kPortIndexOutput, 8192);  // XXX
    }

    initOutputFormat(meta);

    return OK;
}

void OMXCodec::setMinBufferSize(OMX_U32 portIndex, OMX_U32 size) {
    OMX_PARAM_PORTDEFINITIONTYPE def;
    InitOMXParams(&def);
    def.nPortIndex = portIndex;

    status_t err = mOMX->getParameter(
            mNode, OMX_IndexParamPortDefinition, &def, sizeof(def));
    CHECK_EQ(err, OK);

    if ((portIndex == kPortIndexInput && (mQuirks & kInputBufferSizesAreBogus))
        || (def.nBufferSize < size)) {
        def.nBufferSize = size;
    }

    err = mOMX->setParameter(
            mNode, OMX_IndexParamPortDefinition, &def, sizeof(def));
    CHECK_EQ(err, OK);

    err = mOMX->getParameter(
            mNode, OMX_IndexParamPortDefinition, &def, sizeof(def));
    CHECK_EQ(err, OK);

    // Make sure the setting actually stuck.
    if (portIndex == kPortIndexInput
            && (mQuirks & kInputBufferSizesAreBogus)) {
        CHECK_EQ(def.nBufferSize, size);
    } else {
        CHECK(def.nBufferSize >= size);
    }
}

status_t OMXCodec::setVideoPortFormatType(
        OMX_U32 portIndex,
        OMX_VIDEO_CODINGTYPE compressionFormat,
        OMX_COLOR_FORMATTYPE colorFormat) {
    OMX_VIDEO_PARAM_PORTFORMATTYPE format;
    InitOMXParams(&format);
    format.nPortIndex = portIndex;
    format.nIndex = 0;
    bool found = false;

    OMX_U32 index = 0;
    for (;;) {
        format.nIndex = index;
        status_t err = mOMX->getParameter(
                mNode, OMX_IndexParamVideoPortFormat,
                &format, sizeof(format));

        if (err != OK) {
            return err;
        }

        // The following assertion is violated by TI's video decoder.
        // CHECK_EQ(format.nIndex, index);

#if 1
        CODEC_LOGV("portIndex: %ld, index: %ld, eCompressionFormat=%d eColorFormat=%d",
             portIndex,
             index, format.eCompressionFormat, format.eColorFormat);
#endif

        if (!strcmp("OMX.TI.Video.encoder", mComponentName)) {
            if (portIndex == kPortIndexInput
                    && colorFormat == format.eColorFormat) {
                // eCompressionFormat does not seem right.
                found = true;
                break;
            }
            if (portIndex == kPortIndexOutput
                    && compressionFormat == format.eCompressionFormat) {
                // eColorFormat does not seem right.
                found = true;
                break;
            }
        }

        if (format.eCompressionFormat == compressionFormat
            && format.eColorFormat == colorFormat) {
            found = true;
            break;
        }

        ++index;
    }

    if (!found) {
        return UNKNOWN_ERROR;
    }

    CODEC_LOGV("found a match.");
    status_t err = mOMX->setParameter(
            mNode, OMX_IndexParamVideoPortFormat,
            &format, sizeof(format));

    return err;
}

static size_t getFrameSize(
        OMX_COLOR_FORMATTYPE colorFormat, int32_t width, int32_t height) {
    switch (colorFormat) {
        case OMX_COLOR_FormatYCbYCr:
        case OMX_COLOR_FormatCbYCrY:
            return width * height * 2;

        case OMX_COLOR_FormatYUV420Planar:
        case OMX_COLOR_FormatYUV420SemiPlanar:
            return (width * height * 3) / 2;

        default:
            CHECK(!"Should not be here. Unsupported color format.");
            break;
    }
}

status_t OMXCodec::findTargetColorFormat(
        const sp<MetaData>& meta, OMX_COLOR_FORMATTYPE *colorFormat) {
    LOGV("findTargetColorFormat");
    CHECK(mIsEncoder);

    *colorFormat = OMX_COLOR_FormatYUV420SemiPlanar;
    int32_t targetColorFormat;
    if (meta->findInt32(kKeyColorFormat, &targetColorFormat)) {
        *colorFormat = (OMX_COLOR_FORMATTYPE) targetColorFormat;
    } else {
        if (!strcasecmp("OMX.TI.Video.encoder", mComponentName)) {
            *colorFormat = OMX_COLOR_FormatYCbYCr;
        }
    }

    // Check whether the target color format is supported.
    return isColorFormatSupported(*colorFormat, kPortIndexInput);
}

status_t OMXCodec::isColorFormatSupported(
        OMX_COLOR_FORMATTYPE colorFormat, int portIndex) {
    LOGV("isColorFormatSupported: %d", static_cast<int>(colorFormat));

    // Enumerate all the color formats supported by
    // the omx component to see whether the given
    // color format is supported.
    OMX_VIDEO_PARAM_PORTFORMATTYPE portFormat;
    InitOMXParams(&portFormat);
    portFormat.nPortIndex = portIndex;
    OMX_U32 index = 0;
    portFormat.nIndex = index;
    while (true) {
        if (OMX_ErrorNone != mOMX->getParameter(
                mNode, OMX_IndexParamVideoPortFormat,
                &portFormat, sizeof(portFormat))) {
            break;
        }
        // Make sure that omx component does not overwrite
        // the incremented index (bug 2897413).
        CHECK_EQ(index, portFormat.nIndex);
        if ((portFormat.eColorFormat == colorFormat)) {
            LOGV("Found supported color format: %d", portFormat.eColorFormat);
            return OK;  // colorFormat is supported!
        }
        ++index;
        portFormat.nIndex = index;

        // OMX Spec defines less than 50 color formats
        // 1000 is more than enough for us to tell whether the omx
        // component in question is buggy or not.
        if (index >= 1000) {
            LOGE("More than %ld color formats are supported???", index);
            break;
        }
    }

    LOGE("color format %d is not supported", colorFormat);
    return UNKNOWN_ERROR;
}

void OMXCodec::setVideoInputFormat(
        const char *mime, const sp<MetaData>& meta) {

    int32_t width, height, frameRate, bitRate, stride, sliceHeight;
    bool success = meta->findInt32(kKeyWidth, &width);
    success = success && meta->findInt32(kKeyHeight, &height);
    success = success && meta->findInt32(kKeySampleRate, &frameRate);
    success = success && meta->findInt32(kKeyBitRate, &bitRate);
    success = success && meta->findInt32(kKeyStride, &stride);
    success = success && meta->findInt32(kKeySliceHeight, &sliceHeight);
    CHECK(success);
    CHECK(stride != 0);

    OMX_VIDEO_CODINGTYPE compressionFormat = OMX_VIDEO_CodingUnused;
    if (!strcasecmp(MEDIA_MIMETYPE_VIDEO_AVC, mime)) {
        compressionFormat = OMX_VIDEO_CodingAVC;
    } else if (!strcasecmp(MEDIA_MIMETYPE_VIDEO_MPEG4, mime)) {
        compressionFormat = OMX_VIDEO_CodingMPEG4;
    } else if (!strcasecmp(MEDIA_MIMETYPE_VIDEO_H263, mime)) {
        compressionFormat = OMX_VIDEO_CodingH263;
    } else {
        LOGE("Not a supported video mime type: %s", mime);
        CHECK(!"Should not be here. Not a supported video mime type.");
    }

    OMX_COLOR_FORMATTYPE colorFormat;
    CHECK_EQ(OK, findTargetColorFormat(meta, &colorFormat));

    if (!strcasecmp("OMX.Nvidia.h264.encoder", mComponentName)) {
        colorFormat = OMX_COLOR_FormatYUV420Planar;
    }

    status_t err;
    OMX_PARAM_PORTDEFINITIONTYPE def;
    OMX_VIDEO_PORTDEFINITIONTYPE *video_def = &def.format.video;

    //////////////////////// Input port /////////////////////////
    CHECK_EQ(setVideoPortFormatType(
            kPortIndexInput, OMX_VIDEO_CodingUnused,
            colorFormat), OK);

    InitOMXParams(&def);
    def.nPortIndex = kPortIndexInput;

    err = mOMX->getParameter(
            mNode, OMX_IndexParamPortDefinition, &def, sizeof(def));
    CHECK_EQ(err, OK);

    def.nBufferSize = getFrameSize(colorFormat,
            stride > 0? stride: -stride, sliceHeight);

    CHECK_EQ(def.eDomain, OMX_PortDomainVideo);

    video_def->nFrameWidth = width;
    video_def->nFrameHeight = height;
    video_def->nStride = stride;
    video_def->nSliceHeight = sliceHeight;
    video_def->xFramerate = (frameRate << 16);  // Q16 format
    video_def->eCompressionFormat = OMX_VIDEO_CodingUnused;
    video_def->eColorFormat = colorFormat;

    err = mOMX->setParameter(
            mNode, OMX_IndexParamPortDefinition, &def, sizeof(def));
    CHECK_EQ(err, OK);

    //////////////////////// Output port /////////////////////////
    CHECK_EQ(setVideoPortFormatType(
            kPortIndexOutput, compressionFormat, OMX_COLOR_FormatUnused),
            OK);
    InitOMXParams(&def);
    def.nPortIndex = kPortIndexOutput;

    err = mOMX->getParameter(
            mNode, OMX_IndexParamPortDefinition, &def, sizeof(def));

    CHECK_EQ(err, OK);
    CHECK_EQ(def.eDomain, OMX_PortDomainVideo);

    video_def->nFrameWidth = width;
    video_def->nFrameHeight = height;
    video_def->xFramerate = 0;      // No need for output port
    video_def->nBitrate = bitRate;  // Q16 format
    video_def->eCompressionFormat = compressionFormat;
    video_def->eColorFormat = OMX_COLOR_FormatUnused;
    if (mQuirks & kRequiresLargerEncoderOutputBuffer) {
        // Increases the output buffer size
        def.nBufferSize = ((def.nBufferSize * 3) >> 1);
    }

    err = mOMX->setParameter(
            mNode, OMX_IndexParamPortDefinition, &def, sizeof(def));
    CHECK_EQ(err, OK);

    /////////////////// Codec-specific ////////////////////////
    switch (compressionFormat) {
        case OMX_VIDEO_CodingMPEG4:
        {
            CHECK_EQ(setupMPEG4EncoderParameters(meta), OK);
            break;
        }

        case OMX_VIDEO_CodingH263:
            CHECK_EQ(setupH263EncoderParameters(meta), OK);
            break;

        case OMX_VIDEO_CodingAVC:
        {
            CHECK_EQ(setupAVCEncoderParameters(meta), OK);
            break;
        }

        default:
            CHECK(!"Support for this compressionFormat to be implemented.");
            break;
    }
}

static OMX_U32 setPFramesSpacing(int32_t iFramesInterval, int32_t frameRate) {
    if (iFramesInterval < 0) {
        return 0xFFFFFFFF;
    } else if (iFramesInterval == 0) {
        return 0;
    }
    OMX_U32 ret = frameRate * iFramesInterval;
    CHECK(ret > 1);
    return ret;
}

status_t OMXCodec::setupErrorCorrectionParameters() {
    OMX_VIDEO_PARAM_ERRORCORRECTIONTYPE errorCorrectionType;
    InitOMXParams(&errorCorrectionType);
    errorCorrectionType.nPortIndex = kPortIndexOutput;

    status_t err = mOMX->getParameter(
            mNode, OMX_IndexParamVideoErrorCorrection,
            &errorCorrectionType, sizeof(errorCorrectionType));
    CHECK_EQ(err, OK);

    errorCorrectionType.bEnableHEC = OMX_FALSE;
    errorCorrectionType.bEnableResync = OMX_TRUE;
    errorCorrectionType.nResynchMarkerSpacing = 256;
    errorCorrectionType.bEnableDataPartitioning = OMX_FALSE;
    errorCorrectionType.bEnableRVLC = OMX_FALSE;

    err = mOMX->setParameter(
            mNode, OMX_IndexParamVideoErrorCorrection,
            &errorCorrectionType, sizeof(errorCorrectionType));
    CHECK_EQ(err, OK);
    return OK;
}

status_t OMXCodec::setupBitRate(int32_t bitRate) {
    OMX_VIDEO_PARAM_BITRATETYPE bitrateType;
    InitOMXParams(&bitrateType);
    bitrateType.nPortIndex = kPortIndexOutput;

    status_t err = mOMX->getParameter(
            mNode, OMX_IndexParamVideoBitrate,
            &bitrateType, sizeof(bitrateType));
    CHECK_EQ(err, OK);

    bitrateType.eControlRate = OMX_Video_ControlRateVariable;
    bitrateType.nTargetBitrate = bitRate;

    err = mOMX->setParameter(
            mNode, OMX_IndexParamVideoBitrate,
            &bitrateType, sizeof(bitrateType));
    CHECK_EQ(err, OK);
    return OK;
}

status_t OMXCodec::getVideoProfileLevel(
        const sp<MetaData>& meta,
        const CodecProfileLevel& defaultProfileLevel,
        CodecProfileLevel &profileLevel) {
    CODEC_LOGV("Default profile: %ld, level %ld",
            defaultProfileLevel.mProfile, defaultProfileLevel.mLevel);

    // Are the default profile and level overwriten?
    int32_t profile, level;
    if (!meta->findInt32(kKeyVideoProfile, &profile)) {
        profile = defaultProfileLevel.mProfile;
    }
    if (!meta->findInt32(kKeyVideoLevel, &level)) {
        level = defaultProfileLevel.mLevel;
    }
    CODEC_LOGV("Target profile: %d, level: %d", profile, level);

    // Are the target profile and level supported by the encoder?
    OMX_VIDEO_PARAM_PROFILELEVELTYPE param;
    InitOMXParams(&param);
    param.nPortIndex = kPortIndexOutput;
    for (param.nProfileIndex = 0;; ++param.nProfileIndex) {
        status_t err = mOMX->getParameter(
                mNode, OMX_IndexParamVideoProfileLevelQuerySupported,
                &param, sizeof(param));

        if (err != OK) break;

        int32_t supportedProfile = static_cast<int32_t>(param.eProfile);
        int32_t supportedLevel = static_cast<int32_t>(param.eLevel);
        CODEC_LOGV("Supported profile: %d, level %d",
            supportedProfile, supportedLevel);

        if (profile == supportedProfile &&
            level <= supportedLevel) {
            // We can further check whether the level is a valid
            // value; but we will leave that to the omx encoder component
            // via OMX_SetParameter call.
            profileLevel.mProfile = profile;
            profileLevel.mLevel = level;
            return OK;
        }
    }

    CODEC_LOGE("Target profile (%d) and level (%d) is not supported",
            profile, level);
    return BAD_VALUE;
}

status_t OMXCodec::setupH263EncoderParameters(const sp<MetaData>& meta) {
    int32_t iFramesInterval, frameRate, bitRate;
    bool success = meta->findInt32(kKeyBitRate, &bitRate);
    success = success && meta->findInt32(kKeySampleRate, &frameRate);
    success = success && meta->findInt32(kKeyIFramesInterval, &iFramesInterval);
    CHECK(success);
    OMX_VIDEO_PARAM_H263TYPE h263type;
    InitOMXParams(&h263type);
    h263type.nPortIndex = kPortIndexOutput;

    status_t err = mOMX->getParameter(
            mNode, OMX_IndexParamVideoH263, &h263type, sizeof(h263type));
    CHECK_EQ(err, OK);

    h263type.nAllowedPictureTypes =
        OMX_VIDEO_PictureTypeI | OMX_VIDEO_PictureTypeP;

    h263type.nPFrames = setPFramesSpacing(iFramesInterval, frameRate);
    if (h263type.nPFrames == 0) {
        h263type.nAllowedPictureTypes = OMX_VIDEO_PictureTypeI;
    }
    h263type.nBFrames = 0;

    // Check profile and level parameters
    CodecProfileLevel defaultProfileLevel, profileLevel;
    defaultProfileLevel.mProfile = OMX_VIDEO_H263ProfileBaseline;
    defaultProfileLevel.mLevel = OMX_VIDEO_H263Level45;
    err = getVideoProfileLevel(meta, defaultProfileLevel, profileLevel);
    if (err != OK) return err;
    h263type.eProfile = static_cast<OMX_VIDEO_H263PROFILETYPE>(profileLevel.mProfile);
    h263type.eLevel = static_cast<OMX_VIDEO_H263LEVELTYPE>(profileLevel.mLevel);

    h263type.bPLUSPTYPEAllowed = OMX_FALSE;
    h263type.bForceRoundingTypeToZero = OMX_FALSE;
    h263type.nPictureHeaderRepetition = 0;
    h263type.nGOBHeaderInterval = 0;

    err = mOMX->setParameter(
            mNode, OMX_IndexParamVideoH263, &h263type, sizeof(h263type));
    CHECK_EQ(err, OK);

    CHECK_EQ(setupBitRate(bitRate), OK);
    CHECK_EQ(setupErrorCorrectionParameters(), OK);

    return OK;
}

status_t OMXCodec::setupMPEG4EncoderParameters(const sp<MetaData>& meta) {
    int32_t iFramesInterval, frameRate, bitRate;
    bool success = meta->findInt32(kKeyBitRate, &bitRate);
    success = success && meta->findInt32(kKeySampleRate, &frameRate);
    success = success && meta->findInt32(kKeyIFramesInterval, &iFramesInterval);
    CHECK(success);
    OMX_VIDEO_PARAM_MPEG4TYPE mpeg4type;
    InitOMXParams(&mpeg4type);
    mpeg4type.nPortIndex = kPortIndexOutput;

    status_t err = mOMX->getParameter(
            mNode, OMX_IndexParamVideoMpeg4, &mpeg4type, sizeof(mpeg4type));
    CHECK_EQ(err, OK);

    mpeg4type.nSliceHeaderSpacing = 0;
    mpeg4type.bSVH = OMX_FALSE;
    mpeg4type.bGov = OMX_FALSE;

    mpeg4type.nAllowedPictureTypes =
        OMX_VIDEO_PictureTypeI | OMX_VIDEO_PictureTypeP;

    mpeg4type.nPFrames = setPFramesSpacing(iFramesInterval, frameRate);
    if (mpeg4type.nPFrames == 0) {
        mpeg4type.nAllowedPictureTypes = OMX_VIDEO_PictureTypeI;
    }
    mpeg4type.nBFrames = 0;
    mpeg4type.nIDCVLCThreshold = 0;
    mpeg4type.bACPred = OMX_TRUE;
    mpeg4type.nMaxPacketSize = 256;
    mpeg4type.nTimeIncRes = 1000;
    mpeg4type.nHeaderExtension = 0;
    mpeg4type.bReversibleVLC = OMX_FALSE;

    // Check profile and level parameters
    CodecProfileLevel defaultProfileLevel, profileLevel;
    defaultProfileLevel.mProfile = OMX_VIDEO_MPEG4ProfileSimple;
    defaultProfileLevel.mLevel = OMX_VIDEO_MPEG4Level2;
    err = getVideoProfileLevel(meta, defaultProfileLevel, profileLevel);
    if (err != OK) return err;
    mpeg4type.eProfile = static_cast<OMX_VIDEO_MPEG4PROFILETYPE>(profileLevel.mProfile);
    mpeg4type.eLevel = static_cast<OMX_VIDEO_MPEG4LEVELTYPE>(profileLevel.mLevel);

    err = mOMX->setParameter(
            mNode, OMX_IndexParamVideoMpeg4, &mpeg4type, sizeof(mpeg4type));
    CHECK_EQ(err, OK);

    CHECK_EQ(setupBitRate(bitRate), OK);
    CHECK_EQ(setupErrorCorrectionParameters(), OK);

    return OK;
}

status_t OMXCodec::setupAVCEncoderParameters(const sp<MetaData>& meta) {
    int32_t iFramesInterval, frameRate, bitRate;
    bool success = meta->findInt32(kKeyBitRate, &bitRate);
    success = success && meta->findInt32(kKeySampleRate, &frameRate);
    success = success && meta->findInt32(kKeyIFramesInterval, &iFramesInterval);
    CHECK(success);

    OMX_VIDEO_PARAM_AVCTYPE h264type;
    InitOMXParams(&h264type);
    h264type.nPortIndex = kPortIndexOutput;

    status_t err = mOMX->getParameter(
            mNode, OMX_IndexParamVideoAvc, &h264type, sizeof(h264type));
    CHECK_EQ(err, OK);

    h264type.nAllowedPictureTypes =
        OMX_VIDEO_PictureTypeI | OMX_VIDEO_PictureTypeP;

    h264type.nSliceHeaderSpacing = 0;
    h264type.nBFrames = 0;   // No B frames support yet
    h264type.nPFrames = setPFramesSpacing(iFramesInterval, frameRate);
    if (h264type.nPFrames == 0) {
        h264type.nAllowedPictureTypes = OMX_VIDEO_PictureTypeI;
    }

    // Check profile and level parameters
    CodecProfileLevel defaultProfileLevel, profileLevel;
    defaultProfileLevel.mProfile = h264type.eProfile;
    defaultProfileLevel.mLevel = h264type.eLevel;
    err = getVideoProfileLevel(meta, defaultProfileLevel, profileLevel);
    if (err != OK) return err;
    h264type.eProfile = static_cast<OMX_VIDEO_AVCPROFILETYPE>(profileLevel.mProfile);
    h264type.eLevel = static_cast<OMX_VIDEO_AVCLEVELTYPE>(profileLevel.mLevel);

    if (h264type.eProfile == OMX_VIDEO_AVCProfileBaseline) {
        h264type.bUseHadamard = OMX_TRUE;
        h264type.nRefFrames = 1;
        h264type.nRefIdx10ActiveMinus1 = 0;
        h264type.nRefIdx11ActiveMinus1 = 0;
        h264type.bEntropyCodingCABAC = OMX_FALSE;
        h264type.bWeightedPPrediction = OMX_FALSE;
        h264type.bconstIpred = OMX_FALSE;
        h264type.bDirect8x8Inference = OMX_FALSE;
        h264type.bDirectSpatialTemporal = OMX_FALSE;
        h264type.nCabacInitIdc = 0;
    }

    if (h264type.nBFrames != 0) {
        h264type.nAllowedPictureTypes |= OMX_VIDEO_PictureTypeB;
    }

    h264type.bEnableUEP = OMX_FALSE;
    h264type.bEnableFMO = OMX_FALSE;
    h264type.bEnableASO = OMX_FALSE;
    h264type.bEnableRS = OMX_FALSE;
    h264type.bFrameMBsOnly = OMX_TRUE;
    h264type.bMBAFF = OMX_FALSE;
    h264type.eLoopFilterMode = OMX_VIDEO_AVCLoopFilterEnable;

    if (!strcasecmp("OMX.Nvidia.h264.encoder", mComponentName)) {
        h264type.eLevel = OMX_VIDEO_AVCLevelMax;
    }

    err = mOMX->setParameter(
            mNode, OMX_IndexParamVideoAvc, &h264type, sizeof(h264type));
    CHECK_EQ(err, OK);

    CHECK_EQ(setupBitRate(bitRate), OK);

    return OK;
}

status_t OMXCodec::setVideoOutputFormat(
        const char *mime, OMX_U32 width, OMX_U32 height) {
    CODEC_LOGV("setVideoOutputFormat width=%ld, height=%ld", width, height);

    OMX_VIDEO_CODINGTYPE compressionFormat = OMX_VIDEO_CodingUnused;
    if (!strcasecmp(MEDIA_MIMETYPE_VIDEO_AVC, mime)) {
        compressionFormat = OMX_VIDEO_CodingAVC;
    } else if (!strcasecmp(MEDIA_MIMETYPE_VIDEO_MPEG4, mime)) {
        compressionFormat = OMX_VIDEO_CodingMPEG4;
    } else if (!strcasecmp(MEDIA_MIMETYPE_VIDEO_H263, mime)) {
        compressionFormat = OMX_VIDEO_CodingH263;
    } else {
        LOGE("Not a supported video mime type: %s", mime);
        CHECK(!"Should not be here. Not a supported video mime type.");
    }

    status_t err = setVideoPortFormatType(
            kPortIndexInput, compressionFormat, OMX_COLOR_FormatUnused);

    if (err != OK) {
        return err;
    }

#if 1
    {
        OMX_VIDEO_PARAM_PORTFORMATTYPE format;
        InitOMXParams(&format);
        format.nPortIndex = kPortIndexOutput;
        format.nIndex = 0;

        status_t err = mOMX->getParameter(
                mNode, OMX_IndexParamVideoPortFormat,
                &format, sizeof(format));
        CHECK_EQ(err, OK);
        CHECK_EQ(format.eCompressionFormat, OMX_VIDEO_CodingUnused);

        static const int OMX_QCOM_COLOR_FormatYVU420SemiPlanar = 0x7FA30C00;

        CHECK(format.eColorFormat == OMX_COLOR_FormatYUV420Planar
               || format.eColorFormat == OMX_COLOR_FormatYUV420SemiPlanar
               || format.eColorFormat == OMX_COLOR_FormatCbYCrY
               || format.eColorFormat == OMX_QCOM_COLOR_FormatYVU420SemiPlanar);

        err = mOMX->setParameter(
                mNode, OMX_IndexParamVideoPortFormat,
                &format, sizeof(format));

        if (err != OK) {
            return err;
        }
    }
#endif

    OMX_PARAM_PORTDEFINITIONTYPE def;
    InitOMXParams(&def);
    def.nPortIndex = kPortIndexInput;

    OMX_VIDEO_PORTDEFINITIONTYPE *video_def = &def.format.video;

    err = mOMX->getParameter(
            mNode, OMX_IndexParamPortDefinition, &def, sizeof(def));

    CHECK_EQ(err, OK);

#if 1
    // XXX Need a (much) better heuristic to compute input buffer sizes.
    const size_t X = 64 * 1024;
    if (def.nBufferSize < X) {
        def.nBufferSize = X;
    }
#endif

    CHECK_EQ(def.eDomain, OMX_PortDomainVideo);

    video_def->nFrameWidth = width;
    video_def->nFrameHeight = height;

    video_def->eCompressionFormat = compressionFormat;
    video_def->eColorFormat = OMX_COLOR_FormatUnused;

    err = mOMX->setParameter(
            mNode, OMX_IndexParamPortDefinition, &def, sizeof(def));

    if (err != OK) {
        return err;
    }

    ////////////////////////////////////////////////////////////////////////////

    InitOMXParams(&def);
    def.nPortIndex = kPortIndexOutput;

    err = mOMX->getParameter(
            mNode, OMX_IndexParamPortDefinition, &def, sizeof(def));
    CHECK_EQ(err, OK);
    CHECK_EQ(def.eDomain, OMX_PortDomainVideo);

#if 0
    def.nBufferSize =
        (((width + 15) & -16) * ((height + 15) & -16) * 3) / 2;  // YUV420
#endif

    video_def->nFrameWidth = width;
    video_def->nFrameHeight = height;

    err = mOMX->setParameter(
            mNode, OMX_IndexParamPortDefinition, &def, sizeof(def));

    return err;
}

OMXCodec::OMXCodec(
        const sp<IOMX> &omx, IOMX::node_id node, uint32_t quirks,
        bool isEncoder,
        const char *mime,
        const char *componentName,
        const sp<MediaSource> &source)
    : mOMX(omx),
      mOMXLivesLocally(omx->livesLocally(getpid())),
      mNode(node),
      mQuirks(quirks),
      mIsEncoder(isEncoder),
      mMIME(strdup(mime)),
      mComponentName(strdup(componentName)),
      mSource(source),
      mCodecSpecificDataIndex(0),
      mState(LOADED),
      mInitialBufferSubmit(true),
      mSignalledEOS(false),
      mNoMoreOutputData(false),
      mOutputPortSettingsHaveChanged(false),
      mSeekTimeUs(-1),
      mSeekMode(ReadOptions::SEEK_CLOSEST_SYNC),
      mTargetTimeUs(-1),
      mSkipTimeUs(-1),
      mLeftOverBuffer(NULL),
      mPaused(false) {
    mPortStatus[kPortIndexInput] = ENABLED;
    mPortStatus[kPortIndexOutput] = ENABLED;

    setComponentRole();
}

// static
void OMXCodec::setComponentRole(
        const sp<IOMX> &omx, IOMX::node_id node, bool isEncoder,
        const char *mime) {
    struct MimeToRole {
        const char *mime;
        const char *decoderRole;
        const char *encoderRole;
    };

    static const MimeToRole kMimeToRole[] = {
        { MEDIA_MIMETYPE_AUDIO_MPEG,
            "audio_decoder.mp3", "audio_encoder.mp3" },
        { MEDIA_MIMETYPE_AUDIO_AMR_NB,
            "audio_decoder.amrnb", "audio_encoder.amrnb" },
        { MEDIA_MIMETYPE_AUDIO_AMR_WB,
            "audio_decoder.amrwb", "audio_encoder.amrwb" },
        { MEDIA_MIMETYPE_AUDIO_AAC,
            "audio_decoder.aac", "audio_encoder.aac" },
        { MEDIA_MIMETYPE_VIDEO_AVC,
            "video_decoder.avc", "video_encoder.avc" },
        { MEDIA_MIMETYPE_VIDEO_MPEG4,
            "video_decoder.mpeg4", "video_encoder.mpeg4" },
        { MEDIA_MIMETYPE_VIDEO_H263,
            "video_decoder.h263", "video_encoder.h263" },
    };

    static const size_t kNumMimeToRole =
        sizeof(kMimeToRole) / sizeof(kMimeToRole[0]);

    size_t i;
    for (i = 0; i < kNumMimeToRole; ++i) {
        if (!strcasecmp(mime, kMimeToRole[i].mime)) {
            break;
        }
    }

    if (i == kNumMimeToRole) {
        return;
    }

    const char *role =
        isEncoder ? kMimeToRole[i].encoderRole
                  : kMimeToRole[i].decoderRole;

    if (role != NULL) {
        OMX_PARAM_COMPONENTROLETYPE roleParams;
        InitOMXParams(&roleParams);

        strncpy((char *)roleParams.cRole,
                role, OMX_MAX_STRINGNAME_SIZE - 1);

        roleParams.cRole[OMX_MAX_STRINGNAME_SIZE - 1] = '\0';

        status_t err = omx->setParameter(
                node, OMX_IndexParamStandardComponentRole,
                &roleParams, sizeof(roleParams));

        if (err != OK) {
            LOGW("Failed to set standard component role '%s'.", role);
        }
    }
}

void OMXCodec::setComponentRole() {
    setComponentRole(mOMX, mNode, mIsEncoder, mMIME);
}

OMXCodec::~OMXCodec() {
    CHECK(mState == LOADED || mState == ERROR);

    status_t err = mOMX->freeNode(mNode);
    CHECK_EQ(err, OK);

    mNode = NULL;
    setState(DEAD);

    clearCodecSpecificData();

    free(mComponentName);
    mComponentName = NULL;

    free(mMIME);
    mMIME = NULL;
}

status_t OMXCodec::init() {
    // mLock is held.

    CHECK_EQ(mState, LOADED);

    status_t err;
    if (!(mQuirks & kRequiresLoadedToIdleAfterAllocation)) {
        err = mOMX->sendCommand(mNode, OMX_CommandStateSet, OMX_StateIdle);
        CHECK_EQ(err, OK);
        setState(LOADED_TO_IDLE);
    }

    err = allocateBuffers();
    CHECK_EQ(err, OK);

    if (mQuirks & kRequiresLoadedToIdleAfterAllocation) {
        err = mOMX->sendCommand(mNode, OMX_CommandStateSet, OMX_StateIdle);
        CHECK_EQ(err, OK);

        setState(LOADED_TO_IDLE);
    }

    while (mState != EXECUTING && mState != ERROR) {
        mAsyncCompletion.wait(mLock);
    }

    return mState == ERROR ? UNKNOWN_ERROR : OK;
}

// static
bool OMXCodec::isIntermediateState(State state) {
    return state == LOADED_TO_IDLE
        || state == IDLE_TO_EXECUTING
        || state == EXECUTING_TO_IDLE
        || state == IDLE_TO_LOADED
        || state == RECONFIGURING;
}

status_t OMXCodec::allocateBuffers() {
    status_t err = allocateBuffersOnPort(kPortIndexInput);

    if (err != OK) {
        return err;
    }

    return allocateBuffersOnPort(kPortIndexOutput);
}

status_t OMXCodec::allocateBuffersOnPort(OMX_U32 portIndex) {
    OMX_PARAM_PORTDEFINITIONTYPE def;
    InitOMXParams(&def);
    def.nPortIndex = portIndex;

    status_t err = mOMX->getParameter(
            mNode, OMX_IndexParamPortDefinition, &def, sizeof(def));

    if (err != OK) {
        return err;
    }

    CODEC_LOGI("allocating %lu buffers of size %lu on %s port",
            def.nBufferCountActual, def.nBufferSize,
            portIndex == kPortIndexInput ? "input" : "output");

    size_t totalSize = def.nBufferCountActual * def.nBufferSize;
    mDealer[portIndex] = new MemoryDealer(totalSize, "OMXCodec");

    for (OMX_U32 i = 0; i < def.nBufferCountActual; ++i) {
        sp<IMemory> mem = mDealer[portIndex]->allocate(def.nBufferSize);
        CHECK(mem.get() != NULL);

        BufferInfo info;
        info.mData = NULL;
        info.mSize = def.nBufferSize;

        IOMX::buffer_id buffer;
        if (portIndex == kPortIndexInput
                && (mQuirks & kRequiresAllocateBufferOnInputPorts)) {
            if (mOMXLivesLocally) {
                mem.clear();

                err = mOMX->allocateBuffer(
                        mNode, portIndex, def.nBufferSize, &buffer,
                        &info.mData);
            } else {
                err = mOMX->allocateBufferWithBackup(
                        mNode, portIndex, mem, &buffer);
            }
        } else if (portIndex == kPortIndexOutput
                && (mQuirks & kRequiresAllocateBufferOnOutputPorts)) {
            if (mOMXLivesLocally) {
                mem.clear();

                err = mOMX->allocateBuffer(
                        mNode, portIndex, def.nBufferSize, &buffer,
                        &info.mData);
            } else {
                err = mOMX->allocateBufferWithBackup(
                        mNode, portIndex, mem, &buffer);
            }
        } else {
            err = mOMX->useBuffer(mNode, portIndex, mem, &buffer);
        }

        if (err != OK) {
            LOGE("allocate_buffer_with_backup failed");
            return err;
        }

        if (mem != NULL) {
            info.mData = mem->pointer();
        }

        info.mBuffer = buffer;
        info.mOwnedByComponent = false;
        info.mMem = mem;
        info.mMediaBuffer = NULL;

        if (portIndex == kPortIndexOutput) {
            if (!(mOMXLivesLocally
                        && (mQuirks & kRequiresAllocateBufferOnOutputPorts)
                        && (mQuirks & kDefersOutputBufferAllocation))) {
                // If the node does not fill in the buffer ptr at this time,
                // we will defer creating the MediaBuffer until receiving
                // the first FILL_BUFFER_DONE notification instead.
                info.mMediaBuffer = new MediaBuffer(info.mData, info.mSize);
                info.mMediaBuffer->setObserver(this);
            }
        }

        mPortBuffers[portIndex].push(info);

        CODEC_LOGV("allocated buffer %p on %s port", buffer,
             portIndex == kPortIndexInput ? "input" : "output");
    }

    // dumpPortStatus(portIndex);

    return OK;
}

void OMXCodec::on_message(const omx_message &msg) {
    Mutex::Autolock autoLock(mLock);

    switch (msg.type) {
        case omx_message::EVENT:
        {
            onEvent(
                 msg.u.event_data.event, msg.u.event_data.data1,
                 msg.u.event_data.data2);

            break;
        }

        case omx_message::EMPTY_BUFFER_DONE:
        {
            IOMX::buffer_id buffer = msg.u.extended_buffer_data.buffer;

            CODEC_LOGV("EMPTY_BUFFER_DONE(buffer: %p)", buffer);

            Vector<BufferInfo> *buffers = &mPortBuffers[kPortIndexInput];
            size_t i = 0;
            while (i < buffers->size() && (*buffers)[i].mBuffer != buffer) {
                ++i;
            }

            CHECK(i < buffers->size());
            if (!(*buffers)[i].mOwnedByComponent) {
                LOGW("We already own input buffer %p, yet received "
                     "an EMPTY_BUFFER_DONE.", buffer);
            }

            buffers->editItemAt(i).mOwnedByComponent = false;

            if (mPortStatus[kPortIndexInput] == DISABLING) {
                CODEC_LOGV("Port is disabled, freeing buffer %p", buffer);

                status_t err =
                    mOMX->freeBuffer(mNode, kPortIndexInput, buffer);
                CHECK_EQ(err, OK);

                buffers->removeAt(i);
            } else if (mState != ERROR
                    && mPortStatus[kPortIndexInput] != SHUTTING_DOWN) {
                CHECK_EQ(mPortStatus[kPortIndexInput], ENABLED);
                drainInputBuffer(&buffers->editItemAt(i));
            }
            break;
        }

        case omx_message::FILL_BUFFER_DONE:
        {
            IOMX::buffer_id buffer = msg.u.extended_buffer_data.buffer;
            OMX_U32 flags = msg.u.extended_buffer_data.flags;

            CODEC_LOGV("FILL_BUFFER_DONE(buffer: %p, size: %ld, flags: 0x%08lx, timestamp: %lld us (%.2f secs))",
                 buffer,
                 msg.u.extended_buffer_data.range_length,
                 flags,
                 msg.u.extended_buffer_data.timestamp,
                 msg.u.extended_buffer_data.timestamp / 1E6);

            Vector<BufferInfo> *buffers = &mPortBuffers[kPortIndexOutput];
            size_t i = 0;
            while (i < buffers->size() && (*buffers)[i].mBuffer != buffer) {
                ++i;
            }

            CHECK(i < buffers->size());
            BufferInfo *info = &buffers->editItemAt(i);

            if (!info->mOwnedByComponent) {
                LOGW("We already own output buffer %p, yet received "
                     "a FILL_BUFFER_DONE.", buffer);
            }

            info->mOwnedByComponent = false;

            if (mPortStatus[kPortIndexOutput] == DISABLING) {
                CODEC_LOGV("Port is disabled, freeing buffer %p", buffer);

                status_t err =
                    mOMX->freeBuffer(mNode, kPortIndexOutput, buffer);
                CHECK_EQ(err, OK);

                buffers->removeAt(i);
#if 0
            } else if (mPortStatus[kPortIndexOutput] == ENABLED
                       && (flags & OMX_BUFFERFLAG_EOS)) {
                CODEC_LOGV("No more output data.");
                mNoMoreOutputData = true;
                mBufferFilled.signal();
#endif
            } else if (mPortStatus[kPortIndexOutput] != SHUTTING_DOWN) {
                CHECK_EQ(mPortStatus[kPortIndexOutput], ENABLED);

                if (info->mMediaBuffer == NULL) {
                    CHECK(mOMXLivesLocally);
                    CHECK(mQuirks & kRequiresAllocateBufferOnOutputPorts);
                    CHECK(mQuirks & kDefersOutputBufferAllocation);

                    // The qcom video decoders on Nexus don't actually allocate
                    // output buffer memory on a call to OMX_AllocateBuffer
                    // the "pBuffer" member of the OMX_BUFFERHEADERTYPE
                    // structure is only filled in later.

                    info->mMediaBuffer = new MediaBuffer(
                            msg.u.extended_buffer_data.data_ptr,
                            info->mSize);
                    info->mMediaBuffer->setObserver(this);
                }

                MediaBuffer *buffer = info->mMediaBuffer;

                if (msg.u.extended_buffer_data.range_offset
                        + msg.u.extended_buffer_data.range_length
                            > buffer->size()) {
                    CODEC_LOGE(
                            "Codec lied about its buffer size requirements, "
                            "sending a buffer larger than the originally "
                            "advertised size in FILL_BUFFER_DONE!");
                }
                buffer->set_range(
                        msg.u.extended_buffer_data.range_offset,
                        msg.u.extended_buffer_data.range_length);

                buffer->meta_data()->clear();

                buffer->meta_data()->setInt64(
                        kKeyTime, msg.u.extended_buffer_data.timestamp);

                if (msg.u.extended_buffer_data.flags & OMX_BUFFERFLAG_SYNCFRAME) {
                    buffer->meta_data()->setInt32(kKeyIsSyncFrame, true);
                }
                if (msg.u.extended_buffer_data.flags & OMX_BUFFERFLAG_CODECCONFIG) {
                    buffer->meta_data()->setInt32(kKeyIsCodecConfig, true);
                }

                buffer->meta_data()->setPointer(
                        kKeyPlatformPrivate,
                        msg.u.extended_buffer_data.platform_private);

                buffer->meta_data()->setPointer(
                        kKeyBufferID,
                        msg.u.extended_buffer_data.buffer);

                if (msg.u.extended_buffer_data.flags & OMX_BUFFERFLAG_EOS) {
                    CODEC_LOGV("No more output data.");
                    mNoMoreOutputData = true;
                }

                if (mTargetTimeUs >= 0) {
                    CHECK(msg.u.extended_buffer_data.timestamp <= mTargetTimeUs);

                    if (msg.u.extended_buffer_data.timestamp < mTargetTimeUs) {
                        CODEC_LOGV(
                                "skipping output buffer at timestamp %lld us",
                                msg.u.extended_buffer_data.timestamp);

                        fillOutputBuffer(info);
                        break;
                    }

                    CODEC_LOGV(
                            "returning output buffer at target timestamp "
                            "%lld us",
                            msg.u.extended_buffer_data.timestamp);

                    mTargetTimeUs = -1;
                }

                mFilledBuffers.push_back(i);
                mBufferFilled.signal();
            }

            break;
        }

        default:
        {
            CHECK(!"should not be here.");
            break;
        }
    }
}

void OMXCodec::onEvent(OMX_EVENTTYPE event, OMX_U32 data1, OMX_U32 data2) {
    switch (event) {
        case OMX_EventCmdComplete:
        {
            onCmdComplete((OMX_COMMANDTYPE)data1, data2);
            break;
        }

        case OMX_EventError:
        {
            LOGE("ERROR(0x%08lx, %ld)", data1, data2);

            setState(ERROR);
            break;
        }

        case OMX_EventPortSettingsChanged:
        {
            if (data2 == 0 || data2 == OMX_IndexParamPortDefinition) {
                onPortSettingsChanged(data1);
            }
            break;
        }

#if 0
        case OMX_EventBufferFlag:
        {
            CODEC_LOGV("EVENT_BUFFER_FLAG(%ld)", data1);

            if (data1 == kPortIndexOutput) {
                mNoMoreOutputData = true;
            }
            break;
        }
#endif

        default:
        {
            CODEC_LOGV("EVENT(%d, %ld, %ld)", event, data1, data2);
            break;
        }
    }
}

// Has the format changed in any way that the client would have to be aware of?
static bool formatHasNotablyChanged(
        const sp<MetaData> &from, const sp<MetaData> &to) {
    if (from.get() == NULL && to.get() == NULL) {
        return false;
    }

    if ((from.get() == NULL && to.get() != NULL)
        || (from.get() != NULL && to.get() == NULL)) {
        return true;
    }

    const char *mime_from, *mime_to;
    CHECK(from->findCString(kKeyMIMEType, &mime_from));
    CHECK(to->findCString(kKeyMIMEType, &mime_to));

    if (strcasecmp(mime_from, mime_to)) {
        return true;
    }

    if (!strcasecmp(mime_from, MEDIA_MIMETYPE_VIDEO_RAW)) {
        int32_t colorFormat_from, colorFormat_to;
        CHECK(from->findInt32(kKeyColorFormat, &colorFormat_from));
        CHECK(to->findInt32(kKeyColorFormat, &colorFormat_to));

        if (colorFormat_from != colorFormat_to) {
            return true;
        }

        int32_t width_from, width_to;
        CHECK(from->findInt32(kKeyWidth, &width_from));
        CHECK(to->findInt32(kKeyWidth, &width_to));

        if (width_from != width_to) {
            return true;
        }

        int32_t height_from, height_to;
        CHECK(from->findInt32(kKeyHeight, &height_from));
        CHECK(to->findInt32(kKeyHeight, &height_to));

        if (height_from != height_to) {
            return true;
        }
    } else if (!strcasecmp(mime_from, MEDIA_MIMETYPE_AUDIO_RAW)) {
        int32_t numChannels_from, numChannels_to;
        CHECK(from->findInt32(kKeyChannelCount, &numChannels_from));
        CHECK(to->findInt32(kKeyChannelCount, &numChannels_to));

        if (numChannels_from != numChannels_to) {
            return true;
        }

        int32_t sampleRate_from, sampleRate_to;
        CHECK(from->findInt32(kKeySampleRate, &sampleRate_from));
        CHECK(to->findInt32(kKeySampleRate, &sampleRate_to));

        if (sampleRate_from != sampleRate_to) {
            return true;
        }
    }

    return false;
}

void OMXCodec::onCmdComplete(OMX_COMMANDTYPE cmd, OMX_U32 data) {
    switch (cmd) {
        case OMX_CommandStateSet:
        {
            onStateChange((OMX_STATETYPE)data);
            break;
        }

        case OMX_CommandPortDisable:
        {
            OMX_U32 portIndex = data;
            CODEC_LOGV("PORT_DISABLED(%ld)", portIndex);

            CHECK(mState == EXECUTING || mState == RECONFIGURING);
            CHECK_EQ(mPortStatus[portIndex], DISABLING);
            CHECK_EQ(mPortBuffers[portIndex].size(), 0);

            mPortStatus[portIndex] = DISABLED;

            if (mState == RECONFIGURING) {
                CHECK_EQ(portIndex, kPortIndexOutput);

                sp<MetaData> oldOutputFormat = mOutputFormat;
                initOutputFormat(mSource->getFormat());

                // Don't notify clients if the output port settings change
                // wasn't of importance to them, i.e. it may be that just the
                // number of buffers has changed and nothing else.
                mOutputPortSettingsHaveChanged =
                    formatHasNotablyChanged(oldOutputFormat, mOutputFormat);

                enablePortAsync(portIndex);

                status_t err = allocateBuffersOnPort(portIndex);
                CHECK_EQ(err, OK);
            }
            break;
        }

        case OMX_CommandPortEnable:
        {
            OMX_U32 portIndex = data;
            CODEC_LOGV("PORT_ENABLED(%ld)", portIndex);

            CHECK(mState == EXECUTING || mState == RECONFIGURING);
            CHECK_EQ(mPortStatus[portIndex], ENABLING);

            mPortStatus[portIndex] = ENABLED;

            if (mState == RECONFIGURING) {
                CHECK_EQ(portIndex, kPortIndexOutput);

                setState(EXECUTING);

                fillOutputBuffers();
            }
            break;
        }

        case OMX_CommandFlush:
        {
            OMX_U32 portIndex = data;

            CODEC_LOGV("FLUSH_DONE(%ld)", portIndex);

            CHECK_EQ(mPortStatus[portIndex], SHUTTING_DOWN);
            mPortStatus[portIndex] = ENABLED;

            CHECK_EQ(countBuffersWeOwn(mPortBuffers[portIndex]),
                     mPortBuffers[portIndex].size());

            if (mState == RECONFIGURING) {
                CHECK_EQ(portIndex, kPortIndexOutput);

                disablePortAsync(portIndex);
            } else if (mState == EXECUTING_TO_IDLE) {
                if (mPortStatus[kPortIndexInput] == ENABLED
                    && mPortStatus[kPortIndexOutput] == ENABLED) {
                    CODEC_LOGV("Finished flushing both ports, now completing "
                         "transition from EXECUTING to IDLE.");

                    mPortStatus[kPortIndexInput] = SHUTTING_DOWN;
                    mPortStatus[kPortIndexOutput] = SHUTTING_DOWN;

                    status_t err =
                        mOMX->sendCommand(mNode, OMX_CommandStateSet, OMX_StateIdle);
                    CHECK_EQ(err, OK);
                }
            } else {
                // We're flushing both ports in preparation for seeking.

                if (mPortStatus[kPortIndexInput] == ENABLED
                    && mPortStatus[kPortIndexOutput] == ENABLED) {
                    CODEC_LOGV("Finished flushing both ports, now continuing from"
                         " seek-time.");

                    // We implicitly resume pulling on our upstream source.
                    mPaused = false;

                    drainInputBuffers();
                    fillOutputBuffers();
                }
            }

            break;
        }

        default:
        {
            CODEC_LOGV("CMD_COMPLETE(%d, %ld)", cmd, data);
            break;
        }
    }
}

void OMXCodec::onStateChange(OMX_STATETYPE newState) {
    CODEC_LOGV("onStateChange %d", newState);

    switch (newState) {
        case OMX_StateIdle:
        {
            CODEC_LOGV("Now Idle.");
            if (mState == LOADED_TO_IDLE) {
                status_t err = mOMX->sendCommand(
                        mNode, OMX_CommandStateSet, OMX_StateExecuting);

                CHECK_EQ(err, OK);

                setState(IDLE_TO_EXECUTING);
            } else {
                CHECK_EQ(mState, EXECUTING_TO_IDLE);

                CHECK_EQ(
                    countBuffersWeOwn(mPortBuffers[kPortIndexInput]),
                    mPortBuffers[kPortIndexInput].size());

                CHECK_EQ(
                    countBuffersWeOwn(mPortBuffers[kPortIndexOutput]),
                    mPortBuffers[kPortIndexOutput].size());

                status_t err = mOMX->sendCommand(
                        mNode, OMX_CommandStateSet, OMX_StateLoaded);

                CHECK_EQ(err, OK);

                err = freeBuffersOnPort(kPortIndexInput);
                CHECK_EQ(err, OK);

                err = freeBuffersOnPort(kPortIndexOutput);
                CHECK_EQ(err, OK);

                mPortStatus[kPortIndexInput] = ENABLED;
                mPortStatus[kPortIndexOutput] = ENABLED;

                setState(IDLE_TO_LOADED);
            }
            break;
        }

        case OMX_StateExecuting:
        {
            CHECK_EQ(mState, IDLE_TO_EXECUTING);

            CODEC_LOGV("Now Executing.");

            setState(EXECUTING);

            // Buffers will be submitted to the component in the first
            // call to OMXCodec::read as mInitialBufferSubmit is true at
            // this point. This ensures that this on_message call returns,
            // releases the lock and ::init can notice the state change and
            // itself return.
            break;
        }

        case OMX_StateLoaded:
        {
            CHECK_EQ(mState, IDLE_TO_LOADED);

            CODEC_LOGV("Now Loaded.");

            setState(LOADED);
            break;
        }

        case OMX_StateInvalid:
        {
            setState(ERROR);
            break;
        }

        default:
        {
            CHECK(!"should not be here.");
            break;
        }
    }
}

// static
size_t OMXCodec::countBuffersWeOwn(const Vector<BufferInfo> &buffers) {
    size_t n = 0;
    for (size_t i = 0; i < buffers.size(); ++i) {
        if (!buffers[i].mOwnedByComponent) {
            ++n;
        }
    }

    return n;
}

status_t OMXCodec::freeBuffersOnPort(
        OMX_U32 portIndex, bool onlyThoseWeOwn) {
    Vector<BufferInfo> *buffers = &mPortBuffers[portIndex];

    status_t stickyErr = OK;

    for (size_t i = buffers->size(); i-- > 0;) {
        BufferInfo *info = &buffers->editItemAt(i);

        if (onlyThoseWeOwn && info->mOwnedByComponent) {
            continue;
        }

        CHECK_EQ(info->mOwnedByComponent, false);

        CODEC_LOGV("freeing buffer %p on port %ld", info->mBuffer, portIndex);

        status_t err =
            mOMX->freeBuffer(mNode, portIndex, info->mBuffer);

        if (err != OK) {
            stickyErr = err;
        }

        if (info->mMediaBuffer != NULL) {
            info->mMediaBuffer->setObserver(NULL);

            // Make sure nobody but us owns this buffer at this point.
            CHECK_EQ(info->mMediaBuffer->refcount(), 0);

            info->mMediaBuffer->release();
        }

        buffers->removeAt(i);
    }

    CHECK(onlyThoseWeOwn || buffers->isEmpty());

    return stickyErr;
}

void OMXCodec::onPortSettingsChanged(OMX_U32 portIndex) {
    CODEC_LOGV("PORT_SETTINGS_CHANGED(%ld)", portIndex);

    CHECK_EQ(mState, EXECUTING);
    CHECK_EQ(portIndex, kPortIndexOutput);
    setState(RECONFIGURING);

    if (mQuirks & kNeedsFlushBeforeDisable) {
        if (!flushPortAsync(portIndex)) {
            onCmdComplete(OMX_CommandFlush, portIndex);
        }
    } else {
        disablePortAsync(portIndex);
    }
}

bool OMXCodec::flushPortAsync(OMX_U32 portIndex) {
    CHECK(mState == EXECUTING || mState == RECONFIGURING
            || mState == EXECUTING_TO_IDLE);

    CODEC_LOGV("flushPortAsync(%ld): we own %d out of %d buffers already.",
         portIndex, countBuffersWeOwn(mPortBuffers[portIndex]),
         mPortBuffers[portIndex].size());

    CHECK_EQ(mPortStatus[portIndex], ENABLED);
    mPortStatus[portIndex] = SHUTTING_DOWN;

    if ((mQuirks & kRequiresFlushCompleteEmulation)
        && countBuffersWeOwn(mPortBuffers[portIndex])
                == mPortBuffers[portIndex].size()) {
        // No flush is necessary and this component fails to send a
        // flush-complete event in this case.

        return false;
    }

    status_t err =
        mOMX->sendCommand(mNode, OMX_CommandFlush, portIndex);
    CHECK_EQ(err, OK);

    return true;
}

void OMXCodec::disablePortAsync(OMX_U32 portIndex) {
    CHECK(mState == EXECUTING || mState == RECONFIGURING);

    CHECK_EQ(mPortStatus[portIndex], ENABLED);
    mPortStatus[portIndex] = DISABLING;

    CODEC_LOGV("sending OMX_CommandPortDisable(%ld)", portIndex);
    status_t err =
        mOMX->sendCommand(mNode, OMX_CommandPortDisable, portIndex);
    CHECK_EQ(err, OK);

    freeBuffersOnPort(portIndex, true);
}

void OMXCodec::enablePortAsync(OMX_U32 portIndex) {
    CHECK(mState == EXECUTING || mState == RECONFIGURING);

    CHECK_EQ(mPortStatus[portIndex], DISABLED);
    mPortStatus[portIndex] = ENABLING;

    status_t err =
        mOMX->sendCommand(mNode, OMX_CommandPortEnable, portIndex);
    CHECK_EQ(err, OK);
}

void OMXCodec::fillOutputBuffers() {
    CHECK_EQ(mState, EXECUTING);

    // This is a workaround for some decoders not properly reporting
    // end-of-output-stream. If we own all input buffers and also own
    // all output buffers and we already signalled end-of-input-stream,
    // the end-of-output-stream is implied.
    if (mSignalledEOS
            && countBuffersWeOwn(mPortBuffers[kPortIndexInput])
                == mPortBuffers[kPortIndexInput].size()
            && countBuffersWeOwn(mPortBuffers[kPortIndexOutput])
                == mPortBuffers[kPortIndexOutput].size()) {
        mNoMoreOutputData = true;
        mBufferFilled.signal();

        return;
    }

    Vector<BufferInfo> *buffers = &mPortBuffers[kPortIndexOutput];
    for (size_t i = 0; i < buffers->size(); ++i) {
        fillOutputBuffer(&buffers->editItemAt(i));
    }
}

void OMXCodec::drainInputBuffers() {
    CHECK(mState == EXECUTING || mState == RECONFIGURING);

    Vector<BufferInfo> *buffers = &mPortBuffers[kPortIndexInput];
    for (size_t i = 0; i < buffers->size(); ++i) {
        drainInputBuffer(&buffers->editItemAt(i));
    }
}

void OMXCodec::drainInputBuffer(BufferInfo *info) {
    CHECK_EQ(info->mOwnedByComponent, false);

    if (mSignalledEOS) {
        return;
    }

    if (mCodecSpecificDataIndex < mCodecSpecificData.size()) {
        const CodecSpecificData *specific =
            mCodecSpecificData[mCodecSpecificDataIndex];

        size_t size = specific->mSize;

        if (!strcasecmp(MEDIA_MIMETYPE_VIDEO_AVC, mMIME)
                && !(mQuirks & kWantsNALFragments)) {
            static const uint8_t kNALStartCode[4] =
                    { 0x00, 0x00, 0x00, 0x01 };

            CHECK(info->mSize >= specific->mSize + 4);

            size += 4;

            memcpy(info->mData, kNALStartCode, 4);
            memcpy((uint8_t *)info->mData + 4,
                   specific->mData, specific->mSize);
        } else {
            CHECK(info->mSize >= specific->mSize);
            memcpy(info->mData, specific->mData, specific->mSize);
        }

        mNoMoreOutputData = false;

        CODEC_LOGV("calling emptyBuffer with codec specific data");

        status_t err = mOMX->emptyBuffer(
                mNode, info->mBuffer, 0, size,
                OMX_BUFFERFLAG_ENDOFFRAME | OMX_BUFFERFLAG_CODECCONFIG,
                0);
        CHECK_EQ(err, OK);

        info->mOwnedByComponent = true;

        ++mCodecSpecificDataIndex;
        return;
    }

    if (mPaused) {
        return;
    }

    status_t err;

    bool signalEOS = false;
    int64_t timestampUs = 0;

    size_t offset = 0;
    int32_t n = 0;
    for (;;) {
        MediaBuffer *srcBuffer;
        MediaSource::ReadOptions options;
        if (mSkipTimeUs >= 0) {
            options.setSkipFrame(mSkipTimeUs);
        }
        if (mSeekTimeUs >= 0) {
            if (mLeftOverBuffer) {
                mLeftOverBuffer->release();
                mLeftOverBuffer = NULL;
            }
            options.setSeekTo(mSeekTimeUs, mSeekMode);

            mSeekTimeUs = -1;
            mSeekMode = ReadOptions::SEEK_CLOSEST_SYNC;
            mBufferFilled.signal();

            err = mSource->read(&srcBuffer, &options);

            if (err == OK) {
                int64_t targetTimeUs;
                if (srcBuffer->meta_data()->findInt64(
                            kKeyTargetTime, &targetTimeUs)
                        && targetTimeUs >= 0) {
                    mTargetTimeUs = targetTimeUs;
                } else {
                    mTargetTimeUs = -1;
                }
            }
        } else if (mLeftOverBuffer) {
            srcBuffer = mLeftOverBuffer;
            mLeftOverBuffer = NULL;

            err = OK;
        } else {
            err = mSource->read(&srcBuffer, &options);
        }

        if (err != OK) {
            signalEOS = true;
            mFinalStatus = err;
            mSignalledEOS = true;
            break;
        }

        size_t remainingBytes = info->mSize - offset;

        if (srcBuffer->range_length() > remainingBytes) {
            if (offset == 0) {
                CODEC_LOGE(
                     "Codec's input buffers are too small to accomodate "
                     "buffer read from source (info->mSize = %d, srcLength = %d)",
                     info->mSize, srcBuffer->range_length());

                srcBuffer->release();
                srcBuffer = NULL;

                setState(ERROR);
                return;
            }

            mLeftOverBuffer = srcBuffer;
            break;
        }

        if (mIsEncoder && (mQuirks & kAvoidMemcopyInputRecordingFrames)) {
            CHECK(mOMXLivesLocally && offset == 0);
            OMX_BUFFERHEADERTYPE *header = (OMX_BUFFERHEADERTYPE *) info->mBuffer;
            header->pBuffer = (OMX_U8 *) srcBuffer->data() + srcBuffer->range_offset();
        } else {
            memcpy((uint8_t *)info->mData + offset,
                    (const uint8_t *)srcBuffer->data() + srcBuffer->range_offset(),
                    srcBuffer->range_length());
        }

        int64_t lastBufferTimeUs;
        CHECK(srcBuffer->meta_data()->findInt64(kKeyTime, &lastBufferTimeUs));
        CHECK(lastBufferTimeUs >= 0);

        if (offset == 0) {
            timestampUs = lastBufferTimeUs;
        }

        offset += srcBuffer->range_length();

        srcBuffer->release();
        srcBuffer = NULL;

        ++n;

        if (!(mQuirks & kSupportsMultipleFramesPerInputBuffer)) {
            break;
        }

        int64_t coalescedDurationUs = lastBufferTimeUs - timestampUs;

        if (coalescedDurationUs > 250000ll) {
            // Don't coalesce more than 250ms worth of encoded data at once.
            break;
        }
    }

    if (n > 1) {
        LOGV("coalesced %d frames into one input buffer", n);
    }

    OMX_U32 flags = OMX_BUFFERFLAG_ENDOFFRAME;

    if (signalEOS) {
        flags |= OMX_BUFFERFLAG_EOS;
    } else {
        mNoMoreOutputData = false;
    }

    CODEC_LOGV("Calling emptyBuffer on buffer %p (length %d), "
               "timestamp %lld us (%.2f secs)",
               info->mBuffer, offset,
               timestampUs, timestampUs / 1E6);

    err = mOMX->emptyBuffer(
            mNode, info->mBuffer, 0, offset,
            flags, timestampUs);

    if (err != OK) {
        setState(ERROR);
        return;
    }

    info->mOwnedByComponent = true;

    // This component does not ever signal the EOS flag on output buffers,
    // Thanks for nothing.
    if (mSignalledEOS && !strcmp(mComponentName, "OMX.TI.Video.encoder")) {
        mNoMoreOutputData = true;
        mBufferFilled.signal();
    }
}

void OMXCodec::fillOutputBuffer(BufferInfo *info) {
    CHECK_EQ(info->mOwnedByComponent, false);

    if (mNoMoreOutputData) {
        CODEC_LOGV("There is no more output data available, not "
             "calling fillOutputBuffer");
        return;
    }

    CODEC_LOGV("Calling fill_buffer on buffer %p", info->mBuffer);
    status_t err = mOMX->fillBuffer(mNode, info->mBuffer);

    if (err != OK) {
        CODEC_LOGE("fillBuffer failed w/ error 0x%08x", err);

        setState(ERROR);
        return;
    }

    info->mOwnedByComponent = true;
}

void OMXCodec::drainInputBuffer(IOMX::buffer_id buffer) {
    Vector<BufferInfo> *buffers = &mPortBuffers[kPortIndexInput];
    for (size_t i = 0; i < buffers->size(); ++i) {
        if ((*buffers)[i].mBuffer == buffer) {
            drainInputBuffer(&buffers->editItemAt(i));
            return;
        }
    }

    CHECK(!"should not be here.");
}

void OMXCodec::fillOutputBuffer(IOMX::buffer_id buffer) {
    Vector<BufferInfo> *buffers = &mPortBuffers[kPortIndexOutput];
    for (size_t i = 0; i < buffers->size(); ++i) {
        if ((*buffers)[i].mBuffer == buffer) {
            fillOutputBuffer(&buffers->editItemAt(i));
            return;
        }
    }

    CHECK(!"should not be here.");
}

void OMXCodec::setState(State newState) {
    mState = newState;
    mAsyncCompletion.signal();

    // This may cause some spurious wakeups but is necessary to
    // unblock the reader if we enter ERROR state.
    mBufferFilled.signal();
}

void OMXCodec::setRawAudioFormat(
        OMX_U32 portIndex, int32_t sampleRate, int32_t numChannels) {

    // port definition
    OMX_PARAM_PORTDEFINITIONTYPE def;
    InitOMXParams(&def);
    def.nPortIndex = portIndex;
    status_t err = mOMX->getParameter(
            mNode, OMX_IndexParamPortDefinition, &def, sizeof(def));
    CHECK_EQ(err, OK);
    def.format.audio.eEncoding = OMX_AUDIO_CodingPCM;
    CHECK_EQ(mOMX->setParameter(mNode, OMX_IndexParamPortDefinition,
            &def, sizeof(def)), OK);

    // pcm param
    OMX_AUDIO_PARAM_PCMMODETYPE pcmParams;
    InitOMXParams(&pcmParams);
    pcmParams.nPortIndex = portIndex;

    err = mOMX->getParameter(
            mNode, OMX_IndexParamAudioPcm, &pcmParams, sizeof(pcmParams));

    CHECK_EQ(err, OK);

    pcmParams.nChannels = numChannels;
    pcmParams.eNumData = OMX_NumericalDataSigned;
    pcmParams.bInterleaved = OMX_TRUE;
    pcmParams.nBitPerSample = 16;
    pcmParams.nSamplingRate = sampleRate;
    pcmParams.ePCMMode = OMX_AUDIO_PCMModeLinear;

    if (numChannels == 1) {
        pcmParams.eChannelMapping[0] = OMX_AUDIO_ChannelCF;
    } else {
        CHECK_EQ(numChannels, 2);

        pcmParams.eChannelMapping[0] = OMX_AUDIO_ChannelLF;
        pcmParams.eChannelMapping[1] = OMX_AUDIO_ChannelRF;
    }

    err = mOMX->setParameter(
            mNode, OMX_IndexParamAudioPcm, &pcmParams, sizeof(pcmParams));

    CHECK_EQ(err, OK);
}

static OMX_AUDIO_AMRBANDMODETYPE pickModeFromBitRate(bool isAMRWB, int32_t bps) {
    if (isAMRWB) {
        if (bps <= 6600) {
            return OMX_AUDIO_AMRBandModeWB0;
        } else if (bps <= 8850) {
            return OMX_AUDIO_AMRBandModeWB1;
        } else if (bps <= 12650) {
            return OMX_AUDIO_AMRBandModeWB2;
        } else if (bps <= 14250) {
            return OMX_AUDIO_AMRBandModeWB3;
        } else if (bps <= 15850) {
            return OMX_AUDIO_AMRBandModeWB4;
        } else if (bps <= 18250) {
            return OMX_AUDIO_AMRBandModeWB5;
        } else if (bps <= 19850) {
            return OMX_AUDIO_AMRBandModeWB6;
        } else if (bps <= 23050) {
            return OMX_AUDIO_AMRBandModeWB7;
        }

        // 23850 bps
        return OMX_AUDIO_AMRBandModeWB8;
    } else {  // AMRNB
        if (bps <= 4750) {
            return OMX_AUDIO_AMRBandModeNB0;
        } else if (bps <= 5150) {
            return OMX_AUDIO_AMRBandModeNB1;
        } else if (bps <= 5900) {
            return OMX_AUDIO_AMRBandModeNB2;
        } else if (bps <= 6700) {
            return OMX_AUDIO_AMRBandModeNB3;
        } else if (bps <= 7400) {
            return OMX_AUDIO_AMRBandModeNB4;
        } else if (bps <= 7950) {
            return OMX_AUDIO_AMRBandModeNB5;
        } else if (bps <= 10200) {
            return OMX_AUDIO_AMRBandModeNB6;
        }

        // 12200 bps
        return OMX_AUDIO_AMRBandModeNB7;
    }
}

void OMXCodec::setAMRFormat(bool isWAMR, int32_t bitRate) {
    OMX_U32 portIndex = mIsEncoder ? kPortIndexOutput : kPortIndexInput;

    OMX_AUDIO_PARAM_AMRTYPE def;
    InitOMXParams(&def);
    def.nPortIndex = portIndex;

    status_t err =
        mOMX->getParameter(mNode, OMX_IndexParamAudioAmr, &def, sizeof(def));

    CHECK_EQ(err, OK);

    def.eAMRFrameFormat = OMX_AUDIO_AMRFrameFormatFSF;

    def.eAMRBandMode = pickModeFromBitRate(isWAMR, bitRate);
    err = mOMX->setParameter(mNode, OMX_IndexParamAudioAmr, &def, sizeof(def));
    CHECK_EQ(err, OK);

    ////////////////////////

    if (mIsEncoder) {
        sp<MetaData> format = mSource->getFormat();
        int32_t sampleRate;
        int32_t numChannels;
        CHECK(format->findInt32(kKeySampleRate, &sampleRate));
        CHECK(format->findInt32(kKeyChannelCount, &numChannels));

        setRawAudioFormat(kPortIndexInput, sampleRate, numChannels);
    }
}

void OMXCodec::setAACFormat(int32_t numChannels, int32_t sampleRate, int32_t bitRate) {
    CHECK(numChannels == 1 || numChannels == 2);
    if (mIsEncoder) {
        //////////////// input port ////////////////////
        setRawAudioFormat(kPortIndexInput, sampleRate, numChannels);

        //////////////// output port ////////////////////
        // format
        OMX_AUDIO_PARAM_PORTFORMATTYPE format;
        format.nPortIndex = kPortIndexOutput;
        format.nIndex = 0;
        status_t err = OMX_ErrorNone;
        while (OMX_ErrorNone == err) {
            CHECK_EQ(mOMX->getParameter(mNode, OMX_IndexParamAudioPortFormat,
                    &format, sizeof(format)), OK);
            if (format.eEncoding == OMX_AUDIO_CodingAAC) {
                break;
            }
            format.nIndex++;
        }
        CHECK_EQ(OK, err);
        CHECK_EQ(mOMX->setParameter(mNode, OMX_IndexParamAudioPortFormat,
                &format, sizeof(format)), OK);

        // port definition
        OMX_PARAM_PORTDEFINITIONTYPE def;
        InitOMXParams(&def);
        def.nPortIndex = kPortIndexOutput;
        CHECK_EQ(mOMX->getParameter(mNode, OMX_IndexParamPortDefinition,
                &def, sizeof(def)), OK);
        def.format.audio.bFlagErrorConcealment = OMX_TRUE;
        def.format.audio.eEncoding = OMX_AUDIO_CodingAAC;
        CHECK_EQ(mOMX->setParameter(mNode, OMX_IndexParamPortDefinition,
                &def, sizeof(def)), OK);

        // profile
        OMX_AUDIO_PARAM_AACPROFILETYPE profile;
        InitOMXParams(&profile);
        profile.nPortIndex = kPortIndexOutput;
        CHECK_EQ(mOMX->getParameter(mNode, OMX_IndexParamAudioAac,
                &profile, sizeof(profile)), OK);
        profile.nChannels = numChannels;
        profile.eChannelMode = (numChannels == 1?
                OMX_AUDIO_ChannelModeMono: OMX_AUDIO_ChannelModeStereo);
        profile.nSampleRate = sampleRate;
        profile.nBitRate = bitRate;
        profile.nAudioBandWidth = 0;
        profile.nFrameLength = 0;
        profile.nAACtools = OMX_AUDIO_AACToolAll;
        profile.nAACERtools = OMX_AUDIO_AACERNone;
        profile.eAACProfile = OMX_AUDIO_AACObjectLC;
        profile.eAACStreamFormat = OMX_AUDIO_AACStreamFormatMP4FF;
        CHECK_EQ(mOMX->setParameter(mNode, OMX_IndexParamAudioAac,
                &profile, sizeof(profile)), OK);

    } else {
        OMX_AUDIO_PARAM_AACPROFILETYPE profile;
        InitOMXParams(&profile);
        profile.nPortIndex = kPortIndexInput;

        status_t err = mOMX->getParameter(
                mNode, OMX_IndexParamAudioAac, &profile, sizeof(profile));
        CHECK_EQ(err, OK);

        profile.nChannels = numChannels;
        profile.nSampleRate = sampleRate;
        profile.eAACStreamFormat = OMX_AUDIO_AACStreamFormatMP4ADTS;

        err = mOMX->setParameter(
                mNode, OMX_IndexParamAudioAac, &profile, sizeof(profile));
        CHECK_EQ(err, OK);
    }
}

void OMXCodec::setImageOutputFormat(
        OMX_COLOR_FORMATTYPE format, OMX_U32 width, OMX_U32 height) {
    CODEC_LOGV("setImageOutputFormat(%ld, %ld)", width, height);

#if 0
    OMX_INDEXTYPE index;
    status_t err = mOMX->get_extension_index(
            mNode, "OMX.TI.JPEG.decode.Config.OutputColorFormat", &index);
    CHECK_EQ(err, OK);

    err = mOMX->set_config(mNode, index, &format, sizeof(format));
    CHECK_EQ(err, OK);
#endif

    OMX_PARAM_PORTDEFINITIONTYPE def;
    InitOMXParams(&def);
    def.nPortIndex = kPortIndexOutput;

    status_t err = mOMX->getParameter(
            mNode, OMX_IndexParamPortDefinition, &def, sizeof(def));
    CHECK_EQ(err, OK);

    CHECK_EQ(def.eDomain, OMX_PortDomainImage);

    OMX_IMAGE_PORTDEFINITIONTYPE *imageDef = &def.format.image;

    CHECK_EQ(imageDef->eCompressionFormat, OMX_IMAGE_CodingUnused);
    imageDef->eColorFormat = format;
    imageDef->nFrameWidth = width;
    imageDef->nFrameHeight = height;

    switch (format) {
        case OMX_COLOR_FormatYUV420PackedPlanar:
        case OMX_COLOR_FormatYUV411Planar:
        {
            def.nBufferSize = (width * height * 3) / 2;
            break;
        }

        case OMX_COLOR_FormatCbYCrY:
        {
            def.nBufferSize = width * height * 2;
            break;
        }

        case OMX_COLOR_Format32bitARGB8888:
        {
            def.nBufferSize = width * height * 4;
            break;
        }

        case OMX_COLOR_Format16bitARGB4444:
        case OMX_COLOR_Format16bitARGB1555:
        case OMX_COLOR_Format16bitRGB565:
        case OMX_COLOR_Format16bitBGR565:
        {
            def.nBufferSize = width * height * 2;
            break;
        }

        default:
            CHECK(!"Should not be here. Unknown color format.");
            break;
    }

    def.nBufferCountActual = def.nBufferCountMin;

    err = mOMX->setParameter(
            mNode, OMX_IndexParamPortDefinition, &def, sizeof(def));
    CHECK_EQ(err, OK);
}

void OMXCodec::setJPEGInputFormat(
        OMX_U32 width, OMX_U32 height, OMX_U32 compressedSize) {
    OMX_PARAM_PORTDEFINITIONTYPE def;
    InitOMXParams(&def);
    def.nPortIndex = kPortIndexInput;

    status_t err = mOMX->getParameter(
            mNode, OMX_IndexParamPortDefinition, &def, sizeof(def));
    CHECK_EQ(err, OK);

    CHECK_EQ(def.eDomain, OMX_PortDomainImage);
    OMX_IMAGE_PORTDEFINITIONTYPE *imageDef = &def.format.image;

    CHECK_EQ(imageDef->eCompressionFormat, OMX_IMAGE_CodingJPEG);
    imageDef->nFrameWidth = width;
    imageDef->nFrameHeight = height;

    def.nBufferSize = compressedSize;
    def.nBufferCountActual = def.nBufferCountMin;

    err = mOMX->setParameter(
            mNode, OMX_IndexParamPortDefinition, &def, sizeof(def));
    CHECK_EQ(err, OK);
}

void OMXCodec::addCodecSpecificData(const void *data, size_t size) {
    CodecSpecificData *specific =
        (CodecSpecificData *)malloc(sizeof(CodecSpecificData) + size - 1);

    specific->mSize = size;
    memcpy(specific->mData, data, size);

    mCodecSpecificData.push(specific);
}

void OMXCodec::clearCodecSpecificData() {
    for (size_t i = 0; i < mCodecSpecificData.size(); ++i) {
        free(mCodecSpecificData.editItemAt(i));
    }
    mCodecSpecificData.clear();
    mCodecSpecificDataIndex = 0;
}

status_t OMXCodec::start(MetaData *meta) {
    Mutex::Autolock autoLock(mLock);

    if (mState != LOADED) {
        return UNKNOWN_ERROR;
    }

    sp<MetaData> params = new MetaData;
    if (mQuirks & kWantsNALFragments) {
        params->setInt32(kKeyWantsNALFragments, true);
    }
    if (meta) {
        int64_t startTimeUs = 0;
        int64_t timeUs;
        if (meta->findInt64(kKeyTime, &timeUs)) {
            startTimeUs = timeUs;
        }
        params->setInt64(kKeyTime, startTimeUs);
    }
    status_t err = mSource->start(params.get());

    if (err != OK) {
        return err;
    }

    mCodecSpecificDataIndex = 0;
    mInitialBufferSubmit = true;
    mSignalledEOS = false;
    mNoMoreOutputData = false;
    mOutputPortSettingsHaveChanged = false;
    mSeekTimeUs = -1;
    mSeekMode = ReadOptions::SEEK_CLOSEST_SYNC;
    mTargetTimeUs = -1;
    mFilledBuffers.clear();
    mPaused = false;

    return init();
}

status_t OMXCodec::stop() {
    CODEC_LOGV("stop mState=%d", mState);

    Mutex::Autolock autoLock(mLock);

    while (isIntermediateState(mState)) {
        mAsyncCompletion.wait(mLock);
    }

    switch (mState) {
        case LOADED:
        case ERROR:
            break;

        case EXECUTING:
        {
            setState(EXECUTING_TO_IDLE);

            if (mQuirks & kRequiresFlushBeforeShutdown) {
                CODEC_LOGV("This component requires a flush before transitioning "
                     "from EXECUTING to IDLE...");

                bool emulateInputFlushCompletion =
                    !flushPortAsync(kPortIndexInput);

                bool emulateOutputFlushCompletion =
                    !flushPortAsync(kPortIndexOutput);

                if (emulateInputFlushCompletion) {
                    onCmdComplete(OMX_CommandFlush, kPortIndexInput);
                }

                if (emulateOutputFlushCompletion) {
                    onCmdComplete(OMX_CommandFlush, kPortIndexOutput);
                }
            } else {
                mPortStatus[kPortIndexInput] = SHUTTING_DOWN;
                mPortStatus[kPortIndexOutput] = SHUTTING_DOWN;

                status_t err =
                    mOMX->sendCommand(mNode, OMX_CommandStateSet, OMX_StateIdle);
                CHECK_EQ(err, OK);
            }

            while (mState != LOADED && mState != ERROR) {
                mAsyncCompletion.wait(mLock);
            }

            break;
        }

        default:
        {
            CHECK(!"should not be here.");
            break;
        }
    }

    if (mLeftOverBuffer) {
        mLeftOverBuffer->release();
        mLeftOverBuffer = NULL;
    }

    mSource->stop();

    CODEC_LOGV("stopped");

    return OK;
}

sp<MetaData> OMXCodec::getFormat() {
    Mutex::Autolock autoLock(mLock);

    return mOutputFormat;
}

status_t OMXCodec::read(
        MediaBuffer **buffer, const ReadOptions *options) {
    *buffer = NULL;

    Mutex::Autolock autoLock(mLock);

    if (mState != EXECUTING && mState != RECONFIGURING) {
        return UNKNOWN_ERROR;
    }

    bool seeking = false;
    int64_t seekTimeUs;
    ReadOptions::SeekMode seekMode;
    if (options && options->getSeekTo(&seekTimeUs, &seekMode)) {
        seeking = true;
    }
    int64_t skipTimeUs;
    if (options && options->getSkipFrame(&skipTimeUs)) {
        mSkipTimeUs = skipTimeUs;
    } else {
        mSkipTimeUs = -1;
    }

    if (mInitialBufferSubmit) {
        mInitialBufferSubmit = false;

        if (seeking) {
            CHECK(seekTimeUs >= 0);
            mSeekTimeUs = seekTimeUs;
            mSeekMode = seekMode;

            // There's no reason to trigger the code below, there's
            // nothing to flush yet.
            seeking = false;
            mPaused = false;
        }

        drainInputBuffers();

        if (mState == EXECUTING) {
            // Otherwise mState == RECONFIGURING and this code will trigger
            // after the output port is reenabled.
            fillOutputBuffers();
        }
    }

    if (seeking) {
        CODEC_LOGV("seeking to %lld us (%.2f secs)", seekTimeUs, seekTimeUs / 1E6);

        mSignalledEOS = false;

        CHECK(seekTimeUs >= 0);
        mSeekTimeUs = seekTimeUs;
        mSeekMode = seekMode;

        mFilledBuffers.clear();

        CHECK_EQ(mState, EXECUTING);

        bool emulateInputFlushCompletion = !flushPortAsync(kPortIndexInput);
        bool emulateOutputFlushCompletion = !flushPortAsync(kPortIndexOutput);

        if (emulateInputFlushCompletion) {
            onCmdComplete(OMX_CommandFlush, kPortIndexInput);
        }

        if (emulateOutputFlushCompletion) {
            onCmdComplete(OMX_CommandFlush, kPortIndexOutput);
        }

        while (mSeekTimeUs >= 0) {
            mBufferFilled.wait(mLock);
        }
    }

    while (mState != ERROR && !mNoMoreOutputData && mFilledBuffers.empty()) {
        mBufferFilled.wait(mLock);
    }

    if (mState == ERROR) {
        return UNKNOWN_ERROR;
    }

    if (mFilledBuffers.empty()) {
        return mSignalledEOS ? mFinalStatus : ERROR_END_OF_STREAM;
    }

    if (mOutputPortSettingsHaveChanged) {
        mOutputPortSettingsHaveChanged = false;

        return INFO_FORMAT_CHANGED;
    }

    size_t index = *mFilledBuffers.begin();
    mFilledBuffers.erase(mFilledBuffers.begin());

    BufferInfo *info = &mPortBuffers[kPortIndexOutput].editItemAt(index);
    info->mMediaBuffer->add_ref();
    *buffer = info->mMediaBuffer;

    return OK;
}

void OMXCodec::signalBufferReturned(MediaBuffer *buffer) {
    Mutex::Autolock autoLock(mLock);

    Vector<BufferInfo> *buffers = &mPortBuffers[kPortIndexOutput];
    for (size_t i = 0; i < buffers->size(); ++i) {
        BufferInfo *info = &buffers->editItemAt(i);

        if (info->mMediaBuffer == buffer) {
            CHECK_EQ(mPortStatus[kPortIndexOutput], ENABLED);
            fillOutputBuffer(info);
            return;
        }
    }

    CHECK(!"should not be here.");
}

static const char *imageCompressionFormatString(OMX_IMAGE_CODINGTYPE type) {
    static const char *kNames[] = {
        "OMX_IMAGE_CodingUnused",
        "OMX_IMAGE_CodingAutoDetect",
        "OMX_IMAGE_CodingJPEG",
        "OMX_IMAGE_CodingJPEG2K",
        "OMX_IMAGE_CodingEXIF",
        "OMX_IMAGE_CodingTIFF",
        "OMX_IMAGE_CodingGIF",
        "OMX_IMAGE_CodingPNG",
        "OMX_IMAGE_CodingLZW",
        "OMX_IMAGE_CodingBMP",
    };

    size_t numNames = sizeof(kNames) / sizeof(kNames[0]);

    if (type < 0 || (size_t)type >= numNames) {
        return "UNKNOWN";
    } else {
        return kNames[type];
    }
}

static const char *colorFormatString(OMX_COLOR_FORMATTYPE type) {
    static const char *kNames[] = {
        "OMX_COLOR_FormatUnused",
        "OMX_COLOR_FormatMonochrome",
        "OMX_COLOR_Format8bitRGB332",
        "OMX_COLOR_Format12bitRGB444",
        "OMX_COLOR_Format16bitARGB4444",
        "OMX_COLOR_Format16bitARGB1555",
        "OMX_COLOR_Format16bitRGB565",
        "OMX_COLOR_Format16bitBGR565",
        "OMX_COLOR_Format18bitRGB666",
        "OMX_COLOR_Format18bitARGB1665",
        "OMX_COLOR_Format19bitARGB1666",
        "OMX_COLOR_Format24bitRGB888",
        "OMX_COLOR_Format24bitBGR888",
        "OMX_COLOR_Format24bitARGB1887",
        "OMX_COLOR_Format25bitARGB1888",
        "OMX_COLOR_Format32bitBGRA8888",
        "OMX_COLOR_Format32bitARGB8888",
        "OMX_COLOR_FormatYUV411Planar",
        "OMX_COLOR_FormatYUV411PackedPlanar",
        "OMX_COLOR_FormatYUV420Planar",
        "OMX_COLOR_FormatYUV420PackedPlanar",
        "OMX_COLOR_FormatYUV420SemiPlanar",
        "OMX_COLOR_FormatYUV422Planar",
        "OMX_COLOR_FormatYUV422PackedPlanar",
        "OMX_COLOR_FormatYUV422SemiPlanar",
        "OMX_COLOR_FormatYCbYCr",
        "OMX_COLOR_FormatYCrYCb",
        "OMX_COLOR_FormatCbYCrY",
        "OMX_COLOR_FormatCrYCbY",
        "OMX_COLOR_FormatYUV444Interleaved",
        "OMX_COLOR_FormatRawBayer8bit",
        "OMX_COLOR_FormatRawBayer10bit",
        "OMX_COLOR_FormatRawBayer8bitcompressed",
        "OMX_COLOR_FormatL2",
        "OMX_COLOR_FormatL4",
        "OMX_COLOR_FormatL8",
        "OMX_COLOR_FormatL16",
        "OMX_COLOR_FormatL24",
        "OMX_COLOR_FormatL32",
        "OMX_COLOR_FormatYUV420PackedSemiPlanar",
        "OMX_COLOR_FormatYUV422PackedSemiPlanar",
        "OMX_COLOR_Format18BitBGR666",
        "OMX_COLOR_Format24BitARGB6666",
        "OMX_COLOR_Format24BitABGR6666",
    };

    size_t numNames = sizeof(kNames) / sizeof(kNames[0]);

    if (type == OMX_QCOM_COLOR_FormatYVU420SemiPlanar) {
        return "OMX_QCOM_COLOR_FormatYVU420SemiPlanar";
    } else if (type < 0 || (size_t)type >= numNames) {
        return "UNKNOWN";
    } else {
        return kNames[type];
    }
}

static const char *videoCompressionFormatString(OMX_VIDEO_CODINGTYPE type) {
    static const char *kNames[] = {
        "OMX_VIDEO_CodingUnused",
        "OMX_VIDEO_CodingAutoDetect",
        "OMX_VIDEO_CodingMPEG2",
        "OMX_VIDEO_CodingH263",
        "OMX_VIDEO_CodingMPEG4",
        "OMX_VIDEO_CodingWMV",
        "OMX_VIDEO_CodingRV",
        "OMX_VIDEO_CodingAVC",
        "OMX_VIDEO_CodingMJPEG",
    };

    size_t numNames = sizeof(kNames) / sizeof(kNames[0]);

    if (type < 0 || (size_t)type >= numNames) {
        return "UNKNOWN";
    } else {
        return kNames[type];
    }
}

static const char *audioCodingTypeString(OMX_AUDIO_CODINGTYPE type) {
    static const char *kNames[] = {
        "OMX_AUDIO_CodingUnused",
        "OMX_AUDIO_CodingAutoDetect",
        "OMX_AUDIO_CodingPCM",
        "OMX_AUDIO_CodingADPCM",
        "OMX_AUDIO_CodingAMR",
        "OMX_AUDIO_CodingGSMFR",
        "OMX_AUDIO_CodingGSMEFR",
        "OMX_AUDIO_CodingGSMHR",
        "OMX_AUDIO_CodingPDCFR",
        "OMX_AUDIO_CodingPDCEFR",
        "OMX_AUDIO_CodingPDCHR",
        "OMX_AUDIO_CodingTDMAFR",
        "OMX_AUDIO_CodingTDMAEFR",
        "OMX_AUDIO_CodingQCELP8",
        "OMX_AUDIO_CodingQCELP13",
        "OMX_AUDIO_CodingEVRC",
        "OMX_AUDIO_CodingSMV",
        "OMX_AUDIO_CodingG711",
        "OMX_AUDIO_CodingG723",
        "OMX_AUDIO_CodingG726",
        "OMX_AUDIO_CodingG729",
        "OMX_AUDIO_CodingAAC",
        "OMX_AUDIO_CodingMP3",
        "OMX_AUDIO_CodingSBC",
        "OMX_AUDIO_CodingVORBIS",
        "OMX_AUDIO_CodingWMA",
        "OMX_AUDIO_CodingRA",
        "OMX_AUDIO_CodingMIDI",
    };

    size_t numNames = sizeof(kNames) / sizeof(kNames[0]);

    if (type < 0 || (size_t)type >= numNames) {
        return "UNKNOWN";
    } else {
        return kNames[type];
    }
}

static const char *audioPCMModeString(OMX_AUDIO_PCMMODETYPE type) {
    static const char *kNames[] = {
        "OMX_AUDIO_PCMModeLinear",
        "OMX_AUDIO_PCMModeALaw",
        "OMX_AUDIO_PCMModeMULaw",
    };

    size_t numNames = sizeof(kNames) / sizeof(kNames[0]);

    if (type < 0 || (size_t)type >= numNames) {
        return "UNKNOWN";
    } else {
        return kNames[type];
    }
}

static const char *amrBandModeString(OMX_AUDIO_AMRBANDMODETYPE type) {
    static const char *kNames[] = {
        "OMX_AUDIO_AMRBandModeUnused",
        "OMX_AUDIO_AMRBandModeNB0",
        "OMX_AUDIO_AMRBandModeNB1",
        "OMX_AUDIO_AMRBandModeNB2",
        "OMX_AUDIO_AMRBandModeNB3",
        "OMX_AUDIO_AMRBandModeNB4",
        "OMX_AUDIO_AMRBandModeNB5",
        "OMX_AUDIO_AMRBandModeNB6",
        "OMX_AUDIO_AMRBandModeNB7",
        "OMX_AUDIO_AMRBandModeWB0",
        "OMX_AUDIO_AMRBandModeWB1",
        "OMX_AUDIO_AMRBandModeWB2",
        "OMX_AUDIO_AMRBandModeWB3",
        "OMX_AUDIO_AMRBandModeWB4",
        "OMX_AUDIO_AMRBandModeWB5",
        "OMX_AUDIO_AMRBandModeWB6",
        "OMX_AUDIO_AMRBandModeWB7",
        "OMX_AUDIO_AMRBandModeWB8",
    };

    size_t numNames = sizeof(kNames) / sizeof(kNames[0]);

    if (type < 0 || (size_t)type >= numNames) {
        return "UNKNOWN";
    } else {
        return kNames[type];
    }
}

static const char *amrFrameFormatString(OMX_AUDIO_AMRFRAMEFORMATTYPE type) {
    static const char *kNames[] = {
        "OMX_AUDIO_AMRFrameFormatConformance",
        "OMX_AUDIO_AMRFrameFormatIF1",
        "OMX_AUDIO_AMRFrameFormatIF2",
        "OMX_AUDIO_AMRFrameFormatFSF",
        "OMX_AUDIO_AMRFrameFormatRTPPayload",
        "OMX_AUDIO_AMRFrameFormatITU",
    };

    size_t numNames = sizeof(kNames) / sizeof(kNames[0]);

    if (type < 0 || (size_t)type >= numNames) {
        return "UNKNOWN";
    } else {
        return kNames[type];
    }
}

void OMXCodec::dumpPortStatus(OMX_U32 portIndex) {
    OMX_PARAM_PORTDEFINITIONTYPE def;
    InitOMXParams(&def);
    def.nPortIndex = portIndex;

    status_t err = mOMX->getParameter(
            mNode, OMX_IndexParamPortDefinition, &def, sizeof(def));
    CHECK_EQ(err, OK);

    printf("%s Port = {\n", portIndex == kPortIndexInput ? "Input" : "Output");

    CHECK((portIndex == kPortIndexInput && def.eDir == OMX_DirInput)
          || (portIndex == kPortIndexOutput && def.eDir == OMX_DirOutput));

    printf("  nBufferCountActual = %ld\n", def.nBufferCountActual);
    printf("  nBufferCountMin = %ld\n", def.nBufferCountMin);
    printf("  nBufferSize = %ld\n", def.nBufferSize);

    switch (def.eDomain) {
        case OMX_PortDomainImage:
        {
            const OMX_IMAGE_PORTDEFINITIONTYPE *imageDef = &def.format.image;

            printf("\n");
            printf("  // Image\n");
            printf("  nFrameWidth = %ld\n", imageDef->nFrameWidth);
            printf("  nFrameHeight = %ld\n", imageDef->nFrameHeight);
            printf("  nStride = %ld\n", imageDef->nStride);

            printf("  eCompressionFormat = %s\n",
                   imageCompressionFormatString(imageDef->eCompressionFormat));

            printf("  eColorFormat = %s\n",
                   colorFormatString(imageDef->eColorFormat));

            break;
        }

        case OMX_PortDomainVideo:
        {
            OMX_VIDEO_PORTDEFINITIONTYPE *videoDef = &def.format.video;

            printf("\n");
            printf("  // Video\n");
            printf("  nFrameWidth = %ld\n", videoDef->nFrameWidth);
            printf("  nFrameHeight = %ld\n", videoDef->nFrameHeight);
            printf("  nStride = %ld\n", videoDef->nStride);

            printf("  eCompressionFormat = %s\n",
                   videoCompressionFormatString(videoDef->eCompressionFormat));

            printf("  eColorFormat = %s\n",
                   colorFormatString(videoDef->eColorFormat));

            break;
        }

        case OMX_PortDomainAudio:
        {
            OMX_AUDIO_PORTDEFINITIONTYPE *audioDef = &def.format.audio;

            printf("\n");
            printf("  // Audio\n");
            printf("  eEncoding = %s\n",
                   audioCodingTypeString(audioDef->eEncoding));

            if (audioDef->eEncoding == OMX_AUDIO_CodingPCM) {
                OMX_AUDIO_PARAM_PCMMODETYPE params;
                InitOMXParams(&params);
                params.nPortIndex = portIndex;

                err = mOMX->getParameter(
                        mNode, OMX_IndexParamAudioPcm, &params, sizeof(params));
                CHECK_EQ(err, OK);

                printf("  nSamplingRate = %ld\n", params.nSamplingRate);
                printf("  nChannels = %ld\n", params.nChannels);
                printf("  bInterleaved = %d\n", params.bInterleaved);
                printf("  nBitPerSample = %ld\n", params.nBitPerSample);

                printf("  eNumData = %s\n",
                       params.eNumData == OMX_NumericalDataSigned
                        ? "signed" : "unsigned");

                printf("  ePCMMode = %s\n", audioPCMModeString(params.ePCMMode));
            } else if (audioDef->eEncoding == OMX_AUDIO_CodingAMR) {
                OMX_AUDIO_PARAM_AMRTYPE amr;
                InitOMXParams(&amr);
                amr.nPortIndex = portIndex;

                err = mOMX->getParameter(
                        mNode, OMX_IndexParamAudioAmr, &amr, sizeof(amr));
                CHECK_EQ(err, OK);

                printf("  nChannels = %ld\n", amr.nChannels);
                printf("  eAMRBandMode = %s\n",
                        amrBandModeString(amr.eAMRBandMode));
                printf("  eAMRFrameFormat = %s\n",
                        amrFrameFormatString(amr.eAMRFrameFormat));
            }

            break;
        }

        default:
        {
            printf("  // Unknown\n");
            break;
        }
    }

    printf("}\n");
}

void OMXCodec::initOutputFormat(const sp<MetaData> &inputFormat) {
    mOutputFormat = new MetaData;
    mOutputFormat->setCString(kKeyDecoderComponent, mComponentName);
    if (mIsEncoder) {
        int32_t timeScale;
        if (inputFormat->findInt32(kKeyTimeScale, &timeScale)) {
            mOutputFormat->setInt32(kKeyTimeScale, timeScale);
        }
    }

    OMX_PARAM_PORTDEFINITIONTYPE def;
    InitOMXParams(&def);
    def.nPortIndex = kPortIndexOutput;

    status_t err = mOMX->getParameter(
            mNode, OMX_IndexParamPortDefinition, &def, sizeof(def));
    CHECK_EQ(err, OK);

    switch (def.eDomain) {
        case OMX_PortDomainImage:
        {
            OMX_IMAGE_PORTDEFINITIONTYPE *imageDef = &def.format.image;
            CHECK_EQ(imageDef->eCompressionFormat, OMX_IMAGE_CodingUnused);

            mOutputFormat->setCString(kKeyMIMEType, MEDIA_MIMETYPE_VIDEO_RAW);
            mOutputFormat->setInt32(kKeyColorFormat, imageDef->eColorFormat);
            mOutputFormat->setInt32(kKeyWidth, imageDef->nFrameWidth);
            mOutputFormat->setInt32(kKeyHeight, imageDef->nFrameHeight);
            break;
        }

        case OMX_PortDomainAudio:
        {
            OMX_AUDIO_PORTDEFINITIONTYPE *audio_def = &def.format.audio;

            if (audio_def->eEncoding == OMX_AUDIO_CodingPCM) {
                OMX_AUDIO_PARAM_PCMMODETYPE params;
                InitOMXParams(&params);
                params.nPortIndex = kPortIndexOutput;

                err = mOMX->getParameter(
                        mNode, OMX_IndexParamAudioPcm, &params, sizeof(params));
                CHECK_EQ(err, OK);

                CHECK_EQ(params.eNumData, OMX_NumericalDataSigned);
                CHECK_EQ(params.nBitPerSample, 16);
                CHECK_EQ(params.ePCMMode, OMX_AUDIO_PCMModeLinear);

                int32_t numChannels, sampleRate;
                inputFormat->findInt32(kKeyChannelCount, &numChannels);
                inputFormat->findInt32(kKeySampleRate, &sampleRate);

                if ((OMX_U32)numChannels != params.nChannels) {
                    LOGW("Codec outputs a different number of channels than "
                         "the input stream contains (contains %d channels, "
                         "codec outputs %ld channels).",
                         numChannels, params.nChannels);
                }

                mOutputFormat->setCString(
                        kKeyMIMEType, MEDIA_MIMETYPE_AUDIO_RAW);

                // Use the codec-advertised number of channels, as some
                // codecs appear to output stereo even if the input data is
                // mono. If we know the codec lies about this information,
                // use the actual number of channels instead.
                mOutputFormat->setInt32(
                        kKeyChannelCount,
                        (mQuirks & kDecoderLiesAboutNumberOfChannels)
                            ? numChannels : params.nChannels);

                // The codec-reported sampleRate is not reliable...
                mOutputFormat->setInt32(kKeySampleRate, sampleRate);
            } else if (audio_def->eEncoding == OMX_AUDIO_CodingAMR) {
                OMX_AUDIO_PARAM_AMRTYPE amr;
                InitOMXParams(&amr);
                amr.nPortIndex = kPortIndexOutput;

                err = mOMX->getParameter(
                        mNode, OMX_IndexParamAudioAmr, &amr, sizeof(amr));
                CHECK_EQ(err, OK);

                CHECK_EQ(amr.nChannels, 1);
                mOutputFormat->setInt32(kKeyChannelCount, 1);

                if (amr.eAMRBandMode >= OMX_AUDIO_AMRBandModeNB0
                    && amr.eAMRBandMode <= OMX_AUDIO_AMRBandModeNB7) {
                    mOutputFormat->setCString(
                            kKeyMIMEType, MEDIA_MIMETYPE_AUDIO_AMR_NB);
                    mOutputFormat->setInt32(kKeySampleRate, 8000);
                } else if (amr.eAMRBandMode >= OMX_AUDIO_AMRBandModeWB0
                            && amr.eAMRBandMode <= OMX_AUDIO_AMRBandModeWB8) {
                    mOutputFormat->setCString(
                            kKeyMIMEType, MEDIA_MIMETYPE_AUDIO_AMR_WB);
                    mOutputFormat->setInt32(kKeySampleRate, 16000);
                } else {
                    CHECK(!"Unknown AMR band mode.");
                }
            } else if (audio_def->eEncoding == OMX_AUDIO_CodingAAC) {
                mOutputFormat->setCString(
                        kKeyMIMEType, MEDIA_MIMETYPE_AUDIO_AAC);
                int32_t numChannels, sampleRate, bitRate;
                inputFormat->findInt32(kKeyChannelCount, &numChannels);
                inputFormat->findInt32(kKeySampleRate, &sampleRate);
                inputFormat->findInt32(kKeyBitRate, &bitRate);
                mOutputFormat->setInt32(kKeyChannelCount, numChannels);
                mOutputFormat->setInt32(kKeySampleRate, sampleRate);
                mOutputFormat->setInt32(kKeyBitRate, bitRate);
            } else {
                CHECK(!"Should not be here. Unknown audio encoding.");
            }
            break;
        }

        case OMX_PortDomainVideo:
        {
            OMX_VIDEO_PORTDEFINITIONTYPE *video_def = &def.format.video;

            if (video_def->eCompressionFormat == OMX_VIDEO_CodingUnused) {
                mOutputFormat->setCString(
                        kKeyMIMEType, MEDIA_MIMETYPE_VIDEO_RAW);
            } else if (video_def->eCompressionFormat == OMX_VIDEO_CodingMPEG4) {
                mOutputFormat->setCString(
                        kKeyMIMEType, MEDIA_MIMETYPE_VIDEO_MPEG4);
            } else if (video_def->eCompressionFormat == OMX_VIDEO_CodingH263) {
                mOutputFormat->setCString(
                        kKeyMIMEType, MEDIA_MIMETYPE_VIDEO_H263);
            } else if (video_def->eCompressionFormat == OMX_VIDEO_CodingAVC) {
                mOutputFormat->setCString(
                        kKeyMIMEType, MEDIA_MIMETYPE_VIDEO_AVC);
            } else {
                CHECK(!"Unknown compression format.");
            }

            if (!strcmp(mComponentName, "OMX.PV.avcdec")) {
                // This component appears to be lying to me.
                mOutputFormat->setInt32(
                        kKeyWidth, (video_def->nFrameWidth + 15) & -16);
                mOutputFormat->setInt32(
                        kKeyHeight, (video_def->nFrameHeight + 15) & -16);
            } else {
                mOutputFormat->setInt32(kKeyWidth, video_def->nFrameWidth);
                mOutputFormat->setInt32(kKeyHeight, video_def->nFrameHeight);
            }

            mOutputFormat->setInt32(kKeyColorFormat, video_def->eColorFormat);
            break;
        }

        default:
        {
            CHECK(!"should not be here, neither audio nor video.");
            break;
        }
    }
}

status_t OMXCodec::pause() {
    Mutex::Autolock autoLock(mLock);

    mPaused = true;

    return OK;
}

////////////////////////////////////////////////////////////////////////////////

status_t QueryCodecs(
        const sp<IOMX> &omx,
        const char *mime, bool queryDecoders,
        Vector<CodecCapabilities> *results) {
    results->clear();

    for (int index = 0;; ++index) {
        const char *componentName;

        if (!queryDecoders) {
            componentName = GetCodec(
                    kEncoderInfo, sizeof(kEncoderInfo) / sizeof(kEncoderInfo[0]),
                    mime, index);
        } else {
            componentName = GetCodec(
                    kDecoderInfo, sizeof(kDecoderInfo) / sizeof(kDecoderInfo[0]),
                    mime, index);
        }

        if (!componentName) {
            return OK;
        }

        if (strncmp(componentName, "OMX.", 4)) {
            // Not an OpenMax component but a software codec.

            results->push();
            CodecCapabilities *caps = &results->editItemAt(results->size() - 1);
            caps->mComponentName = componentName;

            continue;
        }

        sp<OMXCodecObserver> observer = new OMXCodecObserver;
        IOMX::node_id node;
        status_t err = omx->allocateNode(componentName, observer, &node);

        if (err != OK) {
            continue;
        }

        OMXCodec::setComponentRole(omx, node, !queryDecoders, mime);

        results->push();
        CodecCapabilities *caps = &results->editItemAt(results->size() - 1);
        caps->mComponentName = componentName;

        OMX_VIDEO_PARAM_PROFILELEVELTYPE param;
        InitOMXParams(&param);

        param.nPortIndex = queryDecoders ? 0 : 1;

        for (param.nProfileIndex = 0;; ++param.nProfileIndex) {
            err = omx->getParameter(
                    node, OMX_IndexParamVideoProfileLevelQuerySupported,
                    &param, sizeof(param));

            if (err != OK) {
                break;
            }

            CodecProfileLevel profileLevel;
            profileLevel.mProfile = param.eProfile;
            profileLevel.mLevel = param.eLevel;

            caps->mProfileLevels.push(profileLevel);
        }

        CHECK_EQ(omx->freeNode(node), OK);
    }
}

}  // namespace android<|MERGE_RESOLUTION|>--- conflicted
+++ resolved
@@ -217,11 +217,8 @@
     { MEDIA_MIMETYPE_VIDEO_AVC, "OMX.qcom.7x30.video.encoder.avc" },
     { MEDIA_MIMETYPE_VIDEO_AVC, "OMX.qcom.video.encoder.avc" },
     { MEDIA_MIMETYPE_VIDEO_AVC, "OMX.TI.Video.encoder" },
-<<<<<<< HEAD
     { MEDIA_MIMETYPE_VIDEO_AVC, "OMX.Nvidia.h264.encoder" },
-=======
     { MEDIA_MIMETYPE_VIDEO_AVC, "OMX.SEC.AVC.Encoder" },
->>>>>>> 583027ca
     { MEDIA_MIMETYPE_VIDEO_AVC, "AVCEncoder" },
 //    { MEDIA_MIMETYPE_VIDEO_AVC, "OMX.PV.avcenc" },
 };
