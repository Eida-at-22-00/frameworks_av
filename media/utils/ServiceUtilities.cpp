/*
 * Copyright (C) 2012 The Android Open Source Project
 *
 * Licensed under the Apache License, Version 2.0 (the "License");
 * you may not use this file except in compliance with the License.
 * You may obtain a copy of the License at
 *
 *      http://www.apache.org/licenses/LICENSE-2.0
 *
 * Unless required by applicable law or agreed to in writing, software
 * distributed under the License is distributed on an "AS IS" BASIS,
 * WITHOUT WARRANTIES OR CONDITIONS OF ANY KIND, either express or implied.
 * See the License for the specific language governing permissions and
 * limitations under the License.
 */

//#define LOG_NDEBUG 0
#define LOG_TAG "ServiceUtilities"

#include <audio_utils/clock.h>
#include <android-base/properties.h>
#include <binder/AppOpsManager.h>
#include <binder/IPCThreadState.h>
#include <binder/IServiceManager.h>
#include <binder/PermissionCache.h>
#include "mediautils/ServiceUtilities.h"
#include <system/audio-hal-enums.h>
#include <media/AidlConversion.h>
#include <media/AidlConversionUtil.h>
#include <android/content/AttributionSourceState.h>

#include <algorithm>
#include <iterator>
#include <mutex>
#include <pwd.h>
#include <thread>

/* When performing permission checks we do not use permission cache for
 * runtime permissions (protection level dangerous) as they may change at
 * runtime. All other permissions (protection level normal and dangerous)
 * can be cached as they never change. Of course all permission checked
 * here are platform defined.
 */

namespace android {

<<<<<<< HEAD
=======
namespace {
constexpr auto PERMISSION_GRANTED = permission::PermissionChecker::PERMISSION_GRANTED;
constexpr auto PERMISSION_HARD_DENIED = permission::PermissionChecker::PERMISSION_HARD_DENIED;
}

>>>>>>> ec779b8e
using content::AttributionSourceState;

static const String16 sAndroidPermissionRecordAudio("android.permission.RECORD_AUDIO");
static const String16 sModifyPhoneState("android.permission.MODIFY_PHONE_STATE");
static const String16 sModifyAudioRouting("android.permission.MODIFY_AUDIO_ROUTING");
static const String16 sCallAudioInterception("android.permission.CALL_AUDIO_INTERCEPTION");
static const String16 sModifyAudioSettingsPrivileged(
        "android.permission.MODIFY_AUDIO_SETTINGS_PRIVILEGED");

static String16 resolveCallingPackage(PermissionController& permissionController,
        const std::optional<String16> opPackageName, uid_t uid) {
    if (opPackageName.has_value() && opPackageName.value().size() > 0) {
        return opPackageName.value();
    }
    // In some cases the calling code has no access to the package it runs under.
    // For example, code using the wilhelm framework's OpenSL-ES APIs. In this
    // case we will get the packages for the calling UID and pick the first one
    // for attributing the app op. This will work correctly for runtime permissions
    // as for legacy apps we will toggle the app op for all packages in the UID.
    // The caveat is that the operation may be attributed to the wrong package and
    // stats based on app ops may be slightly off.
    Vector<String16> packages;
    permissionController.getPackagesForUid(uid, packages);
    if (packages.isEmpty()) {
        ALOGE("No packages for uid %d", uid);
        return String16();
    }
    return packages[0];
}

// NOTE/TODO(b/379754682):
// AUDIO_SOURCE_VOICE_CALL is handled specially:
// CALL includes both uplink and downlink, but we attribute RECORD_OP (only), since
// there is not support for noting multiple ops.
int32_t getOpForSource(audio_source_t source) {
  switch (source) {
    // BEGIN output sources
    case AUDIO_SOURCE_FM_TUNER:
        return AppOpsManager::OP_NONE;
    case AUDIO_SOURCE_ECHO_REFERENCE: // fallthrough
    case AUDIO_SOURCE_REMOTE_SUBMIX:
        // TODO -- valid in all cases?
      return AppOpsManager::OP_RECORD_AUDIO_OUTPUT;
    case AUDIO_SOURCE_VOICE_DOWNLINK:
      return AppOpsManager::OP_RECORD_INCOMING_PHONE_AUDIO;
    // END output sources
    case AUDIO_SOURCE_HOTWORD:
      return AppOpsManager::OP_RECORD_AUDIO_HOTWORD;
    case AUDIO_SOURCE_DEFAULT:
    default:
      return AppOpsManager::OP_RECORD_AUDIO;
  }
}

bool isRecordOpRequired(audio_source_t source) {
  switch (source) {
    case AUDIO_SOURCE_FM_TUNER:
    case AUDIO_SOURCE_ECHO_REFERENCE: // fallthrough
    case AUDIO_SOURCE_REMOTE_SUBMIX:
    case AUDIO_SOURCE_VOICE_DOWNLINK:
        return false;
    default:
      return true;
  }
}

std::optional<AttributionSourceState> resolveAttributionSource(
        const AttributionSourceState& callerAttributionSource, const uint32_t virtualDeviceId) {
    AttributionSourceState nextAttributionSource = callerAttributionSource;

    if (!nextAttributionSource.packageName.has_value()) {
        nextAttributionSource = AttributionSourceState(nextAttributionSource);
        PermissionController permissionController;
        const uid_t uid = VALUE_OR_FATAL(aidl2legacy_int32_t_uid_t(nextAttributionSource.uid));
        nextAttributionSource.packageName = VALUE_OR_FATAL(legacy2aidl_String16_string(
                resolveCallingPackage(permissionController, VALUE_OR_FATAL(
                aidl2legacy_string_view_String16(nextAttributionSource.packageName.value_or(""))),
                uid)));
        if (!nextAttributionSource.packageName.has_value()) {
            return std::nullopt;
        }
    }
    nextAttributionSource.deviceId = virtualDeviceId;

    AttributionSourceState myAttributionSource;
    myAttributionSource.uid = VALUE_OR_FATAL(android::legacy2aidl_uid_t_int32_t(getuid()));
    myAttributionSource.pid = VALUE_OR_FATAL(android::legacy2aidl_pid_t_int32_t(getpid()));
    // Create a static token for audioserver requests, which identifies the
    // audioserver to the app ops system
    static sp<BBinder> appOpsToken = sp<BBinder>::make();
    myAttributionSource.token = appOpsToken;
    myAttributionSource.deviceId = virtualDeviceId;
    myAttributionSource.next.push_back(nextAttributionSource);

    return std::optional<AttributionSourceState>{myAttributionSource};
}

<<<<<<< HEAD
    static bool checkRecordingInternal(const AttributionSourceState &attributionSource,
=======

static int checkRecordingInternal(const AttributionSourceState &attributionSource,
>>>>>>> ec779b8e
                                       const uint32_t virtualDeviceId,
                                       const String16 &msg, bool start, audio_source_t source) {
    // Okay to not track in app ops as audio server or media server is us and if
    // device is rooted security model is considered compromised.
    // system_server loses its RECORD_AUDIO permission when a secondary
    // user is active, but it is a core system service so let it through.
    // TODO(b/141210120): UserManager.DISALLOW_RECORD_AUDIO should not affect system user 0
    uid_t uid = VALUE_OR_FATAL(aidl2legacy_int32_t_uid_t(attributionSource.uid));
    if (isAudioServerOrMediaServerOrSystemServerOrRootUid(uid)) return PERMISSION_GRANTED;

    const int32_t attributedOpCode = getOpForSource(source);
    if (isRecordOpRequired(source)) {
        // We specify a pid and uid here as mediaserver (aka MediaRecorder or StageFrightRecorder)
        // may open a record track on behalf of a client. Note that pid may be a tid.
        // IMPORTANT: DON'T USE PermissionCache - RUNTIME PERMISSIONS CHANGE.
        std::optional<AttributionSourceState> resolvedAttributionSource =
                resolveAttributionSource(attributionSource, virtualDeviceId);
        if (!resolvedAttributionSource.has_value()) {
            return PERMISSION_HARD_DENIED;
        }

<<<<<<< HEAD
    permission::PermissionChecker permissionChecker;
    bool permitted = false;
    if (start) {
        permitted = (permissionChecker.checkPermissionForStartDataDeliveryFromDatasource(
                sAndroidPermissionRecordAudio, resolvedAttributionSource.value(), msg,
                attributedOpCode) != permission::PermissionChecker::PERMISSION_HARD_DENIED);
    } else {
        permitted = (permissionChecker.checkPermissionForPreflightFromDatasource(
                sAndroidPermissionRecordAudio, resolvedAttributionSource.value(), msg,
                attributedOpCode) != permission::PermissionChecker::PERMISSION_HARD_DENIED);
=======
        permission::PermissionChecker permissionChecker;
        int permitted;
        if (start) {
            permitted = permissionChecker.checkPermissionForStartDataDeliveryFromDatasource(
                    sAndroidPermissionRecordAudio, resolvedAttributionSource.value(), msg,
                    attributedOpCode);
        } else {
            permitted = permissionChecker.checkPermissionForPreflightFromDatasource(
                    sAndroidPermissionRecordAudio, resolvedAttributionSource.value(), msg,
                    attributedOpCode);
        }

        return permitted;
    } else {
        if (attributedOpCode == AppOpsManager::OP_NONE) return PERMISSION_GRANTED;  // nothing to do
        AppOpsManager ap{};
        PermissionController pc{};
        return ap.startOpNoThrow(
                attributedOpCode, attributionSource.uid,
                resolveCallingPackage(pc,
                                      String16{attributionSource.packageName.value_or("").c_str()},
                                      attributionSource.uid),
                false,
                attributionSource.attributionTag.has_value()
                        ? String16{attributionSource.attributionTag.value().c_str()}
                        : String16{},
                msg);
>>>>>>> ec779b8e
    }
}

static constexpr int DEVICE_ID_DEFAULT = 0;

bool recordingAllowed(const AttributionSourceState &attributionSource, audio_source_t source) {
    return checkRecordingInternal(attributionSource, DEVICE_ID_DEFAULT, String16(), /*start*/ false,
                                  source);
}

bool recordingAllowed(const AttributionSourceState &attributionSource,
                      const uint32_t virtualDeviceId,
                      audio_source_t source) {
    return checkRecordingInternal(attributionSource, virtualDeviceId,
                                  String16(), /*start*/ false, source);
}

bool startRecording(const AttributionSourceState& attributionSource,
                    const uint32_t virtualDeviceId,
                    const String16& msg,
                    audio_source_t source) {
    return checkRecordingInternal(attributionSource, virtualDeviceId, msg, /*start*/ true,
                                  source);
}

void finishRecording(const AttributionSourceState &attributionSource, uint32_t virtualDeviceId,
                     audio_source_t source) {
    // Okay to not track in app ops as audio server is us and if
    // device is rooted security model is considered compromised.
    uid_t uid = VALUE_OR_FATAL(aidl2legacy_int32_t_uid_t(attributionSource.uid));
    if (isAudioServerOrMediaServerOrSystemServerOrRootUid(uid)) return;

    const int32_t attributedOpCode = getOpForSource(source);
    if (isRecordOpRequired(source)) {
        // We specify a pid and uid here as mediaserver (aka MediaRecorder or StageFrightRecorder)
        // may open a record track on behalf of a client. Note that pid may be a tid.
        // IMPORTANT: DON'T USE PermissionCache - RUNTIME PERMISSIONS CHANGE.
        const std::optional<AttributionSourceState> resolvedAttributionSource =
                resolveAttributionSource(attributionSource, virtualDeviceId);
        if (!resolvedAttributionSource.has_value()) {
            return;
        }

        permission::PermissionChecker permissionChecker;
        permissionChecker.finishDataDeliveryFromDatasource(attributedOpCode,
                resolvedAttributionSource.value());
    } else {
        if (attributedOpCode == AppOpsManager::OP_NONE) return;  // nothing to do
        AppOpsManager ap{};
        PermissionController pc{};
        ap.finishOp(attributedOpCode, attributionSource.uid,
                    resolveCallingPackage(
                            pc, String16{attributionSource.packageName.value_or("").c_str()},
                            attributionSource.uid),
                    attributionSource.attributionTag.has_value()
                            ? String16{attributionSource.attributionTag.value().c_str()}
                            : String16{});
    }
}

bool captureAudioOutputAllowed(const AttributionSourceState& attributionSource) {
    uid_t uid = VALUE_OR_FATAL(aidl2legacy_int32_t_uid_t(attributionSource.uid));
    if (isAudioServerOrRootUid(uid)) return true;
    static const String16 sCaptureAudioOutput("android.permission.CAPTURE_AUDIO_OUTPUT");
    // Use PermissionChecker, which includes some logic for allowing the isolated
    // HotwordDetectionService to hold certain permissions.
    permission::PermissionChecker permissionChecker;
    bool ok = (permissionChecker.checkPermissionForPreflight(
            sCaptureAudioOutput, attributionSource, String16(),
            AppOpsManager::OP_NONE) != permission::PermissionChecker::PERMISSION_HARD_DENIED);
    if (!ok) ALOGV("Request requires android.permission.CAPTURE_AUDIO_OUTPUT");
    return ok;
}

bool captureMediaOutputAllowed(const AttributionSourceState& attributionSource) {
    uid_t uid = VALUE_OR_FATAL(aidl2legacy_int32_t_uid_t(attributionSource.uid));
    pid_t pid = VALUE_OR_FATAL(aidl2legacy_int32_t_pid_t(attributionSource.pid));
    if (isAudioServerOrRootUid(uid)) return true;
    static const String16 sCaptureMediaOutput("android.permission.CAPTURE_MEDIA_OUTPUT");
    bool ok = PermissionCache::checkPermission(sCaptureMediaOutput, pid, uid);
    if (!ok) ALOGE("Request requires android.permission.CAPTURE_MEDIA_OUTPUT");
    return ok;
}

bool captureTunerAudioInputAllowed(const AttributionSourceState& attributionSource) {
    uid_t uid = VALUE_OR_FATAL(aidl2legacy_int32_t_uid_t(attributionSource.uid));
    pid_t pid = VALUE_OR_FATAL(aidl2legacy_int32_t_pid_t(attributionSource.pid));
    if (isAudioServerOrRootUid(uid)) return true;
    static const String16 sCaptureTunerAudioInput("android.permission.CAPTURE_TUNER_AUDIO_INPUT");
    bool ok = PermissionCache::checkPermission(sCaptureTunerAudioInput, pid, uid);
    if (!ok) ALOGV("Request requires android.permission.CAPTURE_TUNER_AUDIO_INPUT");
    return ok;
}

bool captureVoiceCommunicationOutputAllowed(const AttributionSourceState& attributionSource) {
    uid_t uid = VALUE_OR_FATAL(aidl2legacy_int32_t_uid_t(attributionSource.uid));
    uid_t pid = VALUE_OR_FATAL(aidl2legacy_int32_t_pid_t(attributionSource.pid));
    if (isAudioServerOrRootUid(uid)) return true;
    static const String16 sCaptureVoiceCommOutput(
        "android.permission.CAPTURE_VOICE_COMMUNICATION_OUTPUT");
    bool ok = PermissionCache::checkPermission(sCaptureVoiceCommOutput, pid, uid);
    if (!ok) ALOGE("Request requires android.permission.CAPTURE_VOICE_COMMUNICATION_OUTPUT");
    return ok;
}

bool bypassConcurrentPolicyAllowed(const AttributionSourceState& attributionSource) {
    uid_t uid = VALUE_OR_FATAL(aidl2legacy_int32_t_uid_t(attributionSource.uid));
    uid_t pid = VALUE_OR_FATAL(aidl2legacy_int32_t_pid_t(attributionSource.pid));
    if (isAudioServerOrRootUid(uid)) return true;
    static const String16 sBypassConcurrentPolicy(
            "android.permission.BYPASS_CONCURRENT_RECORD_AUDIO_RESTRICTION ");
    // Use PermissionChecker, which includes some logic for allowing the isolated
    // HotwordDetectionService to hold certain permissions.
    bool ok = PermissionCache::checkPermission(sBypassConcurrentPolicy, pid, uid);
    if (!ok) {
        ALOGV("Request requires android.permission.BYPASS_CONCURRENT_RECORD_AUDIO_RESTRICTION");
    }
    return ok;
}

bool accessUltrasoundAllowed(const AttributionSourceState& attributionSource) {
    uid_t uid = VALUE_OR_FATAL(aidl2legacy_int32_t_uid_t(attributionSource.uid));
    uid_t pid = VALUE_OR_FATAL(aidl2legacy_int32_t_pid_t(attributionSource.pid));
    if (isAudioServerOrRootUid(uid)) return true;
    static const String16 sAccessUltrasound(
        "android.permission.ACCESS_ULTRASOUND");
    bool ok = PermissionCache::checkPermission(sAccessUltrasound, pid, uid);
    if (!ok) ALOGE("Request requires android.permission.ACCESS_ULTRASOUND");
    return ok;
}

bool captureHotwordAllowed(const AttributionSourceState& attributionSource) {
    // CAPTURE_AUDIO_HOTWORD permission implies RECORD_AUDIO permission
    bool ok = recordingAllowed(attributionSource);

    if (ok) {
        static const String16 sCaptureHotwordAllowed("android.permission.CAPTURE_AUDIO_HOTWORD");
        // Use PermissionChecker, which includes some logic for allowing the isolated
        // HotwordDetectionService to hold certain permissions.
        permission::PermissionChecker permissionChecker;
        ok = (permissionChecker.checkPermissionForPreflight(
                sCaptureHotwordAllowed, attributionSource, String16(),
                AppOpsManager::OP_NONE) != permission::PermissionChecker::PERMISSION_HARD_DENIED);
    }
    if (!ok) ALOGV("android.permission.CAPTURE_AUDIO_HOTWORD");
    return ok;
}

bool settingsAllowed() {
    // given this is a permission check, could this be isAudioServerOrRootUid()?
    if (isAudioServerUid(IPCThreadState::self()->getCallingUid())) return true;
    static const String16 sAudioSettings("android.permission.MODIFY_AUDIO_SETTINGS");
    // IMPORTANT: Use PermissionCache - not a runtime permission and may not change.
    bool ok = PermissionCache::checkCallingPermission(sAudioSettings);
    if (!ok) ALOGE("Request requires android.permission.MODIFY_AUDIO_SETTINGS");
    return ok;
}

bool modifyAudioRoutingAllowed() {
    return modifyAudioRoutingAllowed(getCallingAttributionSource());
}

bool modifyAudioRoutingAllowed(const AttributionSourceState& attributionSource) {
    uid_t uid = VALUE_OR_FATAL(aidl2legacy_int32_t_uid_t(attributionSource.uid));
    pid_t pid = VALUE_OR_FATAL(aidl2legacy_int32_t_pid_t(attributionSource.pid));
    if (isAudioServerUid(uid)) return true;
    // IMPORTANT: Use PermissionCache - not a runtime permission and may not change.
    bool ok = PermissionCache::checkPermission(sModifyAudioRouting, pid, uid);
    if (!ok) ALOGE("%s(): android.permission.MODIFY_AUDIO_ROUTING denied for uid %d",
        __func__, uid);
    return ok;
}

bool modifyDefaultAudioEffectsAllowed() {
    return modifyDefaultAudioEffectsAllowed(getCallingAttributionSource());
}

bool modifyDefaultAudioEffectsAllowed(const AttributionSourceState& attributionSource) {
    uid_t uid = VALUE_OR_FATAL(aidl2legacy_int32_t_uid_t(attributionSource.uid));
    pid_t pid = VALUE_OR_FATAL(aidl2legacy_int32_t_pid_t(attributionSource.pid));
    if (isAudioServerUid(uid)) return true;

    static const String16 sModifyDefaultAudioEffectsAllowed(
            "android.permission.MODIFY_DEFAULT_AUDIO_EFFECTS");
    // IMPORTANT: Use PermissionCache - not a runtime permission and may not change.
    bool ok = PermissionCache::checkPermission(sModifyDefaultAudioEffectsAllowed, pid, uid);
    ALOGE_IF(!ok, "%s(): android.permission.MODIFY_DEFAULT_AUDIO_EFFECTS denied for uid %d",
            __func__, uid);
    return ok;
}

bool modifyAudioSettingsPrivilegedAllowed(const AttributionSourceState& attributionSource) {
    uid_t uid = VALUE_OR_FATAL(aidl2legacy_int32_t_uid_t(attributionSource.uid));
    pid_t pid = VALUE_OR_FATAL(aidl2legacy_int32_t_pid_t(attributionSource.pid));
    if (isAudioServerUid(uid)) return true;
    // IMPORTANT: Use PermissionCache - not a runtime permission and may not change.
    bool ok = PermissionCache::checkPermission(sModifyAudioSettingsPrivileged, pid, uid);
    if (!ok) ALOGE("%s(): android.permission.MODIFY_AUDIO_SETTINGS_PRIVILEGED denied for uid %d",
                   __func__, uid);
    return ok;
}

bool dumpAllowed() {
    static const String16 sDump("android.permission.DUMP");
    // IMPORTANT: Use PermissionCache - not a runtime permission and may not change.
    bool ok = PermissionCache::checkCallingPermission(sDump);
    // convention is for caller to dump an error message to fd instead of logging here
    //if (!ok) ALOGE("Request requires android.permission.DUMP");
    return ok;
}

bool modifyPhoneStateAllowed(const AttributionSourceState& attributionSource) {
    uid_t uid = VALUE_OR_FATAL(aidl2legacy_int32_t_uid_t(attributionSource.uid));
    pid_t pid = VALUE_OR_FATAL(aidl2legacy_int32_t_pid_t(attributionSource.pid));
    bool ok = PermissionCache::checkPermission(sModifyPhoneState, pid, uid);
    ALOGE_IF(!ok, "Request requires %s", String8(sModifyPhoneState).c_str());
    return ok;
}

// privileged behavior needed by Dialer, Settings, SetupWizard and CellBroadcastReceiver
bool bypassInterruptionPolicyAllowed(const AttributionSourceState& attributionSource) {
    uid_t uid = VALUE_OR_FATAL(aidl2legacy_int32_t_uid_t(attributionSource.uid));
    pid_t pid = VALUE_OR_FATAL(aidl2legacy_int32_t_pid_t(attributionSource.pid));
    static const String16 sWriteSecureSettings("android.permission.WRITE_SECURE_SETTINGS");
    bool ok = PermissionCache::checkPermission(sModifyPhoneState, pid, uid)
        || PermissionCache::checkPermission(sWriteSecureSettings, pid, uid)
        || PermissionCache::checkPermission(sModifyAudioRouting, pid, uid);
    ALOGE_IF(!ok, "Request requires %s or %s",
             String8(sModifyPhoneState).c_str(), String8(sWriteSecureSettings).c_str());
    return ok;
}

bool callAudioInterceptionAllowed(const AttributionSourceState& attributionSource) {
    uid_t uid = VALUE_OR_FATAL(aidl2legacy_int32_t_uid_t(attributionSource.uid));
    pid_t pid = VALUE_OR_FATAL(aidl2legacy_int32_t_pid_t(attributionSource.pid));

    // IMPORTANT: Use PermissionCache - not a runtime permission and may not change.
    bool ok = PermissionCache::checkPermission(sCallAudioInterception, pid, uid);
    if (!ok) ALOGV("%s(): android.permission.CALL_AUDIO_INTERCEPTION denied for uid %d",
        __func__, uid);
    return ok;
}

AttributionSourceState getCallingAttributionSource() {
    AttributionSourceState attributionSource = AttributionSourceState();
    attributionSource.pid = VALUE_OR_FATAL(legacy2aidl_pid_t_int32_t(
            IPCThreadState::self()->getCallingPid()));
    attributionSource.uid = VALUE_OR_FATAL(legacy2aidl_uid_t_int32_t(
            IPCThreadState::self()->getCallingUid()));
    attributionSource.token = sp<BBinder>::make();
  return attributionSource;
}

void purgePermissionCache() {
    PermissionCache::purgeCache();
}

status_t checkIMemory(const sp<IMemory>& iMemory)
{
    if (iMemory == 0) {
        ALOGE("%s check failed: NULL IMemory pointer", __FUNCTION__);
        return BAD_VALUE;
    }

    sp<IMemoryHeap> heap = iMemory->getMemory();
    if (heap == 0) {
        ALOGE("%s check failed: NULL heap pointer", __FUNCTION__);
        return BAD_VALUE;
    }

    off_t size = lseek(heap->getHeapID(), 0, SEEK_END);
    lseek(heap->getHeapID(), 0, SEEK_SET);

    if (iMemory->unsecurePointer() == NULL || size < (off_t)iMemory->size()) {
        ALOGE("%s check failed: pointer %p size %zu fd size %u",
              __FUNCTION__, iMemory->unsecurePointer(), iMemory->size(), (uint32_t)size);
        return BAD_VALUE;
    }

    return NO_ERROR;
}

// TODO(b/285588444), clean this up on main, but soak it for backporting purposes for now
namespace {
class BluetoothPermissionCache {
    static constexpr auto SYSPROP_NAME = "cache_key.system_server.package_info";
    const String16 BLUETOOTH_PERM {"android.permission.BLUETOOTH_CONNECT"};
    mutable std::mutex mLock;
    // Cached property conditionally defined, since only avail on bionic. On host, don't inval cache
#if defined(__BIONIC__)
    // Unlocked, but only accessed from mListenerThread
    base::CachedProperty mCachedProperty;
#endif
    // This thread is designed to never join/terminate, so no signal is fine
    const std::thread mListenerThread;
    GUARDED_BY(mLock)
    std::string mPropValue;
    GUARDED_BY(mLock)
    std::unordered_map<uid_t, bool> mCache;
    PermissionController mPc{};
public:
    BluetoothPermissionCache()
#if defined(__BIONIC__)
            : mCachedProperty{SYSPROP_NAME},
            mListenerThread([this]() mutable {
                    while (true) {
                        std::string newVal = mCachedProperty.WaitForChange() ?: "";
                        std::lock_guard l{mLock};
                        if (newVal != mPropValue) {
                            ALOGV("Bluetooth permission update");
                            mPropValue = newVal;
                            mCache.clear();
                        }
                    }
                })
#endif
            {}

    bool checkPermission(uid_t uid, pid_t pid) {
        std::lock_guard l{mLock};
        auto it = mCache.find(uid);
        if (it == mCache.end()) {
            it = mCache.insert({uid, mPc.checkPermission(BLUETOOTH_PERM, pid, uid)}).first;
        }
        return it->second;
    }
};

// Don't call this from locks, since it potentially calls up to system server!
// Check for non-app UIDs above this method!
bool checkBluetoothPermission(const AttributionSourceState& attr) {
    [[clang::no_destroy]]  static BluetoothPermissionCache impl{};
    return impl.checkPermission(attr.uid, attr.pid);
}
} // anonymous

/**
 * Determines if the MAC address in Bluetooth device descriptors returned by APIs of
 * a native audio service (audio flinger, audio policy) must be anonymized.
 * MAC addresses returned to system server or apps with BLUETOOTH_CONNECT permission
 * are not anonymized.
 *
 * @param attributionSource The attribution source of the calling app.
 * @param caller string identifying the caller for logging.
 * @return true if the MAC addresses must be anonymized, false otherwise.
 */
bool mustAnonymizeBluetoothAddressLegacy(
        const AttributionSourceState& attributionSource, const String16&) {
    uid_t uid = VALUE_OR_FATAL(aidl2legacy_int32_t_uid_t(attributionSource.uid));
    bool res;
    switch(multiuser_get_app_id(uid)) {
        case AID_ROOT:
        case AID_SYSTEM:
        case AID_RADIO:
        case AID_BLUETOOTH:
        case AID_MEDIA:
        case AID_AUDIOSERVER:
            // Don't anonymize for privileged clients
            res = false;
            break;
        default:
            res = !checkBluetoothPermission(attributionSource);
            break;
    }
    ALOGV("%s uid: %d, result: %d", __func__, uid, res);
    return res;
}

/**
 * Modifies the passed MAC address string in place for consumption by unprivileged clients.
 * the string is assumed to have a valid MAC address format.
 * the anonymization must be kept in sync with toAnonymizedAddress() in BluetoothUtils.java
 *
 * @param address input/output the char string contining the MAC address to anonymize.
 */
void anonymizeBluetoothAddress(char *address) {
    if (address == nullptr || strlen(address) != strlen("AA:BB:CC:DD:EE:FF")) {
        return;
    }
    memcpy(address, "XX:XX:XX:XX", strlen("XX:XX:XX:XX"));
}

sp<content::pm::IPackageManagerNative> MediaPackageManager::retrievePackageManager() {
    const sp<IServiceManager> sm = defaultServiceManager();
    if (sm == nullptr) {
        ALOGW("%s: failed to retrieve defaultServiceManager", __func__);
        return nullptr;
    }
    sp<IBinder> packageManager = sm->checkService(String16(nativePackageManagerName));
    if (packageManager == nullptr) {
        ALOGW("%s: failed to retrieve native package manager", __func__);
        return nullptr;
    }
    return interface_cast<content::pm::IPackageManagerNative>(packageManager);
}

std::optional<bool> MediaPackageManager::doIsAllowed(uid_t uid) {
    if (mPackageManager == nullptr) {
        /** Can not fetch package manager at construction it may not yet be registered. */
        mPackageManager = retrievePackageManager();
        if (mPackageManager == nullptr) {
            ALOGW("%s: Playback capture is denied as package manager is not reachable", __func__);
            return std::nullopt;
        }
    }

    // Retrieve package names for the UID and transform to a std::vector<std::string>.
    Vector<String16> str16PackageNames;
    PermissionController{}.getPackagesForUid(uid, str16PackageNames);
    std::vector<std::string> packageNames;
    for (const auto& str16PackageName : str16PackageNames) {
        packageNames.emplace_back(String8(str16PackageName).c_str());
    }
    if (packageNames.empty()) {
        ALOGW("%s: Playback capture for uid %u is denied as no package name could be retrieved "
              "from the package manager.", __func__, uid);
        return std::nullopt;
    }
    std::vector<bool> isAllowed;
    auto status = mPackageManager->isAudioPlaybackCaptureAllowed(packageNames, &isAllowed);
    if (!status.isOk()) {
        ALOGW("%s: Playback capture is denied for uid %u as the manifest property could not be "
              "retrieved from the package manager: %s", __func__, uid, status.toString8().c_str());
        return std::nullopt;
    }
    if (packageNames.size() != isAllowed.size()) {
        ALOGW("%s: Playback capture is denied for uid %u as the package manager returned incoherent"
              " response size: %zu != %zu", __func__, uid, packageNames.size(), isAllowed.size());
        return std::nullopt;
    }

    // Zip together packageNames and isAllowed for debug logs
    Packages& packages = mDebugLog[uid];
    packages.resize(packageNames.size()); // Reuse all objects
    std::transform(begin(packageNames), end(packageNames), begin(isAllowed),
                   begin(packages), [] (auto& name, bool isAllowed) -> Package {
                       return {std::move(name), isAllowed};
                   });

    // Only allow playback record if all packages in this UID allow it
    bool playbackCaptureAllowed = std::all_of(begin(isAllowed), end(isAllowed),
                                                  [](bool b) { return b; });

    return playbackCaptureAllowed;
}

void MediaPackageManager::dump(int fd, int spaces) const {
    dprintf(fd, "%*sAllow playback capture log:\n", spaces, "");
    if (mPackageManager == nullptr) {
        dprintf(fd, "%*sNo package manager\n", spaces + 2, "");
    }
    dprintf(fd, "%*sPackage manager errors: %u\n", spaces + 2, "", mPackageManagerErrors);

    for (const auto& uidCache : mDebugLog) {
        for (const auto& package : std::get<Packages>(uidCache)) {
            dprintf(fd, "%*s- uid=%5u, allowPlaybackCapture=%s, packageName=%s\n", spaces + 2, "",
                    std::get<const uid_t>(uidCache),
                    package.playbackCaptureAllowed ? "true " : "false",
                    package.name.c_str());
        }
    }
}

namespace mediautils {

// How long we hold info before we re-fetch it (24 hours) if we found it previously.
static constexpr nsecs_t INFO_EXPIRATION_NS = 24 * 60 * 60 * NANOS_PER_SECOND;
// Maximum info records we retain before clearing everything.
static constexpr size_t INFO_CACHE_MAX = 1000;

// The original code is from MediaMetricsService.cpp.
std::shared_ptr<const UidInfo::Info> UidInfo::getCachedInfo(uid_t uid)
{
    std::shared_ptr<const UidInfo::Info> info;

    const nsecs_t now = systemTime(SYSTEM_TIME_REALTIME);
    {
        std::lock_guard _l(mLock);
        auto it = mInfoMap.find(uid);
        if (it != mInfoMap.end()) {
            info = it->second;
            ALOGV("%s: uid %d expiration %lld now %lld",
                    __func__, uid, (long long)info->expirationNs, (long long)now);
            if (info->expirationNs <= now) {
                // purge the stale entry and fall into re-fetching
                ALOGV("%s: entry for uid %d expired, now %lld",
                        __func__, uid, (long long)now);
                mInfoMap.erase(it);
                info.reset();  // force refetch
            }
        }
    }

    // if we did not find it in our map, look it up
    if (!info) {
        sp<IServiceManager> sm = defaultServiceManager();
        sp<content::pm::IPackageManagerNative> package_mgr;
        if (sm.get() == nullptr) {
            ALOGE("%s: Cannot find service manager", __func__);
        } else {
            sp<IBinder> binder = sm->getService(String16("package_native"));
            if (binder.get() == nullptr) {
                ALOGE("%s: Cannot find package_native", __func__);
            } else {
                package_mgr = interface_cast<content::pm::IPackageManagerNative>(binder);
            }
        }

        // find package name
        std::string pkg;
        if (package_mgr != nullptr) {
            std::vector<std::string> names;
            binder::Status status = package_mgr->getNamesForUids({(int)uid}, &names);
            if (!status.isOk()) {
                ALOGE("%s: getNamesForUids failed: %s",
                        __func__, status.exceptionMessage().c_str());
            } else {
                if (!names[0].empty()) {
                    pkg = names[0].c_str();
                }
            }
        }

        if (pkg.empty()) {
            struct passwd pw{}, *result;
            char buf[8192]; // extra buffer space - should exceed what is
                            // required in struct passwd_pw (tested),
                            // and even then this is only used in backup
                            // when the package manager is unavailable.
            if (getpwuid_r(uid, &pw, buf, sizeof(buf), &result) == 0
                    && result != nullptr
                    && result->pw_name != nullptr) {
                pkg = result->pw_name;
            }
        }

        // strip any leading "shared:" strings that came back
        if (pkg.compare(0, 7, "shared:") == 0) {
            pkg.erase(0, 7);
        }

        // determine how pkg was installed and the versionCode
        std::string installer;
        int64_t versionCode = 0;
        bool notFound = false;
        if (pkg.empty()) {
            pkg = std::to_string(uid); // not found
            notFound = true;
        } else if (strchr(pkg.c_str(), '.') == nullptr) {
            // not of form 'com.whatever...'; assume internal
            // so we don't need to look it up in package manager.
        } else if (strncmp(pkg.c_str(), "android.", 8) == 0) {
            // android.* packages are assumed fine
        } else if (package_mgr.get() != nullptr) {
            String16 pkgName16(pkg.c_str());
            binder::Status status = package_mgr->getInstallerForPackage(pkgName16, &installer);
            if (!status.isOk()) {
                ALOGE("%s: getInstallerForPackage failed: %s",
                        __func__, status.exceptionMessage().c_str());
            }

            // skip if we didn't get an installer
            if (status.isOk()) {
                status = package_mgr->getVersionCodeForPackage(pkgName16, &versionCode);
                if (!status.isOk()) {
                    ALOGE("%s: getVersionCodeForPackage failed: %s",
                            __func__, status.exceptionMessage().c_str());
                }
            }

            ALOGV("%s: package '%s' installed by '%s' versioncode %lld",
                    __func__, pkg.c_str(), installer.c_str(), (long long)versionCode);
        }

        // add it to the map, to save a subsequent lookup
        std::lock_guard _l(mLock);
        // first clear if we have too many cached elements.  This would be rare.
        if (mInfoMap.size() >= INFO_CACHE_MAX) mInfoMap.clear();

        info = std::make_shared<const UidInfo::Info>(
                uid,
                std::move(pkg),
                std::move(installer),
                versionCode,
                now + (notFound ? 0 : INFO_EXPIRATION_NS));
        ALOGV("%s: adding uid %d package '%s' expirationNs: %lld",
                __func__, uid, info->package.c_str(), (long long)info->expirationNs);
        mInfoMap[uid] = info;
    }
    return info;
}

/* static */
UidInfo& UidInfo::getUidInfo() {
    [[clang::no_destroy]] static UidInfo uidInfo;
    return uidInfo;
}

/* static */
std::shared_ptr<const UidInfo::Info> UidInfo::getInfo(uid_t uid) {
    return UidInfo::getUidInfo().getCachedInfo(uid);
}

} // namespace mediautils

} // namespace android<|MERGE_RESOLUTION|>--- conflicted
+++ resolved
@@ -44,14 +44,11 @@
 
 namespace android {
 
-<<<<<<< HEAD
-=======
 namespace {
 constexpr auto PERMISSION_GRANTED = permission::PermissionChecker::PERMISSION_GRANTED;
 constexpr auto PERMISSION_HARD_DENIED = permission::PermissionChecker::PERMISSION_HARD_DENIED;
 }
 
->>>>>>> ec779b8e
 using content::AttributionSourceState;
 
 static const String16 sAndroidPermissionRecordAudio("android.permission.RECORD_AUDIO");
@@ -149,12 +146,8 @@
     return std::optional<AttributionSourceState>{myAttributionSource};
 }
 
-<<<<<<< HEAD
-    static bool checkRecordingInternal(const AttributionSourceState &attributionSource,
-=======
 
 static int checkRecordingInternal(const AttributionSourceState &attributionSource,
->>>>>>> ec779b8e
                                        const uint32_t virtualDeviceId,
                                        const String16 &msg, bool start, audio_source_t source) {
     // Okay to not track in app ops as audio server or media server is us and if
@@ -176,18 +169,6 @@
             return PERMISSION_HARD_DENIED;
         }
 
-<<<<<<< HEAD
-    permission::PermissionChecker permissionChecker;
-    bool permitted = false;
-    if (start) {
-        permitted = (permissionChecker.checkPermissionForStartDataDeliveryFromDatasource(
-                sAndroidPermissionRecordAudio, resolvedAttributionSource.value(), msg,
-                attributedOpCode) != permission::PermissionChecker::PERMISSION_HARD_DENIED);
-    } else {
-        permitted = (permissionChecker.checkPermissionForPreflightFromDatasource(
-                sAndroidPermissionRecordAudio, resolvedAttributionSource.value(), msg,
-                attributedOpCode) != permission::PermissionChecker::PERMISSION_HARD_DENIED);
-=======
         permission::PermissionChecker permissionChecker;
         int permitted;
         if (start) {
@@ -215,7 +196,6 @@
                         ? String16{attributionSource.attributionTag.value().c_str()}
                         : String16{},
                 msg);
->>>>>>> ec779b8e
     }
 }
 
