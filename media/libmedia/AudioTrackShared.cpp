--- conflicted
+++ resolved
@@ -683,13 +683,8 @@
     bool old =
             (android_atomic_or(CBLK_STREAM_END_DONE, &cblk->mFlags) & CBLK_STREAM_END_DONE) != 0;
     if (!old) {
-<<<<<<< HEAD
-        (void) __futex_syscall4(&cblk->mFutex, mClientInServer ? FUTEX_WAKE_PRIVATE : FUTEX_WAKE,
-                1, NULL);
-=======
-        (void) syscall(__NR_futex, &mCblk->mFutex, mClientInServer ? FUTEX_WAKE_PRIVATE : FUTEX_WAKE,
+        (void) syscall(__NR_futex, &cblk->mFutex, mClientInServer ? FUTEX_WAKE_PRIVATE : FUTEX_WAKE,
                 1);
->>>>>>> c0bf836f
     }
     return old;
 }
