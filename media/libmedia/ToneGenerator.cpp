--- conflicted
+++ resolved
@@ -831,7 +831,6 @@
     mProcessSize = (mSamplingRate * 20) / 1000;
 
     char value[PROPERTY_VALUE_MAX];
-<<<<<<< HEAD
     if (property_get("gsm.operator.iso-country", value, "") == 0) {
         property_get("gsm.sim.operator.iso-country", value, "");
     }
@@ -839,19 +838,8 @@
         strstr(value, "ca") != NULL) {
         mRegion = ANSI;
     } else if (strstr(value, "jp") != NULL) {
-=======
-    property_get("gsm.operator.iso-country", value, "");
-    if (strcmp(value,"us") == 0 ||
-        strcmp(value,"us,us") == 0 ||
-        strcmp(value,"ca") == 0 ||
-        strcmp(value,"ca,ca") == 0) {
-        mRegion = ANSI;
-    } else if (strcmp(value,"jp") == 0 ||
-               strcmp(value,"jp,jp") == 0) {
->>>>>>> c9a7b558
         mRegion = JAPAN;
-    } else if (strcmp(value,"uk") == 0 ||
-               strcmp(value,"uk,uk") == 0) {
+    } else if (strstr(value, "uk") != NULL) {
         mRegion = UK;
     } else {
         mRegion = CEPT;
