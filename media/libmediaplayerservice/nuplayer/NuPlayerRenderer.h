--- conflicted
+++ resolved
@@ -23,11 +23,8 @@
 namespace android {
 
 struct ABuffer;
-<<<<<<< HEAD
+class  AWakeLock;
 struct MediaClock;
-=======
-class  AWakeLock;
->>>>>>> 157defdd
 struct VideoFrameScheduler;
 
 struct NuPlayer::Renderer : public AHandler {
@@ -180,8 +177,6 @@
     int32_t mTotalBuffersQueued;
     int32_t mLastAudioBufferDrained;
 
-<<<<<<< HEAD
-=======
     sp<AWakeLock> mWakeLock;
 
     status_t getCurrentPositionOnLooper(int64_t *mediaUs);
@@ -191,7 +186,6 @@
     status_t getCurrentPositionFromAnchor(
             int64_t *mediaUs, int64_t nowUs, bool allowPastQueuedVideo = false);
 
->>>>>>> 157defdd
     size_t fillAudioBuffer(void *buffer, size_t size);
 
     bool onDrainAudioQueue();
