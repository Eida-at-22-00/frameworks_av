/*
 * Copyright (C) 2008 The Android Open Source Project
 *
 * Licensed under the Apache License, Version 2.0 (the "License");
 * you may not use this file except in compliance with the License.
 * You may obtain a copy of the License at
 *
 *      http://www.apache.org/licenses/LICENSE-2.0
 *
 * Unless required by applicable law or agreed to in writing, software
 * distributed under the License is distributed on an "AS IS" BASIS,
 * WITHOUT WARRANTIES OR CONDITIONS OF ANY KIND, either express or implied.
 * See the License for the specific language governing permissions and
 * limitations under the License.
 */

#ifndef ANDROID_SERVERS_CAMERA_CAMERASERVICE_H
#define ANDROID_SERVERS_CAMERA_CAMERASERVICE_H

#include <android/content/AttributionSourceState.h>
#include <android/hardware/BnCameraService.h>
#include <android/hardware/BnSensorPrivacyListener.h>
#include <android/hardware/ICameraServiceListener.h>
#include <android/hardware/camera2/BnCameraInjectionSession.h>
#include <android/hardware/camera2/ICameraInjectionCallback.h>

#include <cutils/multiuser.h>
#include <utils/Vector.h>
#include <utils/KeyedVector.h>
#include <binder/ActivityManager.h>
#include <binder/AppOpsManager.h>
#include <binder/BinderService.h>
#include <binder/IServiceManager.h>
#include <binder/IActivityManager.h>
#include <binder/IAppOpsCallback.h>
#include <binder/IPermissionController.h>
#include <binder/IUidObserver.h>
#include <hardware/camera.h>
#include <sensorprivacy/SensorPrivacyManager.h>

#include <android/hardware/camera/common/1.0/types.h>

#include <camera/VendorTagDescriptor.h>
#include <camera/CaptureResult.h>
#include <camera/CameraParameters.h>
#include <camera/camera2/ConcurrentCamera.h>

#include "CameraFlashlight.h"

#include "common/CameraProviderManager.h"
#include "media/RingBuffer.h"
#include "utils/AutoConditionLock.h"
#include "utils/ClientManager.h"
#include "utils/IPCTransport.h"
#include "utils/CameraServiceProxyWrapper.h"
#include "utils/AttributionAndPermissionUtils.h"
#include "utils/VirtualDeviceCameraIdMapper.h"

#include <set>
#include <string>
#include <list>
#include <map>
#include <memory>
#include <mutex>
#include <optional>
#include <utility>
#include <unordered_map>
#include <unordered_set>
#include <vector>

namespace android {

extern volatile int32_t gLogLevel;

class MemoryHeapBase;
class MediaPlayer;

class CameraService :
    public BinderService<CameraService>,
    public virtual ::android::hardware::BnCameraService,
    public virtual IBinder::DeathRecipient,
    public virtual CameraProviderManager::StatusListener,
    public virtual IServiceManager::LocalRegistrationCallback,
    public AttributionAndPermissionUtilsEncapsulator
{
    friend class BinderService<CameraService>;
    friend class CameraOfflineSessionClient;
public:
    class Client;
    class BasicClient;
    class OfflineClient;

    // The effective API level.  The Camera2 API running in LEGACY mode counts as API_1.
    enum apiLevel {
        API_1 = 1,
        API_2 = 2
    };

    // 3 second busy timeout when other clients are connecting
    static const nsecs_t DEFAULT_CONNECT_TIMEOUT_NS = 3000000000;

    // 1 second busy timeout when other clients are disconnecting
    static const nsecs_t DEFAULT_DISCONNECT_TIMEOUT_NS = 1000000000;

    // Default number of messages to store in eviction log
    static const size_t DEFAULT_EVENT_LOG_LENGTH = 100;

    // Event log ID
    static const int SN_EVENT_LOG_ID = 0x534e4554;

    // Keep this in sync with frameworks/base/core/java/android/os/UserHandle.java
    static const userid_t USER_SYSTEM = 0;

    // Register camera service
    static void instantiate();

    // Implementation of BinderService<T>
    static char const* getServiceName() { return "media.camera"; }

    // Implementation of IServiceManager::LocalRegistrationCallback
    virtual void onServiceRegistration(const String16& name, const sp<IBinder>& binder) override;

                        // Non-null arguments for cameraServiceProxyWrapper should be provided for
                        // testing purposes only.
                        CameraService(std::shared_ptr<CameraServiceProxyWrapper>
                                cameraServiceProxyWrapper = nullptr,
                                std::shared_ptr<AttributionAndPermissionUtils>
                                attributionAndPermissionUtils = nullptr);
    virtual             ~CameraService();

    /////////////////////////////////////////////////////////////////////
    // HAL Callbacks - implements CameraProviderManager::StatusListener

    virtual void        onDeviceStatusChanged(const std::string &cameraId,
            CameraDeviceStatus newHalStatus) override;
    virtual void        onDeviceStatusChanged(const std::string &cameraId,
            const std::string &physicalCameraId,
            CameraDeviceStatus newHalStatus) override;
    // This method may hold CameraProviderManager::mInterfaceMutex as a part
    // of calling getSystemCameraKind() internally. Care should be taken not to
    // directly / indirectly call this from callers who also hold
    // mInterfaceMutex.
    virtual void        onTorchStatusChanged(const std::string& cameraId,
            TorchModeStatus newStatus) override;
    // Does not hold CameraProviderManager::mInterfaceMutex.
    virtual void        onTorchStatusChanged(const std::string& cameraId,
            TorchModeStatus newStatus,
            SystemCameraKind kind) override;
    virtual void        onNewProviderRegistered() override;

    /////////////////////////////////////////////////////////////////////
    // ICameraService
    // IMPORTANT: All binder calls that deal with logicalCameraId should use
    // resolveCameraId(logicalCameraId, deviceId, devicePolicy) to arrive at the correct
    // cameraId to perform the operation on (in case of contexts
    // associated with virtual devices).
    virtual binder::Status     getNumberOfCameras(int32_t type, int32_t deviceId,
            int32_t devicePolicy, int32_t* numCameras);

    virtual binder::Status     getCameraInfo(int cameraId, int rotationOverride,
            int32_t deviceId, int32_t devicePolicy, hardware::CameraInfo* cameraInfo) override;
    virtual binder::Status     getCameraCharacteristics(const std::string& cameraId,
            int targetSdkVersion, int rotationOverride, int32_t deviceId,
            int32_t devicePolicy, CameraMetadata* cameraInfo) override;
    virtual binder::Status     getCameraVendorTagDescriptor(
            /*out*/
            hardware::camera2::params::VendorTagDescriptor* desc);
    virtual binder::Status     getCameraVendorTagCache(
            /*out*/
            hardware::camera2::params::VendorTagDescriptorCache* cache);

    virtual binder::Status     connect(const sp<hardware::ICameraClient>& cameraClient,
            int32_t cameraId, const std::string& clientPackageName,
            int32_t clientUid, int clientPid, int targetSdkVersion,
            int rotationOverride, bool forceSlowJpegMode, int32_t deviceId,
            int32_t devicePolicy, /*out*/ sp<hardware::ICamera>* device) override;

    virtual binder::Status     connectDevice(
            const sp<hardware::camera2::ICameraDeviceCallbacks>& cameraCb,
            const std::string& cameraId,
            const std::string& clientPackageName, const std::optional<std::string>& clientFeatureId,
            int32_t clientUid, int scoreOffset, int targetSdkVersion, int rotationOverride,
            int32_t deviceId, int32_t devicePolicy,
            /*out*/
            sp<hardware::camera2::ICameraDeviceUser>* device);

    virtual binder::Status    addListener(const sp<hardware::ICameraServiceListener>& listener,
            /*out*/
            std::vector<hardware::CameraStatus>* cameraStatuses);
    virtual binder::Status    removeListener(
            const sp<hardware::ICameraServiceListener>& listener);

    virtual binder::Status getConcurrentCameraIds(
        /*out*/
        std::vector<hardware::camera2::utils::ConcurrentCameraIdCombination>* concurrentCameraIds);

    virtual binder::Status isConcurrentSessionConfigurationSupported(
        const std::vector<hardware::camera2::utils::CameraIdAndSessionConfiguration>& sessions,
        int targetSdkVersion, int32_t deviceId, int32_t devicePolicy,
        /*out*/bool* supported);

    virtual binder::Status    getLegacyParameters(
            int32_t cameraId,
            /*out*/
            std::string* parameters);

    virtual binder::Status    setTorchMode(const std::string& cameraId, bool enabled,
            const sp<IBinder>& clientBinder, int32_t deviceId, int32_t devicePolicy);

    virtual binder::Status    turnOnTorchWithStrengthLevel(const std::string& cameraId,
            int32_t torchStrength, const sp<IBinder>& clientBinder, int32_t deviceId,
            int32_t devicePolicy);

    virtual binder::Status    getTorchStrengthLevel(const std::string& cameraId, int32_t deviceId,
            int32_t devicePolicy, int32_t* torchStrength);

    virtual binder::Status    notifySystemEvent(int32_t eventId,
            const std::vector<int32_t>& args);

    virtual binder::Status    notifyDeviceStateChange(int64_t newState);

    virtual binder::Status    notifyDisplayConfigurationChange();

    // OK = supports api of that version, -EOPNOTSUPP = does not support
    virtual binder::Status    supportsCameraApi(
            const std::string& cameraId, int32_t apiVersion,
            /*out*/
            bool *isSupported);

    virtual binder::Status    isHiddenPhysicalCamera(
            const std::string& cameraId,
            /*out*/
            bool *isSupported);

    virtual binder::Status injectCamera(
            const std::string& packageName, const std::string& internalCamId,
            const std::string& externalCamId,
            const sp<hardware::camera2::ICameraInjectionCallback>& callback,
            /*out*/
            sp<hardware::camera2::ICameraInjectionSession>* cameraInjectionSession);

    virtual binder::Status reportExtensionSessionStats(
            const hardware::CameraExtensionSessionStats& stats, std::string* sessionKey /*out*/);

    virtual binder::Status injectSessionParams(
            const std::string& cameraId,
            const hardware::camera2::impl::CameraMetadataNative& sessionParams);

    virtual binder::Status createDefaultRequest(const std::string& cameraId, int templateId,
            int32_t deviceId, int32_t devicePolicy,
            /*out*/
            hardware::camera2::impl::CameraMetadataNative* request);

    virtual binder::Status isSessionConfigurationWithParametersSupported(
            const std::string& cameraId, int targetSdkVersion,
            const SessionConfiguration& sessionConfiguration,
            int32_t deviceId, int32_t devicePolicy,
            /*out*/ bool* supported);

    virtual binder::Status getSessionCharacteristics(
            const std::string& cameraId, int targetSdkVersion, int rotationOverride,
            const SessionConfiguration& sessionConfiguration, int32_t deviceId,
            int32_t devicePolicy, /*out*/ CameraMetadata* outMetadata);

    // Extra permissions checks
    virtual status_t    onTransact(uint32_t code, const Parcel& data,
                                   Parcel* reply, uint32_t flags);

    virtual status_t    dump(int fd, const Vector<String16>& args);

    virtual status_t    shellCommand(int in, int out, int err, const Vector<String16>& args);

    binder::Status      addListenerHelper(const sp<hardware::ICameraServiceListener>& listener,
            /*out*/
            std::vector<hardware::CameraStatus>* cameraStatuses, bool isVendor = false,
            bool isProcessLocalTest = false);

    // Monitored UIDs availability notification
    void                notifyMonitoredUids();
    void                notifyMonitoredUids(const std::unordered_set<uid_t> &notifyUidSet);

    // Stores current open session device info in temp file.
    void cacheDump();

    // Register an offline client for a given active camera id
    status_t addOfflineClient(const std::string &cameraId, sp<BasicClient> offlineClient);

    /////////////////////////////////////////////////////////////////////
    // Client functionality

    enum sound_kind {
        SOUND_SHUTTER = 0,
        SOUND_RECORDING_START = 1,
        SOUND_RECORDING_STOP = 2,
        NUM_SOUNDS
    };

    void                playSound(sound_kind kind);
    void                loadSoundLocked(sound_kind kind);
    void                decreaseSoundRef();
    void                increaseSoundRef();

    /////////////////////////////////////////////////////////////////////
    // CameraDeviceFactory functionality
    std::pair<int, IPCTransport>    getDeviceVersion(const std::string& cameraId,
            int rotationOverride,
            int* portraitRotation,
            int* facing = nullptr, int* orientation = nullptr);

    /////////////////////////////////////////////////////////////////////
    // Methods to be used in CameraService class tests only
    //
    // CameraService class test method only - clear static variables in the
    // cameraserver process, which otherwise might affect multiple test runs.
    void                clearCachedVariables();

    // Add test listener, linkToDeath won't be called since this is for process
    // local testing.
    binder::Status    addListenerTest(const sp<hardware::ICameraServiceListener>& listener,
            /*out*/
            std::vector<hardware::CameraStatus>* cameraStatuses);

    /////////////////////////////////////////////////////////////////////
    // Shared utilities
    static binder::Status filterGetInfoErrorCode(status_t err);

<<<<<<< HEAD
    static std::string getCurrPackageName();
=======
    /**
     * Returns true if the device is an automotive device and cameraId is system
     * only camera which has characteristic AUTOMOTIVE_LOCATION value as either
     * AUTOMOTIVE_LOCATION_EXTERIOR_LEFT,AUTOMOTIVE_LOCATION_EXTERIOR_RIGHT,
     * AUTOMOTIVE_LOCATION_EXTERIOR_FRONT or AUTOMOTIVE_LOCATION_EXTERIOR_REAR.
     */
    bool isAutomotiveExteriorSystemCamera(const std::string& cameraId) const;
>>>>>>> 1863cb0e

    /////////////////////////////////////////////////////////////////////
    // CameraClient functionality

    class BasicClient :
        public virtual RefBase,
        public AttributionAndPermissionUtilsEncapsulator {
    friend class CameraService;
    public:
        virtual status_t       initialize(sp<CameraProviderManager> manager,
                const std::string& monitorTags) = 0;
        virtual binder::Status disconnect();

        // because we can't virtually inherit IInterface, which breaks
        // virtual inheritance
        virtual sp<IBinder>    asBinderWrapper() = 0;

        // Return the remote callback binder object (e.g. ICameraDeviceCallbacks)
        sp<IBinder>            getRemote() {
            return mRemoteBinder;
        }

        bool getOverrideToPortrait() const {
            return mRotationOverride == ICameraService::ROTATION_OVERRIDE_OVERRIDE_TO_PORTRAIT;
        }

        // Disallows dumping over binder interface
        virtual status_t dump(int fd, const Vector<String16>& args);
        // Internal dump method to be called by CameraService
        virtual status_t dumpClient(int fd, const Vector<String16>& args) = 0;

        virtual status_t startWatchingTags(const std::string &tags, int outFd);
        virtual status_t stopWatchingTags(int outFd);
        virtual status_t dumpWatchedEventsToVector(std::vector<std::string> &out);

        // Return the package name for this client
        virtual std::string getPackageName() const;

        // Return the camera facing for this client
        virtual int getCameraFacing() const;

        // Return the camera orientation for this client
        virtual int getCameraOrientation() const;

        // Notify client about a fatal error
        virtual void notifyError(int32_t errorCode,
                const CaptureResultExtras& resultExtras) = 0;

        // Get the UID of the application client using this
        virtual uid_t getClientUid() const;

        // Get the PID of the application client using this
        virtual int getClientPid() const;

        // Check what API level is used for this client. This is used to determine which
        // superclass this can be cast to.
        virtual bool canCastToApiClient(apiLevel level) const;

        // Block the client form using the camera
        virtual void block();

        // set audio restriction from client
        // Will call into camera service and hold mServiceLock
        virtual status_t setAudioRestriction(int32_t mode);

        // Get current global audio restriction setting
        // Will call into camera service and hold mServiceLock
        virtual int32_t getServiceAudioRestriction() const;

        // Get current audio restriction setting for this client
        virtual int32_t getAudioRestriction() const;

        static bool isValidAudioRestriction(int32_t mode);

        // Override rotate-and-crop AUTO behavior
        virtual status_t setRotateAndCropOverride(uint8_t rotateAndCrop, bool fromHal = false) = 0;

        // Override autoframing AUTO behaviour
        virtual status_t setAutoframingOverride(uint8_t autoframingValue) = 0;

        // Whether the client supports camera muting (black only output)
        virtual bool supportsCameraMute() = 0;

        // Set/reset camera mute
        virtual status_t setCameraMute(bool enabled) = 0;

        // Set Camera service watchdog
        virtual status_t setCameraServiceWatchdog(bool enabled) = 0;

        // Set stream use case overrides
        virtual void setStreamUseCaseOverrides(
                const std::vector<int64_t>& useCaseOverrides) = 0;

        // Clear stream use case overrides
        virtual void clearStreamUseCaseOverrides() = 0;

        // Whether the client supports camera zoom override
        virtual bool supportsZoomOverride() = 0;

        // Set/reset zoom override
        virtual status_t setZoomOverride(int32_t zoomOverride) = 0;

        // The injection camera session to replace the internal camera
        // session.
        virtual status_t injectCamera(const std::string& injectedCamId,
                sp<CameraProviderManager> manager) = 0;

        // Stop the injection camera and restore to internal camera session.
        virtual status_t stopInjection() = 0;

        // Inject session parameters into an existing session.
        virtual status_t injectSessionParams(
                const hardware::camera2::impl::CameraMetadataNative& sessionParams) = 0;

    protected:
        BasicClient(const sp<CameraService>& cameraService,
                const sp<IBinder>& remoteCallback,
                std::shared_ptr<AttributionAndPermissionUtils> attributionAndPermissionUtils,
                const std::string& clientPackageName,
                bool nativeClient,
                const std::optional<std::string>& clientFeatureId,
                const std::string& cameraIdStr,
                int cameraFacing,
                int sensorOrientation,
                int clientPid,
                uid_t clientUid,
                int servicePid,
                int rotationOverride);

        virtual ~BasicClient();

        // the instance is in the middle of destruction. When this is set,
        // the instance should not be accessed from callback.
        // CameraService's mClientLock should be acquired to access this.
        // - subclasses should set this to true in their destructors.
        bool                            mDestructionStarted;

        // these are initialized in the constructor.
        static sp<CameraService>        sCameraService;
        const std::string               mCameraIdStr;
        const int                       mCameraFacing;
        const int                       mOrientation;
        std::string                     mClientPackageName;
        bool                            mSystemNativeClient;
        std::optional<std::string>      mClientFeatureId;
        pid_t                           mClientPid;
        const uid_t                     mClientUid;
        const pid_t                     mServicePid;
        bool                            mDisconnected;
        bool                            mUidIsTrusted;
        int                             mRotationOverride;

        mutable Mutex                   mAudioRestrictionLock;
        int32_t                         mAudioRestriction;

        // - The app-side Binder interface to receive callbacks from us
        sp<IBinder>                     mRemoteBinder;   // immutable after constructor

        // Permissions management methods for camera lifecycle

        // Notify rest of system/apps about camera opening, and check appops
        virtual status_t                startCameraOps();
        // Notify rest of system/apps about camera starting to stream data, and confirm appops
        virtual status_t                startCameraStreamingOps();
        // Notify rest of system/apps about camera stopping streaming data
        virtual status_t                finishCameraStreamingOps();
        // Notify rest of system/apps about camera closing
        virtual status_t                finishCameraOps();
        // Handle errors for start/checkOps
        virtual status_t                handleAppOpMode(int32_t mode);
        // Just notify camera appops to trigger unblocking dialog if sensor
        // privacy is enabled and camera mute is not supported
        virtual status_t                noteAppOp();

        std::unique_ptr<AppOpsManager>  mAppOpsManager = nullptr;

        class OpsCallback : public BnAppOpsCallback {
        public:
            explicit OpsCallback(wp<BasicClient> client);
            virtual void opChanged(int32_t op, const String16& packageName);

        private:
            wp<BasicClient> mClient;

        }; // class OpsCallback

        sp<OpsCallback> mOpsCallback;
        // Track whether checkOps was called successfully, to avoid
        // finishing what we didn't start, on camera open.
        bool            mOpsActive;
        // Track whether startOps was called successfully on start of
        // camera streaming.
        bool            mOpsStreaming;

        // IAppOpsCallback interface, indirected through opListener
        virtual void opChanged(int32_t op, const String16& packageName);
    }; // class BasicClient

    class Client : public hardware::BnCamera, public BasicClient
    {
    public:
        typedef hardware::ICameraClient TCamCallbacks;

        // ICamera interface (see ICamera for details)
        virtual binder::Status disconnect();
        virtual status_t      connect(const sp<hardware::ICameraClient>& client) = 0;
        virtual status_t      lock() = 0;
        virtual status_t      unlock() = 0;
        virtual status_t      setPreviewTarget(const sp<IGraphicBufferProducer>& bufferProducer)=0;
        virtual void          setPreviewCallbackFlag(int flag) = 0;
        virtual status_t      setPreviewCallbackTarget(
                const sp<IGraphicBufferProducer>& callbackProducer) = 0;
        virtual status_t      startPreview() = 0;
        virtual void          stopPreview() = 0;
        virtual bool          previewEnabled() = 0;
        virtual status_t      setVideoBufferMode(int32_t videoBufferMode) = 0;
        virtual status_t      startRecording() = 0;
        virtual void          stopRecording() = 0;
        virtual bool          recordingEnabled() = 0;
        virtual void          releaseRecordingFrame(const sp<IMemory>& mem) = 0;
        virtual status_t      autoFocus() = 0;
        virtual status_t      cancelAutoFocus() = 0;
        virtual status_t      takePicture(int msgType) = 0;
        virtual status_t      setParameters(const String8& params) = 0;
        virtual String8       getParameters() const = 0;
        virtual status_t      sendCommand(int32_t cmd, int32_t arg1, int32_t arg2) = 0;
        virtual status_t      setVideoTarget(const sp<IGraphicBufferProducer>& bufferProducer) = 0;

        // Interface used by CameraService
        Client(const sp<CameraService>& cameraService,
                const sp<hardware::ICameraClient>& cameraClient,
                std::shared_ptr<AttributionAndPermissionUtils> attributionAndPermissionUtils,
                const std::string& clientPackageName,
                bool systemNativeClient,
                const std::optional<std::string>& clientFeatureId,
                const std::string& cameraIdStr,
                int api1CameraId,
                int cameraFacing,
                int sensorOrientation,
                int clientPid,
                uid_t clientUid,
                int servicePid,
                int rotationOverride);
        ~Client();

        // return our camera client
        const sp<hardware::ICameraClient>&    getRemoteCallback() {
            return mRemoteCallback;
        }

        virtual sp<IBinder> asBinderWrapper() {
            return asBinder(this);
        }

        virtual void         notifyError(int32_t errorCode,
                                         const CaptureResultExtras& resultExtras);

        // Check what API level is used for this client. This is used to determine which
        // superclass this can be cast to.
        virtual bool canCastToApiClient(apiLevel level) const;

        void setImageDumpMask(int /*mask*/) { }
    protected:
        // Initialized in constructor

        // - The app-side Binder interface to receive callbacks from us
        sp<hardware::ICameraClient>               mRemoteCallback;

        int mCameraId;  // All API1 clients use integer camera IDs
    }; // class Client

    /**
     * A listener class that implements the LISTENER interface for use with a ClientManager, and
     * implements the following methods:
     *    void onClientRemoved(const ClientDescriptor<KEY, VALUE>& descriptor);
     *    void onClientAdded(const ClientDescriptor<KEY, VALUE>& descriptor);
     */
    class ClientEventListener {
    public:
        void onClientAdded(const resource_policy::ClientDescriptor<std::string,
                sp<CameraService::BasicClient>>& descriptor);
        void onClientRemoved(const resource_policy::ClientDescriptor<std::string,
                sp<CameraService::BasicClient>>& descriptor);
    }; // class ClientEventListener

    typedef std::shared_ptr<resource_policy::ClientDescriptor<std::string,
            sp<CameraService::BasicClient>>> DescriptorPtr;

    /**
     * A container class for managing active camera clients that are using HAL devices.  Active
     * clients are represented by ClientDescriptor objects that contain strong pointers to the
     * actual BasicClient subclass binder interface implementation.
     *
     * This class manages the eviction behavior for the camera clients.  See the parent class
     * implementation in utils/ClientManager for the specifics of this behavior.
     */
    class CameraClientManager : public resource_policy::ClientManager<std::string,
            sp<CameraService::BasicClient>, ClientEventListener> {
    public:
        CameraClientManager();
        virtual ~CameraClientManager();

        /**
         * Return a strong pointer to the active BasicClient for this camera ID, or an empty
         * if none exists.
         */
        sp<CameraService::BasicClient> getCameraClient(const std::string& id) const;

        /**
         * Return a string describing the current state.
         */
        std::string toString() const;

        /**
         * Make a ClientDescriptor object wrapping the given BasicClient strong pointer.
         */
        static DescriptorPtr makeClientDescriptor(const std::string& key,
                const sp<BasicClient>& value, int32_t cost,
                const std::set<std::string>& conflictingKeys, int32_t score,
                int32_t ownerId, int32_t state, int oomScoreOffset, bool systemNativeClient);

        /**
         * Make a ClientDescriptor object wrapping the given BasicClient strong pointer with
         * values intialized from a prior ClientDescriptor.
         */
        static DescriptorPtr makeClientDescriptor(const sp<BasicClient>& value,
                const CameraService::DescriptorPtr& partial, int oomScoreOffset,
                bool systemNativeClient);

    }; // class CameraClientManager

    int32_t updateAudioRestriction();
    int32_t updateAudioRestrictionLocked();

private:

    // TODO: b/263304156 update this to make use of a death callback for more
    // robust/fault tolerant logging
    static const sp<IActivityManager>& getActivityManager() {
        static const char* kActivityService = "activity";
        static const auto activityManager = []() -> sp<IActivityManager> {
            const sp<IServiceManager> sm(defaultServiceManager());
            if (sm != nullptr) {
                 return interface_cast<IActivityManager>(sm->checkService(String16(kActivityService)));
            }
            return nullptr;
        }();
        return activityManager;
    }

    static const sp<IPermissionController>& getPermissionController() {
        static const char* kPermissionControllerService = "permission";
        static thread_local sp<IPermissionController> sPermissionController = nullptr;

        if (sPermissionController == nullptr ||
                !IInterface::asBinder(sPermissionController)->isBinderAlive()) {
            sp<IServiceManager> sm = defaultServiceManager();
            sp<IBinder> binder = sm->checkService(toString16(kPermissionControllerService));
            if (binder == nullptr) {
                ALOGE("%s: Could not get permission service", __FUNCTION__);
                sPermissionController = nullptr;
            } else {
                sPermissionController = interface_cast<IPermissionController>(binder);
            }
        }

        return sPermissionController;
    }

    /**
     * Typesafe version of device status, containing both the HAL-layer and the service interface-
     * layer values.
     */
    enum class StatusInternal : int32_t {
        NOT_PRESENT = static_cast<int32_t>(CameraDeviceStatus::NOT_PRESENT),
        PRESENT = static_cast<int32_t>(CameraDeviceStatus::PRESENT),
        ENUMERATING = static_cast<int32_t>(CameraDeviceStatus::ENUMERATING),
        NOT_AVAILABLE = static_cast<int32_t>(hardware::ICameraServiceListener::STATUS_NOT_AVAILABLE),
        UNKNOWN = static_cast<int32_t>(hardware::ICameraServiceListener::STATUS_UNKNOWN)
    };

    friend int32_t format_as(StatusInternal s);

    /**
     * Container class for the state of each logical camera device, including: ID, status, and
     * dependencies on other devices.  The mapping of camera ID -> state saved in mCameraStates
     * represents the camera devices advertised by the HAL (and any USB devices, when we add
     * those).
     *
     * This container does NOT represent an active camera client.  These are represented using
     * the ClientDescriptors stored in mActiveClientManager.
     */
    class CameraState {
    public:

        /**
         * Make a new CameraState and set the ID, cost, and conflicting devices using the values
         * returned in the HAL's camera_info struct for each device.
         */
        CameraState(const std::string& id, int cost, const std::set<std::string>& conflicting,
                SystemCameraKind deviceKind, const std::vector<std::string>& physicalCameras);
        virtual ~CameraState();

        /**
         * Return the status for this device.
         *
         * This method acquires mStatusLock.
         */
        StatusInternal getStatus() const;

        /**
         * This function updates the status for this camera device, unless the given status
         * is in the given list of rejected status states, and execute the function passed in
         * with a signature onStatusUpdateLocked(const std::string&, int32_t)
         * if the status has changed.
         *
         * This method is idempotent, and will not result in the function passed to
         * onStatusUpdateLocked being called more than once for the same arguments.
         * This method aquires mStatusLock.
         */
        template<class Func>
        void updateStatus(StatusInternal status,
                const std::string& cameraId,
                std::initializer_list<StatusInternal> rejectSourceStates,
                Func onStatusUpdatedLocked);

        /**
         * Return the last set CameraParameters object generated from the information returned by
         * the HAL for this device (or an empty CameraParameters object if none has been set).
         */
        CameraParameters getShimParams() const;

        /**
         * Set the CameraParameters for this device.
         */
        void setShimParams(const CameraParameters& params);

        /**
         * Return the resource_cost advertised by the HAL for this device.
         */
        int getCost() const;

        /**
         * Return a set of the IDs of conflicting devices advertised by the HAL for this device.
         */
        std::set<std::string> getConflicting() const;

        /**
         * Return the kind (SystemCameraKind) of this camera device.
         */
        SystemCameraKind getSystemCameraKind() const;

        /**
         * Return whether this camera is a logical multi-camera and has a
         * particular physical sub-camera.
         */
        bool containsPhysicalCamera(const std::string& physicalCameraId) const;

        /**
         * Add/Remove the unavailable physical camera ID.
         */
        bool addUnavailablePhysicalId(const std::string& physicalId);
        bool removeUnavailablePhysicalId(const std::string& physicalId);

        /**
         * Set and get client package name.
         */
        void setClientPackage(const std::string& clientPackage);
        std::string getClientPackage() const;

        /**
         * Return the unavailable physical ids for this device.
         *
         * This method acquires mStatusLock.
         */
        std::vector<std::string> getUnavailablePhysicalIds() const;
    private:
        const std::string mId;
        StatusInternal mStatus; // protected by mStatusLock
        const int mCost;
        std::set<std::string> mConflicting;
        std::set<std::string> mUnavailablePhysicalIds;
        std::string mClientPackage;
        mutable Mutex mStatusLock;
        CameraParameters mShimParams;
        const SystemCameraKind mSystemCameraKind;
        const std::vector<std::string> mPhysicalCameras; // Empty if not a logical multi-camera
    }; // class CameraState

    // Observer for UID lifecycle enforcing that UIDs in idle
    // state cannot use the camera to protect user privacy.
    class UidPolicy :
        public BnUidObserver,
        public virtual IBinder::DeathRecipient,
        public virtual IServiceManager::LocalRegistrationCallback {
    public:
        explicit UidPolicy(sp<CameraService> service)
                : mRegistered(false), mService(service) {}

        void registerSelf();
        void unregisterSelf();

        bool isUidActive(uid_t uid, const std::string &callingPackage);
        int32_t getProcState(uid_t uid);

        // IUidObserver
        void onUidGone(uid_t uid, bool disabled) override;
        void onUidActive(uid_t uid) override;
        void onUidIdle(uid_t uid, bool disabled) override;
        void onUidStateChanged(uid_t uid, int32_t procState, int64_t procStateSeq,
                int32_t capability) override;
        void onUidProcAdjChanged(uid_t uid, int adj) override;

        void addOverrideUid(uid_t uid, const std::string &callingPackage, bool active);
        void removeOverrideUid(uid_t uid, const std::string &callingPackage);

        void registerMonitorUid(uid_t uid, bool openCamera);
        void unregisterMonitorUid(uid_t uid, bool closeCamera);

        // Implementation of IServiceManager::LocalRegistrationCallback
        virtual void onServiceRegistration(const String16& name,
                        const sp<IBinder>& binder) override;
        // IBinder::DeathRecipient implementation
        virtual void binderDied(const wp<IBinder> &who);
    private:
        bool isUidActiveLocked(uid_t uid, const std::string &callingPackage);
        int32_t getProcStateLocked(uid_t uid);
        void updateOverrideUid(uid_t uid, const std::string &callingPackage, bool active,
                bool insert);
        void registerWithActivityManager();

        struct MonitoredUid {
            int32_t procState;
            int32_t procAdj;
            bool hasCamera;
            size_t refCount;
        };

        Mutex mUidLock;
        bool mRegistered;
        ActivityManager mAm;
        wp<CameraService> mService;
        std::unordered_set<uid_t> mActiveUids;
        // Monitored uid map
        std::unordered_map<uid_t, MonitoredUid> mMonitoredUids;
        std::unordered_map<uid_t, bool> mOverrideUids;
        sp<IBinder> mObserverToken;
    }; // class UidPolicy

    // If sensor privacy is enabled then all apps, including those that are active, should be
    // prevented from accessing the camera.
    class SensorPrivacyPolicy : public hardware::BnSensorPrivacyListener,
            public virtual IBinder::DeathRecipient,
            public virtual IServiceManager::LocalRegistrationCallback,
            public AttributionAndPermissionUtilsEncapsulator {
        public:
            explicit SensorPrivacyPolicy(wp<CameraService> service,
                    std::shared_ptr<AttributionAndPermissionUtils> attributionAndPermissionUtils)
                    : AttributionAndPermissionUtilsEncapsulator(attributionAndPermissionUtils),
                      mService(service),
                      mSensorPrivacyEnabled(false),
                    mCameraPrivacyState(SensorPrivacyManager::DISABLED), mRegistered(false) {}

            void registerSelf();
            void unregisterSelf();

            bool isSensorPrivacyEnabled();
            bool isCameraPrivacyEnabled();
            int getCameraPrivacyState();
            bool isCameraPrivacyEnabled(const String16& packageName);

            binder::Status onSensorPrivacyChanged(int toggleType, int sensor,
                                                  bool enabled);
            binder::Status onSensorPrivacyStateChanged(int toggleType, int sensor, int state);

            // Implementation of IServiceManager::LocalRegistrationCallback
            virtual void onServiceRegistration(const String16& name,
                                               const sp<IBinder>& binder) override;
            // IBinder::DeathRecipient implementation
            virtual void binderDied(const wp<IBinder> &who);

        private:
            SensorPrivacyManager mSpm;
            wp<CameraService> mService;
            Mutex mSensorPrivacyLock;
            bool mSensorPrivacyEnabled;
            int mCameraPrivacyState;
            bool mRegistered;

            bool hasCameraPrivacyFeature();
            void registerWithSensorPrivacyManager();
    };

    sp<UidPolicy> mUidPolicy;

    sp<SensorPrivacyPolicy> mSensorPrivacyPolicy;

    std::shared_ptr<CameraServiceProxyWrapper> mCameraServiceProxyWrapper;

    // Delay-load the Camera HAL module
    virtual void onFirstRef();

    // Eumerate all camera providers in the system
    status_t enumerateProviders();

    // Add/remove a new camera to camera and torch state lists or remove an unplugged one
    // Caller must not hold mServiceLock
    void addStates(const std::string& id);
    void removeStates(const std::string& id);

    // Check if we can connect, before we acquire the service lock.
    // The returned originalClientPid is the PID of the original process that wants to connect to
    // camera.
    // The returned clientPid is the PID of the client that directly connects to camera.
    // originalClientPid and clientPid are usually the same except when the application uses
    // mediaserver to connect to camera (using MediaRecorder to connect to camera). In that case,
    // clientPid is the PID of mediaserver and originalClientPid is the PID of the application.
    binder::Status validateConnectLocked(const std::string& cameraId, const std::string& clientName,
            /*inout*/int& clientUid, /*inout*/int& clientPid, /*out*/int& originalClientPid) const;
    binder::Status validateClientPermissionsLocked(const std::string& cameraId,
            const std::string& clientName, /*inout*/int& clientUid, /*inout*/int& clientPid,
            /*out*/int& originalClientPid) const;

    bool isCameraPrivacyEnabled(const String16& packageName,const std::string& cameraId,
           int clientPid, int ClientUid);

    // Handle active client evictions, and update service state.
    // Only call with with mServiceLock held.
    status_t handleEvictionsLocked(const std::string& cameraId, int clientPid,
        apiLevel effectiveApiLevel, const sp<IBinder>& remoteCallback,
        const std::string& packageName, int scoreOffset, bool systemNativeClient,
        /*out*/
        sp<BasicClient>* client,
        std::shared_ptr<resource_policy::ClientDescriptor<std::string, sp<BasicClient>>>* partial);

    // Should an operation attempt on a cameraId be rejected ? (this can happen
    // under various conditions. For example if a camera device is advertised as
    // system only or hidden secure camera, amongst possible others.
    bool shouldRejectSystemCameraConnection(const std::string& cameraId) const;

    // Should a device status update be skipped for a particular camera device ? (this can happen
    // under various conditions. For example if a camera device is advertised as
    // system only or hidden secure camera, amongst possible others.
    bool shouldSkipStatusUpdates(SystemCameraKind systemCameraKind, bool isVendorListener,
            int clientPid, int clientUid);

    // Gets the kind of camera device (i.e public, hidden secure or system only)
    // getSystemCameraKind() needs mInterfaceMutex which might lead to deadlocks
    // if held along with mStatusListenerLock (depending on lock ordering, b/141756275), it is
    // recommended that we don't call this function with mStatusListenerLock held.
    status_t getSystemCameraKind(const std::string& cameraId, SystemCameraKind *kind) const;

    // Update the set of API1Compatible camera devices without including system
    // cameras and secure cameras. This is used for hiding system only cameras
    // from clients using camera1 api and not having android.permission.SYSTEM_CAMERA.
    // This function expects @param normalDeviceIds, to have normalDeviceIds
    // sorted in alpha-numeric order.
    void filterAPI1SystemCameraLocked(const std::vector<std::string> &normalDeviceIds);

    // In some cases the calling code has no access to the package it runs under.
    // For example, NDK camera API.
    // In this case we will get the packages for the calling UID and pick the first one
    // for attributing the app op. This will work correctly for runtime permissions
    // as for legacy apps we will toggle the app op for all packages in the UID.
    // The caveat is that the operation may be attributed to the wrong package and
    // stats based on app ops may be slightly off.
    std::string getPackageNameFromUid(int clientUid);

    // Single implementation shared between the various connect calls
    template<class CALLBACK, class CLIENT>
    binder::Status connectHelper(const sp<CALLBACK>& cameraCb, const std::string& cameraId,
            int api1CameraId, const std::string& clientPackageNameMaybe, bool systemNativeClient,
            const std::optional<std::string>& clientFeatureId, int clientUid, int clientPid,
            apiLevel effectiveApiLevel, bool shimUpdateOnly, int scoreOffset, int targetSdkVersion,
            int rotationOverride, bool forceSlowJpegMode,
            const std::string& originalCameraId,
            /*out*/sp<CLIENT>& device);

    // Lock guarding camera service state
    Mutex               mServiceLock;

    // Condition to use with mServiceLock, used to handle simultaneous connect calls from clients
    std::shared_ptr<WaitableMutexWrapper> mServiceLockWrapper;

    // Return NO_ERROR if the device with a give ID can be connected to
    status_t checkIfDeviceIsUsable(const std::string& cameraId) const;

    // Container for managing currently active application-layer clients
    CameraClientManager mActiveClientManager;

    // Adds client logs during open session to the file pointed by fd.
    void dumpOpenSessionClientLogs(int fd, const Vector<String16>& args,
            const std::string& cameraId);

    // Adds client logs during closed session to the file pointed by fd.
    void dumpClosedSessionClientLogs(int fd, const std::string& cameraId);

    binder::Status isSessionConfigurationWithParametersSupportedUnsafe(
            const std::string& cameraId, const SessionConfiguration& sessionConfiguration,
            bool overrideForPerfClass, /*out*/ bool* supported);

    // Mapping from camera ID -> state for each device, map is protected by mCameraStatesLock
    std::map<std::string, std::shared_ptr<CameraState>> mCameraStates;

    // Mutex guarding mCameraStates map
    mutable Mutex mCameraStatesLock;

    /**
     * Resolve the (potentially remapped) camera id for the given input camera id and the given
     * device id and device policy (for the device associated with the context of the caller).
     *
     * For any context associated with a virtual device with custom camera policy, this will return
     * the actual camera id if inputCameraId corresponds to the mapped id of a virtual camera
     * (for virtual devices with custom camera policy, the back and front virtual cameras of that
     * device would have 0 and 1 respectively as their mapped camera id).
     */
    std::optional<std::string> resolveCameraId(
            const std::string& inputCameraId,
            int32_t deviceId,
            int32_t devicePolicy);

    // Circular buffer for storing event logging for dumps
    RingBuffer<std::string> mEventLog;
    Mutex mLogLock;

    // set of client package names to watch. if this set contains 'all', then all clients will
    // be watched. Access should be guarded by mLogLock
    std::set<std::string> mWatchedClientPackages;
    // cache of last monitored tags dump immediately before the client disconnects. If a client
    // re-connects, its entry is not updated until it disconnects again. Access should be guarded
    // by mLogLock
    std::map<std::string, std::string> mWatchedClientsDumpCache;

    // The last monitored tags set by client
    std::string mMonitorTags;

    // Currently allowed user IDs
    std::set<userid_t> mAllowedUsers;

    /**
     * Get the camera state for a given camera id.
     *
     * This acquires mCameraStatesLock.
     */
    std::shared_ptr<CameraService::CameraState> getCameraState(const std::string& cameraId) const;

    /**
     * Evict client who's remote binder has died.  Returns true if this client was in the active
     * list and was disconnected.
     *
     * This method acquires mServiceLock.
     */
    bool evictClientIdByRemote(const wp<IBinder>& cameraClient);

    /**
     * Remove the given client from the active clients list; does not disconnect the client.
     *
     * This method acquires mServiceLock.
     */
    void removeByClient(const BasicClient* client);

    /**
     * Add new client to active clients list after conflicting clients have disconnected using the
     * values set in the partial descriptor passed in to construct the actual client descriptor.
     * This is typically called at the end of a connect call.
     *
     * This method must be called with mServiceLock held.
     */
    void finishConnectLocked(const sp<BasicClient>& client, const DescriptorPtr& desc,
            int oomScoreOffset, bool systemNativeClient);

    /**
     * Returns the underlying camera Id string mapped to a camera id int
     * Empty string is returned when the cameraIdInt is invalid.
     */
    std::string cameraIdIntToStr(int cameraIdInt, int32_t deviceId, int32_t devicePolicy);

    /**
     * Returns the underlying camera Id string mapped to a camera id int
     * Empty string is returned when the cameraIdInt is invalid.
     */
    std::string cameraIdIntToStrLocked(int cameraIdInt, int32_t deviceId, int32_t devicePolicy);

    /**
     * Remove a single client corresponding to the given camera id from the list of active clients.
     * If none exists, return an empty strongpointer.
     *
     * This method must be called with mServiceLock held.
     */
    sp<CameraService::BasicClient> removeClientLocked(const std::string& cameraId);

    /**
     * Handle a notification that the current device user has changed.
     */
    void doUserSwitch(const std::vector<int32_t>& newUserIds);

    /**
     * Add an event log message.
     */
    void logEvent(const std::string &event);

    /**
     * Add an event log message that a client has been disconnected.
     */
    void logDisconnected(const std::string &cameraId, int clientPid,
            const std::string &clientPackage);

    /**
     * Add an event log message that a client has been disconnected from offline device.
     */
    void logDisconnectedOffline(const std::string &cameraId, int clientPid,
            const std::string &clientPackage);

    /**
     * Add an event log message that an offline client has been connected.
     */
    void logConnectedOffline(const std::string &cameraId, int clientPid,
            const std::string &clientPackage);

    /**
     * Add an event log message that a client has been connected.
     */
    void logConnected(const std::string &cameraId, int clientPid, const std::string &clientPackage);

    /**
     * Add an event log message that a client's connect attempt has been rejected.
     */
    void logRejected(const std::string &cameraId, int clientPid, const std::string &clientPackage,
            const std::string &reason);

    /**
     * Add an event log message when a client calls setTorchMode succesfully.
     */
    void logTorchEvent(const std::string &cameraId, const std::string &torchState, int clientPid);

    /**
     * Add an event log message that the current device user has been switched.
     */
    void logUserSwitch(const std::set<userid_t>& oldUserIds,
        const std::set<userid_t>& newUserIds);

    /**
     * Add an event log message that a device has been removed by the HAL
     */
    void logDeviceRemoved(const std::string &cameraId, const std::string &reason);

    /**
     * Add an event log message that a device has been added by the HAL
     */
    void logDeviceAdded(const std::string &cameraId, const std::string &reason);

    /**
     * Add an event log message that a client has unexpectedly died.
     */
    void logClientDied(int clientPid, const std::string &reason);

    /**
     * Add a event log message that a serious service-level error has occured
     * The errorCode should be one of the Android Errors
     */
    void logServiceError(const std::string &msg, int errorCode);

    /**
     * Dump the event log to an FD
     */
    void dumpEventLog(int fd);

    void cacheClientTagDumpIfNeeded(const std::string &cameraId, BasicClient *client);

    /**
     * This method will acquire mServiceLock
     */
    void updateCameraNumAndIds();

    /**
     * Filter camera characteristics for S Performance class primary cameras.
     * mServiceLock should be locked.
     */
    void filterSPerfClassCharacteristicsLocked();

    // File descriptor to temp file used for caching previous open
    // session dumpsys info.
    int mMemFd;

    // Number of camera devices (excluding hidden secure cameras)
    int                 mNumberOfCameras;
    // Number of camera devices (excluding hidden secure cameras and
    // system cameras)
    int                 mNumberOfCamerasWithoutSystemCamera;

    std::vector<std::string> mNormalDeviceIds;
    std::vector<std::string> mNormalDeviceIdsWithoutSystemCamera;
    std::set<std::string> mPerfClassPrimaryCameraIds;

    // sounds
    sp<MediaPlayer>     newMediaPlayer(const char *file);

    Mutex               mSoundLock;
    sp<MediaPlayer>     mSoundPlayer[NUM_SOUNDS];
    int                 mSoundRef;  // reference count (release all MediaPlayer when 0)

    // Basic flag on whether the camera subsystem is in a usable state
    bool                mInitialized;

    sp<CameraProviderManager> mCameraProviderManager;

    class ServiceListener : public virtual IBinder::DeathRecipient {
        public:
            ServiceListener(sp<CameraService> parent, sp<hardware::ICameraServiceListener> listener,
                    int uid, int pid, bool isVendorClient, bool openCloseCallbackAllowed)
                    : mParent(parent), mListener(listener), mListenerUid(uid), mListenerPid(pid),
                      mIsVendorListener(isVendorClient),
                      mOpenCloseCallbackAllowed(openCloseCallbackAllowed) { }

            status_t initialize(bool isProcessLocalTest) {
                if (isProcessLocalTest) {
                    return OK;
                }
                return IInterface::asBinder(mListener)->linkToDeath(this);
            }

            template<typename... args_t>
            void handleBinderStatus(const binder::Status &ret, const char *logOnError,
                    args_t... args) {
                if (!ret.isOk() &&
                        (ret.exceptionCode() != binder::Status::Exception::EX_TRANSACTION_FAILED
                        || !mLastTransactFailed)) {
                    ALOGE(logOnError, args...);
                }

                // If the transaction failed, the process may have died (or other things, see
                // b/28321379). Mute consecutive errors from this listener to avoid log spam.
                if (ret.exceptionCode() == binder::Status::Exception::EX_TRANSACTION_FAILED) {
                    if (!mLastTransactFailed) {
                        ALOGE("%s: Muting similar errors from listener %d:%d", __FUNCTION__,
                                mListenerUid, mListenerPid);
                    }
                    mLastTransactFailed = true;
                } else {
                    // Reset mLastTransactFailed when binder becomes healthy again.
                    mLastTransactFailed = false;
                }
            }

            virtual void binderDied(const wp<IBinder> &/*who*/) {
                auto parent = mParent.promote();
                if (parent.get() != nullptr) {
                    parent->removeListener(mListener);
                }
            }

            int getListenerUid() { return mListenerUid; }
            int getListenerPid() { return mListenerPid; }
            sp<hardware::ICameraServiceListener> getListener() { return mListener; }
            bool isVendorListener() { return mIsVendorListener; }
            bool isOpenCloseCallbackAllowed() { return mOpenCloseCallbackAllowed; }

        private:
            wp<CameraService> mParent;
            sp<hardware::ICameraServiceListener> mListener;
            int mListenerUid = -1;
            int mListenerPid = -1;
            bool mIsVendorListener = false;
            bool mOpenCloseCallbackAllowed = false;

            // Flag for preventing log spam when binder becomes unhealthy
            bool mLastTransactFailed = false;
    };

    // Guarded by mStatusListenerMutex
    std::vector<sp<ServiceListener>> mListenerList;

    Mutex       mStatusListenerLock;

    /**
     * Update the status for the given camera id (if that device exists), and broadcast the
     * status update to all current ICameraServiceListeners if the status has changed.  Any
     * statuses in rejectedSourceStates will be ignored.
     *
     * This method must be idempotent.
     * This method acquires mStatusLock and mStatusListenerLock.
     * For any virtual camera, this method must pass its mapped camera id and device id to
     * ICameraServiceListeners (using mVirtualDeviceCameraIdMapper).
     */
    void updateStatus(StatusInternal status,
            const std::string& cameraId,
            std::initializer_list<StatusInternal>
                rejectedSourceStates);
    void updateStatus(StatusInternal status,
            const std::string& cameraId);

    /**
     * Update the opened/closed status of the given camera id.
     *
     * This method acqiures mStatusListenerLock.
     */
    void updateOpenCloseStatus(const std::string& cameraId, bool open,
            const std::string& packageName);

    // flashlight control
    sp<CameraFlashlight> mFlashlight;
    // guard mTorchStatusMap
    Mutex                mTorchStatusMutex;
    // guard mTorchClientMap
    Mutex                mTorchClientMapMutex;
    // guard mTorchUidMap
    Mutex                mTorchUidMapMutex;
    // camera id -> torch status
    KeyedVector<std::string, TorchModeStatus>
            mTorchStatusMap;
    // camera id -> torch client binder
    // only store the last client that turns on each camera's torch mode
    KeyedVector<std::string, sp<IBinder>> mTorchClientMap;
    // camera id -> [incoming uid, current uid] pair
    std::map<std::string, std::pair<int, int>> mTorchUidMap;

    // check and handle if torch client's process has died
    void handleTorchClientBinderDied(const wp<IBinder> &who);

    // handle torch mode status change and invoke callbacks. mTorchStatusMutex
    // should be locked.
    void onTorchStatusChangedLocked(const std::string& cameraId,
            TorchModeStatus newStatus,
            SystemCameraKind systemCameraKind);

    // get a camera's torch status. mTorchStatusMutex should be locked.
    status_t getTorchStatusLocked(const std::string &cameraId,
             TorchModeStatus *status) const;

    // set a camera's torch status. mTorchStatusMutex should be locked.
    status_t setTorchStatusLocked(const std::string &cameraId,
            TorchModeStatus status);

    // notify physical camera status when the physical camera is public.
    // Expects mStatusListenerLock to be locked.
    void notifyPhysicalCameraStatusLocked(int32_t status, const std::string& physicalCameraId,
            const std::list<std::string>& logicalCameraIds, SystemCameraKind deviceKind,
            int32_t virtualDeviceId);

    // get list of logical cameras which are backed by physicalCameraId
    std::list<std::string> getLogicalCameras(const std::string& physicalCameraId);


    // IBinder::DeathRecipient implementation
    virtual void        binderDied(const wp<IBinder> &who);

    /**
     * Initialize and cache the metadata used by the HAL1 shim for a given cameraId.
     *
     * Sets Status to a service-specific error on failure
     */
    binder::Status      initializeShimMetadata(int cameraId);

    /**
     * Get the cached CameraParameters for the camera. If they haven't been
     * cached yet, then initialize them for the first time.
     *
     * Sets Status to a service-specific error on failure
     */
    binder::Status      getLegacyParametersLazy(int cameraId, /*out*/CameraParameters* parameters);

    // Blocks all clients from the UID
    void blockClientsForUid(uid_t uid);

    // Blocks all active clients.
    void blockAllClients();

    // Blocks clients whose privacy is enabled.
    void blockPrivacyEnabledClients();

    // Overrides the UID state as if it is idle
    status_t handleSetUidState(const Vector<String16>& args, int err);

    // Clears the override for the UID state
    status_t handleResetUidState(const Vector<String16>& args, int err);

    // Gets the UID state
    status_t handleGetUidState(const Vector<String16>& args, int out, int err);

    // Set the rotate-and-crop AUTO override behavior
    status_t handleSetRotateAndCrop(const Vector<String16>& args);

    // Get the rotate-and-crop AUTO override behavior
    status_t handleGetRotateAndCrop(int out);

    // Set the autoframing AUTO override behaviour.
    status_t handleSetAutoframing(const Vector<String16>& args);

    // Get the autoframing AUTO override behaviour
    status_t handleGetAutoframing(int out);

    // Set the mask for image dump to disk
    status_t handleSetImageDumpMask(const Vector<String16>& args);

    // Get the mask for image dump to disk
    status_t handleGetImageDumpMask(int out);

    // Set the camera mute state
    status_t handleSetCameraMute(const Vector<String16>& args);

    // Set the stream use case overrides
    status_t handleSetStreamUseCaseOverrides(const Vector<String16>& args);

    // Clear the stream use case overrides
    void handleClearStreamUseCaseOverrides();

    // Set or clear the zoom override flag
    status_t handleSetZoomOverride(const Vector<String16>& args);

    // Set Camera Id remapping using 'cmd'
    status_t handleCameraIdRemapping(const Vector<String16>& args, int errFd);

    // Handle 'watch' command as passed through 'cmd'
    status_t handleWatchCommand(const Vector<String16> &args, int inFd, int outFd);

    // Set the camera service watchdog
    status_t handleSetCameraServiceWatchdog(const Vector<String16>& args);

    // Enable tag monitoring of the given tags in provided clients
    status_t startWatchingTags(const Vector<String16> &args, int outFd);

    // Disable tag monitoring
    status_t stopWatchingTags(int outFd);

    // Clears mWatchedClientsDumpCache
    status_t clearCachedMonitoredTagDumps(int outFd);

    // Print events of monitored tags in all cached and attached clients
    status_t printWatchedTags(int outFd);

    // Print events of monitored tags in all attached clients as they are captured. New events are
    // fetched every `refreshMillis` ms
    // NOTE: This function does not terminate until user passes '\n' to inFd.
    status_t printWatchedTagsUntilInterrupt(const Vector<String16> &args, int inFd, int outFd);

    // Parses comma separated clients list and adds them to mWatchedClientPackages.
    // Does not acquire mLogLock before modifying mWatchedClientPackages. It is the caller's
    // responsibility to acquire mLogLock before calling this function.
    void parseClientsToWatchLocked(const std::string &clients);

    // Prints the shell command help
    status_t printHelp(int out);

    // Returns true if client should monitor tags based on the contents of mWatchedClientPackages.
    // Acquires mLogLock before querying mWatchedClientPackages.
    bool isClientWatched(const BasicClient *client);

    // Returns true if client should monitor tags based on the contents of mWatchedClientPackages.
    // Does not acquire mLogLock before querying mWatchedClientPackages. It is the caller's
    // responsibility to acquire mLogLock before calling this functions.
    bool isClientWatchedLocked(const BasicClient *client);

    // Filters out fingerprintable keys if the calling process does not have CAMERA permission.
    // Note: function caller should ensure that shouldRejectSystemCameraConnection is checked
    // for the calling process before calling this function.
    binder::Status filterSensitiveMetadataIfNeeded(const std::string& cameraId,
                                                   CameraMetadata* metadata);

    /**
     * Get the current system time as a formatted string.
     */
    static std::string getFormattedCurrentTime();

    static binder::Status makeClient(const sp<CameraService>& cameraService,
            const sp<IInterface>& cameraCb, const std::string& packageName,
            bool systemNativeClient, const std::optional<std::string>& featureId,
            const std::string& cameraId, int api1CameraId, int facing, int sensorOrientation,
            int clientPid, uid_t clientUid, int servicePid,
            std::pair<int, IPCTransport> deviceVersionAndIPCTransport, apiLevel effectiveApiLevel,
            bool overrideForPerfClass, int rotationOverride, bool forceSlowJpegMode,
            const std::string& originalCameraId,
            /*out*/ sp<BasicClient>* client);

    static std::string toString(std::set<userid_t> intSet);
    static int32_t mapToInterface(TorchModeStatus status);
    static StatusInternal mapToInternal(CameraDeviceStatus status);
    static int32_t mapToInterface(StatusInternal status);


    void broadcastTorchModeStatus(const std::string& cameraId,
            TorchModeStatus status, SystemCameraKind systemCameraKind);

    void broadcastTorchStrengthLevel(const std::string& cameraId, int32_t newTorchStrengthLevel);

    void disconnectClient(const std::string& id, sp<BasicClient> clientToDisconnect);

    // Regular online and offline devices must not be in conflict at camera service layer.
    // Use separate keys for offline devices.
    static const std::string kOfflineDevice;

    // Sentinel value to be stored in `mWatchedClientsPackages` to indicate that all clients should
    // be watched.
    static const std::string kWatchAllClientsFlag;

    // TODO: right now each BasicClient holds one AppOpsManager instance.
    // We can refactor the code so all of clients share this instance
    AppOpsManager mAppOps;

    // Aggreated audio restriction mode for all camera clients
    int32_t mAudioRestriction;

    // Current override cmd rotate-and-crop mode; AUTO means no override
    uint8_t mOverrideRotateAndCropMode = ANDROID_SCALER_ROTATE_AND_CROP_AUTO;

    // Current autoframing mode
    uint8_t mOverrideAutoframingMode = ANDROID_CONTROL_AUTOFRAMING_AUTO;

    // Current image dump mask
    uint8_t mImageDumpMask = 0;

    // Current camera mute mode
    bool mOverrideCameraMuteMode = false;

    // Camera Service watchdog flag
    bool mCameraServiceWatchdogEnabled = true;

    // Current stream use case overrides
    std::vector<int64_t> mStreamUseCaseOverrides;

    // Current zoom override value
    int32_t mZoomOverrideValue = -1;

    /**
     * A listener class that implements the IBinder::DeathRecipient interface
     * for use to call back the error state injected by the external camera, and
     * camera service can kill the injection when binder signals process death.
     */
    class InjectionStatusListener : public virtual IBinder::DeathRecipient {
        public:
            InjectionStatusListener(sp<CameraService> parent) : mParent(parent) {}

            void addListener(const sp<hardware::camera2::ICameraInjectionCallback>& callback);
            void removeListener();
            void notifyInjectionError(const std::string &injectedCamId, status_t err);

            // IBinder::DeathRecipient implementation
            virtual void binderDied(const wp<IBinder>& who);

        private:
            Mutex mListenerLock;
            wp<CameraService> mParent;
            sp<hardware::camera2::ICameraInjectionCallback> mCameraInjectionCallback;
    };

    sp<InjectionStatusListener> mInjectionStatusListener;

    /**
     * A class that implements the hardware::camera2::BnCameraInjectionSession interface
     */
    class CameraInjectionSession : public hardware::camera2::BnCameraInjectionSession {
        public:
            CameraInjectionSession(sp<CameraService> parent) : mParent(parent) {}
            virtual ~CameraInjectionSession() {}
            binder::Status stopInjection() override;

        private:
            Mutex mInjectionSessionLock;
            wp<CameraService> mParent;
    };

    // When injecting the camera, it will check whether the injecting camera status is unavailable.
    // If it is, the disconnect function will be called to to prevent camera access on the device.
    status_t checkIfInjectionCameraIsPresent(const std::string& externalCamId,
            sp<BasicClient> clientSp);

    void clearInjectionParameters();

    // This is the existing camera id being replaced.
    std::string mInjectionInternalCamId;
    // This is the external camera Id replacing the internalId.
    std::string mInjectionExternalCamId;
    bool mInjectionInitPending = false;
    // Guard mInjectionInternalCamId and mInjectionInitPending.
    Mutex mInjectionParametersLock;

    // Track the folded/unfoled device state. 0 == UNFOLDED, 4 == FOLDED
    int64_t mDeviceState;

    void updateTorchUidMapLocked(const std::string& cameraId, int uid);

    VirtualDeviceCameraIdMapper mVirtualDeviceCameraIdMapper;
};

} // namespace android

#endif<|MERGE_RESOLUTION|>--- conflicted
+++ resolved
@@ -324,9 +324,8 @@
     // Shared utilities
     static binder::Status filterGetInfoErrorCode(status_t err);
 
-<<<<<<< HEAD
     static std::string getCurrPackageName();
-=======
+
     /**
      * Returns true if the device is an automotive device and cameraId is system
      * only camera which has characteristic AUTOMOTIVE_LOCATION value as either
@@ -334,7 +333,6 @@
      * AUTOMOTIVE_LOCATION_EXTERIOR_FRONT or AUTOMOTIVE_LOCATION_EXTERIOR_REAR.
      */
     bool isAutomotiveExteriorSystemCamera(const std::string& cameraId) const;
->>>>>>> 1863cb0e
 
     /////////////////////////////////////////////////////////////////////
     // CameraClient functionality
