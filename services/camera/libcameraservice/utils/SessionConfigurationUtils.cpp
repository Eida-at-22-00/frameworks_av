--- conflicted
+++ resolved
@@ -466,11 +466,7 @@
         const std::string &logicalCameraId, const CameraMetadata &physicalCameraMetadata,
         const std::vector<int32_t> &sensorPixelModesUsed, int64_t dynamicRangeProfile,
         int64_t streamUseCase, int timestampBase, int mirrorMode,
-<<<<<<< HEAD
-        int32_t colorSpace, bool isPriviledgedClient) {
-=======
-        int32_t colorSpace, bool respectSurfaceSize) {
->>>>>>> 1863cb0e
+        int32_t colorSpace, bool respectSurfaceSize, bool isPriviledgedClient) {
     // bufferProducer must be non-null
     if (gbp == nullptr) {
         std::string msg = fmt::sprintf("Camera %s: Surface is NULL", logicalCameraId.c_str());
@@ -785,12 +781,8 @@
         metadataGetter getMetadata, const std::vector<std::string> &physicalCameraIds,
         aidl::android::hardware::camera::device::StreamConfiguration &streamConfiguration,
         bool overrideForPerfClass, metadata_vendor_id_t vendorTagId,
-<<<<<<< HEAD
-        bool checkSessionParams, bool *earlyExit, bool isPriviledgedClient) {
-=======
         bool checkSessionParams, const std::vector<int32_t>& additionalKeys,
-        bool *earlyExit) {
->>>>>>> 1863cb0e
+        bool *earlyExit, bool isPriviledgedClient) {
     using SensorPixelMode = aidl::android::hardware::camera::metadata::SensorPixelMode;
     auto operatingMode = sessionConfiguration.getOperatingMode();
     binder::Status res = checkOperatingMode(operatingMode, deviceInfo,
@@ -951,12 +943,8 @@
             sp<Surface> surface;
             res = createSurfaceFromGbp(streamInfo, isStreamInfoValid, surface, bufferProducer,
                     logicalCameraId, metadataChosen, sensorPixelModesUsed, dynamicRangeProfile,
-<<<<<<< HEAD
-                    streamUseCase, timestampBase, mirrorMode, colorSpace, isPriviledgedClient);
-=======
                     streamUseCase, timestampBase, mirrorMode, colorSpace,
-                    /*respectSurfaceSize*/true);
->>>>>>> 1863cb0e
+                    /*respectSurfaceSize*/true, isPriviledgedClient);
 
             if (!res.isOk())
                 return res;
