--- conflicted
+++ resolved
@@ -596,17 +596,15 @@
     virtual status_t injectSessionParams(
         const CameraMetadata& sessionParams) = 0;
 
-<<<<<<< HEAD
-    /**
-     * Set whether camera client is privileged or not
-     */
-    void setPrivilegedClient(bool privilegedClient) { mPrivilegedClient = privilegedClient; }
-
-=======
     // Lock to synchronize onDeviceActive and onDeviceIdle callbacks when camera
     // has been opened in shared mode.
     mutable Mutex mSharedDeviceActiveLock;
->>>>>>> 4b211188
+
+    /**
+     * Set whether camera client is privileged or not
+     */
+    void setPrivilegedClient(bool privilegedClient) { mPrivilegedClient = privilegedClient; }
+
 protected:
     bool mImageDumpMask = 0;
     bool mPrivilegedClient = false;
