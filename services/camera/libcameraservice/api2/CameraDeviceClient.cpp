/*
 * Copyright (C) 2013-2018 The Android Open Source Project
 *
 * Licensed under the Apache License, Version 2.0 (the "License");
 * you may not use this file except in compliance with the License.
 * You may obtain a copy of the License at
 *
 *      http://www.apache.org/licenses/LICENSE-2.0
 *
 * Unless required by applicable law or agreed to in writing, software
 * distributed under the License is distributed on an "AS IS" BASIS,
 * WITHOUT WARRANTIES OR CONDITIONS OF ANY KIND, either express or implied.
 * See the License for the specific language governing permissions and
 * limitations under the License.
 */

#define LOG_TAG "CameraDeviceClient"
#define ATRACE_TAG ATRACE_TAG_CAMERA
#ifdef LOG_NNDEBUG
#define ALOGVV(...) ALOGV(__VA_ARGS__)
#else
#define ALOGVV(...) ((void)0)
#endif
//#define LOG_NDEBUG 0

#include <camera/CameraUtils.h>
#include <camera/StringUtils.h>
#include <camera/camera2/CaptureRequest.h>
#include <com_android_internal_camera_flags.h>
#include <cutils/properties.h>
#include <gui/Surface.h>
#include <utils/Log.h>
#include <utils/SessionConfigurationUtils.h>
#include <utils/Trace.h>

#include "common/CameraDeviceBase.h"
#include "device3/Camera3Device.h"
#include "device3/Camera3OutputStream.h"
#include "api2/CameraDeviceClient.h"

#include <camera_metadata_hidden.h>

#include "DepthCompositeStream.h"
#include "HeicCompositeStream.h"
#include "JpegRCompositeStream.h"

// Convenience methods for constructing binder::Status objects for error returns
constexpr int32_t METADATA_QUEUE_SIZE = 1 << 20;

#define STATUS_ERROR(errorCode, errorString) \
    binder::Status::fromServiceSpecificError(errorCode, \
            fmt::sprintf("%s:%d: %s", __FUNCTION__, __LINE__, errorString).c_str())

#define STATUS_ERROR_FMT(errorCode, errorString, ...) \
    binder::Status::fromServiceSpecificError(errorCode, \
            fmt::sprintf("%s:%d: " errorString, __FUNCTION__, __LINE__, \
                    __VA_ARGS__).c_str())

namespace android {
using namespace camera2;
using namespace camera3;
using camera3::camera_stream_rotation_t::CAMERA_STREAM_ROTATION_0;

namespace flags = com::android::internal::camera::flags;

CameraDeviceClientBase::CameraDeviceClientBase(
        const sp<CameraService>& cameraService,
        const sp<hardware::camera2::ICameraDeviceCallbacks>& remoteCallback,
        std::shared_ptr<AttributionAndPermissionUtils> attributionAndPermissionUtils,
        const AttributionSourceState& clientAttribution, int callingPid, bool systemNativeClient,
        const std::string& cameraId, [[maybe_unused]] int api1CameraId, int cameraFacing,
        int sensorOrientation, int servicePid, int rotationOverride, bool sharedMode)
    : BasicClient(cameraService, IInterface::asBinder(remoteCallback),
                  attributionAndPermissionUtils, clientAttribution, callingPid, systemNativeClient,
                  cameraId, cameraFacing, sensorOrientation, servicePid, rotationOverride,
                  sharedMode),
      mRemoteCallback(remoteCallback) {}

// Interface used by CameraService

CameraDeviceClient::CameraDeviceClient(
        const sp<CameraService>& cameraService,
        const sp<hardware::camera2::ICameraDeviceCallbacks>& remoteCallback,
        std::shared_ptr<CameraServiceProxyWrapper> cameraServiceProxyWrapper,
        std::shared_ptr<AttributionAndPermissionUtils> attributionAndPermissionUtils,
<<<<<<< HEAD
        const std::string& clientPackageName,
        bool systemNativeClient,
        const std::optional<std::string>& clientFeatureId,
        const std::string& cameraId,
        int cameraFacing,
        int sensorOrientation,
        int clientPid,
        uid_t clientUid,
        int servicePid,
        bool overrideForPerfClass,
        int rotationOverride,
        const std::string& originalCameraId) :
    Camera2ClientBase(cameraService, remoteCallback, cameraServiceProxyWrapper,
            attributionAndPermissionUtils, clientPackageName,
            systemNativeClient, clientFeatureId, cameraId, /*API1 camera ID*/ -1, cameraFacing,
            sensorOrientation, clientPid, clientUid, servicePid, overrideForPerfClass,
            rotationOverride),
    mInputStream(),
    mStreamingRequestId(REQUEST_ID_NONE),
    mRequestIdCounter(0),
    mPrivilegedClient(false),
    mOverrideForPerfClass(overrideForPerfClass),
    mOriginalCameraId(originalCameraId) {

    char value[PROPERTY_VALUE_MAX];
    property_get("persist.vendor.camera.privapp.list", value, "");
    String16 packagelist(value);
    if (packagelist.contains(toString16(clientPackageName.c_str()))) {
        mPrivilegedClient = true;
    }

=======
        const AttributionSourceState& clientAttribution, int callingPid, bool systemNativeClient,
        const std::string& cameraId, int cameraFacing, int sensorOrientation, int servicePid,
        bool overrideForPerfClass, int rotationOverride, const std::string& originalCameraId,
        bool sharedMode, bool isVendorClient)
    : Camera2ClientBase(cameraService, remoteCallback, cameraServiceProxyWrapper,
                        attributionAndPermissionUtils, clientAttribution, callingPid,
                        systemNativeClient, cameraId, /*API1 camera ID*/ -1, cameraFacing,
                        sensorOrientation, servicePid, overrideForPerfClass, rotationOverride,
                        sharedMode),
      mInputStream(),
      mStreamingRequestId(REQUEST_ID_NONE),
      mRequestIdCounter(0),
      mOverrideForPerfClass(overrideForPerfClass),
      mOriginalCameraId(originalCameraId),
      mIsVendorClient(isVendorClient) {
>>>>>>> ec779b8e
    ATRACE_CALL();
    ALOGI("CameraDeviceClient %s: Opened", cameraId.c_str());
}

status_t CameraDeviceClient::initialize(sp<CameraProviderManager> manager,
        const std::string& monitorTags) {
    return initializeImpl(manager, monitorTags);
}

template<typename TProviderPtr>
status_t CameraDeviceClient::initializeImpl(TProviderPtr providerPtr,
        const std::string& monitorTags) {
    ATRACE_CALL();
    status_t res;

    res = Camera2ClientBase::initialize(providerPtr, monitorTags);
    if (res != OK) {
        return res;
    }

    mFrameProcessor = new FrameProcessorBase(mDevice);
    std::string threadName = std::string("CDU-") + mCameraIdStr + "-FrameProc";
    res = mFrameProcessor->run(threadName.c_str());
    if (res != OK) {
        ALOGE("%s: Unable to start frame processor thread: %s (%d)",
                __FUNCTION__, strerror(-res), res);
        return res;
    }

    mFrameProcessor->registerListener(camera2::FrameProcessorBase::FRAME_PROCESSOR_LISTENER_MIN_ID,
                                      camera2::FrameProcessorBase::FRAME_PROCESSOR_LISTENER_MAX_ID,
                                      /*listener*/this,
                                      /*sendPartials*/true);

    const CameraMetadata &deviceInfo = mDevice->info();
    camera_metadata_ro_entry_t physicalKeysEntry = deviceInfo.find(
            ANDROID_REQUEST_AVAILABLE_PHYSICAL_CAMERA_REQUEST_KEYS);
    if (physicalKeysEntry.count > 0) {
        mSupportedPhysicalRequestKeys.insert(mSupportedPhysicalRequestKeys.begin(),
                physicalKeysEntry.data.i32,
                physicalKeysEntry.data.i32 + physicalKeysEntry.count);
    }

    auto entry = deviceInfo.find(ANDROID_REQUEST_AVAILABLE_CAPABILITIES);
    mDynamicProfileMap.emplace(
            ANDROID_REQUEST_AVAILABLE_DYNAMIC_RANGE_PROFILES_MAP_STANDARD,
            ANDROID_REQUEST_AVAILABLE_DYNAMIC_RANGE_PROFILES_MAP_STANDARD);
    if (entry.count > 0) {
        const auto it = std::find(entry.data.u8, entry.data.u8 + entry.count,
                ANDROID_REQUEST_AVAILABLE_CAPABILITIES_DYNAMIC_RANGE_TEN_BIT);
        if (it != entry.data.u8 + entry.count) {
            entry = deviceInfo.find(ANDROID_REQUEST_AVAILABLE_DYNAMIC_RANGE_PROFILES_MAP);
            if (entry.count > 0 || ((entry.count % 3) != 0)) {
                int64_t standardBitmap =
                        ANDROID_REQUEST_AVAILABLE_DYNAMIC_RANGE_PROFILES_MAP_STANDARD;
                for (size_t i = 0; i < entry.count; i += 3) {
                    if (entry.data.i64[i] !=
                            ANDROID_REQUEST_AVAILABLE_DYNAMIC_RANGE_PROFILES_MAP_STANDARD) {
                        mDynamicProfileMap.emplace(entry.data.i64[i], entry.data.i64[i+1]);
                        if ((entry.data.i64[i+1] == 0) || (entry.data.i64[i+1] &
                                ANDROID_REQUEST_AVAILABLE_DYNAMIC_RANGE_PROFILES_MAP_STANDARD)) {
                            standardBitmap |= entry.data.i64[i];
                        }
                    } else {
                        ALOGE("%s: Device %s includes unexpected profile entry: 0x%" PRIx64 "!",
                                __FUNCTION__, mCameraIdStr.c_str(), entry.data.i64[i]);
                    }
                }
                mDynamicProfileMap[ANDROID_REQUEST_AVAILABLE_DYNAMIC_RANGE_PROFILES_MAP_STANDARD] =
                        standardBitmap;
            } else {
                ALOGE("%s: Device %s supports 10-bit output but doesn't include a dynamic range"
                        " profile map!", __FUNCTION__, mCameraIdStr.c_str());
            }
        }
    }

    mProviderManager = providerPtr;
    // Cache physical camera ids corresponding to this device and also the high
    // resolution sensors in this device + physical camera ids
    mProviderManager->isLogicalCamera(mCameraIdStr, &mPhysicalCameraIds);
    if (supportsUltraHighResolutionCapture(mCameraIdStr)) {
        mHighResolutionSensors.insert(mCameraIdStr);
    }
    for (auto &physicalId : mPhysicalCameraIds) {
        if (supportsUltraHighResolutionCapture(physicalId)) {
            mHighResolutionSensors.insert(physicalId);
        }
    }
<<<<<<< HEAD
    mDevice->setPrivilegedClient(mPrivilegedClient);
=======
    int32_t resultMQSize =
            property_get_int32("ro.vendor.camera.res.fmq.size", /*default*/METADATA_QUEUE_SIZE);
    res = CreateMetadataQueue(&mResultMetadataQueue, resultMQSize);
    if (res != OK) {
        ALOGE("%s: Creating result metadata queue failed: %s(%d)", __FUNCTION__,
            strerror(-res), res);
        return res;
    }
>>>>>>> ec779b8e
    return OK;
}

CameraDeviceClient::~CameraDeviceClient() {
}

binder::Status CameraDeviceClient::submitRequest(
        const hardware::camera2::CaptureRequest& request,
        bool streaming,
        /*out*/
        hardware::camera2::utils::SubmitInfo *submitInfo) {
    std::vector<hardware::camera2::CaptureRequest> requestList = { request };
    return submitRequestList(requestList, streaming, submitInfo);
}

status_t CameraDeviceClient::getSurfaceKey(ParcelableSurfaceType surface, SurfaceKey* out) const {
#if WB_LIBCAMERASERVICE_WITH_DEPENDENCIES
    auto ret = surface.getUniqueId(out);
    if (ret != OK) {
        ALOGE("%s: Camera %s: Could not getUniqueId.", __FUNCTION__, mCameraIdStr.c_str());
        return ret;
    }
    return OK;
#else
    *out = IInterface::asBinder(surface);
    return OK;
#endif
}

status_t CameraDeviceClient::getSurfaceKey(sp<Surface> surface, SurfaceKey* out) const {
#if WB_LIBCAMERASERVICE_WITH_DEPENDENCIES
    auto ret = surface->getUniqueId(out);
    if (ret != OK) {
        ALOGE("%s: Camera %s: Could not getUniqueId.", __FUNCTION__, mCameraIdStr.c_str());
        return ret;
    }
    return OK;
#else
    *out = IInterface::asBinder(surface->getIGraphicBufferProducer());
    return OK;
#endif
}

binder::Status CameraDeviceClient::insertSurfaceLocked(const ParcelableSurfaceType& surface,
        SurfaceMap* outSurfaceMap, Vector<int32_t>* outputStreamIds, int32_t *currentStreamId) {
    int compositeIdx;
    SurfaceKey surfaceKey;
    status_t ret = getSurfaceKey(surface, &surfaceKey);
    if(ret != OK) {
        ALOGE("%s: Camera %s: Could not get the SurfaceKey", __FUNCTION__, mCameraIdStr.c_str());
        return STATUS_ERROR(CameraService::ERROR_INVALID_OPERATION, "Could not get the SurfaceKey");
    }
    int idx = mStreamMap.indexOfKey(surfaceKey);

    Mutex::Autolock l(mCompositeLock);
    // Trying to submit request with surface that wasn't created
    if (idx == NAME_NOT_FOUND) {
        ALOGE("%s: Camera %s: Tried to submit a request with a surface that"
                " we have not called createStream on",
                __FUNCTION__, mCameraIdStr.c_str());
        return STATUS_ERROR(CameraService::ERROR_ILLEGAL_ARGUMENT,
                "Request targets Surface that is not part of current capture session");
    } else if ((compositeIdx = mCompositeStreamMap.indexOfKey(surfaceKey))
            != NAME_NOT_FOUND) {
        mCompositeStreamMap.valueAt(compositeIdx)->insertGbp(outSurfaceMap, outputStreamIds,
                currentStreamId);
        return binder::Status::ok();
    }

    const StreamSurfaceId& streamSurfaceId = mStreamMap.valueAt(idx);
    if (outSurfaceMap->find(streamSurfaceId.streamId()) == outSurfaceMap->end()) {
        outputStreamIds->push_back(streamSurfaceId.streamId());
    }
    (*outSurfaceMap)[streamSurfaceId.streamId()].push_back(streamSurfaceId.surfaceId());

    ALOGV("%s: Camera %s: Appending output stream %d surface %d to request",
            __FUNCTION__, mCameraIdStr.c_str(), streamSurfaceId.streamId(),
            streamSurfaceId.surfaceId());

    if (currentStreamId != nullptr) {
        *currentStreamId = streamSurfaceId.streamId();
    }

    return binder::Status::ok();
}

static std::list<int> getIntersection(const std::unordered_set<int> &streamIdsForThisCamera,
        const Vector<int> &streamIdsForThisRequest) {
    std::list<int> intersection;
    for (auto &streamId : streamIdsForThisRequest) {
        if (streamIdsForThisCamera.find(streamId) != streamIdsForThisCamera.end()) {
            intersection.emplace_back(streamId);
        }
    }
    return intersection;
}

binder::Status CameraDeviceClient::submitRequestList(
        const std::vector<hardware::camera2::CaptureRequest>& requests,
        bool streaming,
        /*out*/
        hardware::camera2::utils::SubmitInfo *submitInfo) {
    ATRACE_CALL();
    ALOGV("%s-start of function. Request list size %zu", __FUNCTION__, requests.size());

    binder::Status res = binder::Status::ok();
    status_t err;
    if ( !(res = checkPidStatus(__FUNCTION__) ).isOk()) {
        return res;
    }

    Mutex::Autolock icl(mBinderSerializationLock);

    if (!mDevice.get()) {
        return STATUS_ERROR(CameraService::ERROR_DISCONNECTED, "Camera device no longer alive");
    }

    if (requests.empty()) {
        ALOGE("%s: Camera %s: Sent null request. Rejecting request.",
              __FUNCTION__, mCameraIdStr.c_str());
        return STATUS_ERROR(CameraService::ERROR_ILLEGAL_ARGUMENT, "Empty request list");
    }

    List<const CameraDeviceBase::PhysicalCameraSettingsList> metadataRequestList;
    std::list<SurfaceMap> surfaceMapList;
    submitInfo->mRequestId = mRequestIdCounter;
    uint32_t loopCounter = 0;

    for (auto&& request: requests) {
        if (request.mIsReprocess) {
            if (!mInputStream.configured) {
                ALOGE("%s: Camera %s: no input stream is configured.", __FUNCTION__,
                        mCameraIdStr.c_str());
                return STATUS_ERROR_FMT(CameraService::ERROR_ILLEGAL_ARGUMENT,
                        "No input configured for camera %s but request is for reprocessing",
                        mCameraIdStr.c_str());
            } else if (streaming) {
                ALOGE("%s: Camera %s: streaming reprocess requests not supported.", __FUNCTION__,
                        mCameraIdStr.c_str());
                return STATUS_ERROR(CameraService::ERROR_ILLEGAL_ARGUMENT,
                        "Repeating reprocess requests not supported");
            } else if (request.mPhysicalCameraSettings.size() > 1) {
                ALOGE("%s: Camera %s: reprocess requests not supported for "
                        "multiple physical cameras.", __FUNCTION__,
                        mCameraIdStr.c_str());
                return STATUS_ERROR(CameraService::ERROR_ILLEGAL_ARGUMENT,
                        "Reprocess requests not supported for multiple cameras");
            }
        }

        if (request.mPhysicalCameraSettings.empty()) {
            ALOGE("%s: Camera %s: request doesn't contain any settings.", __FUNCTION__,
                    mCameraIdStr.c_str());
            return STATUS_ERROR(CameraService::ERROR_ILLEGAL_ARGUMENT,
                    "Request doesn't contain any settings");
        }

        //The first capture settings should always match the logical camera id
        const std::string &logicalId = request.mPhysicalCameraSettings.begin()->id;
        if (mDevice->getId() != logicalId && mOriginalCameraId != logicalId) {
            ALOGE("%s: Camera %s: Invalid camera request settings.", __FUNCTION__,
                    mCameraIdStr.c_str());
            return STATUS_ERROR(CameraService::ERROR_ILLEGAL_ARGUMENT,
                    "Invalid camera request settings");
        }

        if (request.mSurfaceList.isEmpty() && request.mStreamIdxList.size() == 0) {
            ALOGE("%s: Camera %s: Requests must have at least one surface target. "
                    "Rejecting request.", __FUNCTION__, mCameraIdStr.c_str());
            return STATUS_ERROR(CameraService::ERROR_ILLEGAL_ARGUMENT,
                    "Request has no output targets");
        }

        /**
         * Write in the output stream IDs and map from stream ID to surface ID
         * which we calculate from the capture request's list of surface target
         */
        SurfaceMap surfaceMap;
        Vector<int32_t> outputStreamIds;
        std::vector<std::string> requestedPhysicalIds;
        int64_t dynamicProfileBitmap = 0;
        if (request.mSurfaceList.size() > 0) {
            for (const sp<Surface>& surface : request.mSurfaceList) {
                if (surface == 0) continue;

                int32_t streamId;
#if WB_LIBCAMERASERVICE_WITH_DEPENDENCIES
                ParcelableSurfaceType surface_type = view::Surface::fromSurface(surface);
#else
                ParcelableSurfaceType surface_type = surface->getIGraphicBufferProducer();
#endif
                res = insertSurfaceLocked(surface_type, &surfaceMap, &outputStreamIds, &streamId);
                if (!res.isOk()) {
                    return res;
                }

                ssize_t index = mConfiguredOutputs.indexOfKey(streamId);
                if (index >= 0) {
                    const std::string &requestedPhysicalId =
                            mConfiguredOutputs.valueAt(index).getPhysicalCameraId();
                    requestedPhysicalIds.push_back(requestedPhysicalId);
                    dynamicProfileBitmap |=
                            mConfiguredOutputs.valueAt(index).getDynamicRangeProfile();
                } else {
                    ALOGW("%s: Output stream Id not found among configured outputs!", __FUNCTION__);
                }
            }
        } else {
            for (size_t i = 0; i < request.mStreamIdxList.size(); i++) {
                int streamId = request.mStreamIdxList.itemAt(i);
                int surfaceIdx = request.mSurfaceIdxList.itemAt(i);

                ssize_t index = mConfiguredOutputs.indexOfKey(streamId);
                if (index < 0) {
                    ALOGE("%s: Camera %s: Tried to submit a request with a surface that"
                            " we have not called createStream on: stream %d",
                            __FUNCTION__, mCameraIdStr.c_str(), streamId);
                    return STATUS_ERROR(CameraService::ERROR_ILLEGAL_ARGUMENT,
                            "Request targets Surface that is not part of current capture session");
                }

                const auto& surfaces = mConfiguredOutputs.valueAt(index).getSurfaces();
                if ((size_t)surfaceIdx >= surfaces.size()) {
                    ALOGE("%s: Camera %s: Tried to submit a request with a surface that"
                            " we have not called createStream on: stream %d, surfaceIdx %d",
                            __FUNCTION__, mCameraIdStr.c_str(), streamId, surfaceIdx);
                    return STATUS_ERROR(CameraService::ERROR_ILLEGAL_ARGUMENT,
                            "Request targets Surface has invalid surface index");
                }

                res = insertSurfaceLocked(surfaces[surfaceIdx], &surfaceMap, &outputStreamIds,
                                          nullptr);

                if (!res.isOk()) {
                    return res;
                }

                const std::string &requestedPhysicalId =
                        mConfiguredOutputs.valueAt(index).getPhysicalCameraId();
                requestedPhysicalIds.push_back(requestedPhysicalId);
                dynamicProfileBitmap |=
                        mConfiguredOutputs.valueAt(index).getDynamicRangeProfile();
            }
        }

        if (dynamicProfileBitmap !=
                    ANDROID_REQUEST_AVAILABLE_DYNAMIC_RANGE_PROFILES_MAP_STANDARD) {
            for (int i = ANDROID_REQUEST_AVAILABLE_DYNAMIC_RANGE_PROFILES_MAP_STANDARD;
                    i < ANDROID_REQUEST_AVAILABLE_DYNAMIC_RANGE_PROFILES_MAP_MAX; i <<= 1) {
                if ((dynamicProfileBitmap & i) == 0) {
                    continue;
                }

                const auto& it = mDynamicProfileMap.find(i);
                if (it != mDynamicProfileMap.end()) {
                    if ((it->second == 0) ||
                            ((it->second & dynamicProfileBitmap) == dynamicProfileBitmap)) {
                        continue;
                    } else {
                        ALOGE("%s: Camera %s: Tried to submit a request with a surfaces that"
                                " reference an unsupported dynamic range profile combination"
                                " 0x%" PRIx64 "!", __FUNCTION__, mCameraIdStr.c_str(),
                                dynamicProfileBitmap);
                        return STATUS_ERROR(CameraService::ERROR_ILLEGAL_ARGUMENT,
                                "Request targets an unsupported dynamic range profile"
                                " combination");
                    }
                } else {
                    ALOGE("%s: Camera %s: Tried to submit a request with a surface that"
                            " references unsupported dynamic range profile 0x%x!",
                            __FUNCTION__, mCameraIdStr.c_str(), i);
                    return STATUS_ERROR(CameraService::ERROR_ILLEGAL_ARGUMENT,
                            "Request targets 10-bit Surface with unsupported dynamic range"
                            " profile");
                }
            }
        }

        CameraDeviceBase::PhysicalCameraSettingsList physicalSettingsList;
        for (const auto& it : request.mPhysicalCameraSettings) {
            const std::string resolvedId = (mOriginalCameraId == it.id) ? mDevice->getId() : it.id;
            if (it.settings.isEmpty()) {
                ALOGE("%s: Camera %s: Sent empty metadata packet. Rejecting request.",
                        __FUNCTION__, mCameraIdStr.c_str());
                return STATUS_ERROR(CameraService::ERROR_ILLEGAL_ARGUMENT,
                        "Request settings are empty");
            }

            // Check whether the physical / logical stream has settings
            // consistent with the sensor pixel mode(s) it was configured with.
            // mCameraIdToStreamSet will only have ids that are high resolution
            const auto streamIdSetIt = mHighResolutionCameraIdToStreamIdSet.find(resolvedId);
            if (streamIdSetIt != mHighResolutionCameraIdToStreamIdSet.end()) {
                std::list<int> streamIdsUsedInRequest = getIntersection(streamIdSetIt->second,
                        outputStreamIds);
                if (!request.mIsReprocess &&
                        !isSensorPixelModeConsistent(streamIdsUsedInRequest, it.settings)) {
                     ALOGE("%s: Camera %s: Request settings CONTROL_SENSOR_PIXEL_MODE not "
                            "consistent with configured streams. Rejecting request.",
                            __FUNCTION__, resolvedId.c_str());
                    return STATUS_ERROR(CameraService::ERROR_ILLEGAL_ARGUMENT,
                        "Request settings CONTROL_SENSOR_PIXEL_MODE are not consistent with "
                        "streams configured");
                }
            }

            const std::string &physicalId = resolvedId;
            bool hasTestPatternModePhysicalKey = std::find(mSupportedPhysicalRequestKeys.begin(),
                    mSupportedPhysicalRequestKeys.end(), ANDROID_SENSOR_TEST_PATTERN_MODE) !=
                    mSupportedPhysicalRequestKeys.end();
            bool hasTestPatternDataPhysicalKey = std::find(mSupportedPhysicalRequestKeys.begin(),
                    mSupportedPhysicalRequestKeys.end(), ANDROID_SENSOR_TEST_PATTERN_DATA) !=
                    mSupportedPhysicalRequestKeys.end();
            if (physicalId != mDevice->getId()) {
                auto found = std::find(requestedPhysicalIds.begin(), requestedPhysicalIds.end(),
                        resolvedId);
                if (found == requestedPhysicalIds.end()) {
                    ALOGE("%s: Camera %s: Physical camera id: %s not part of attached outputs.",
                            __FUNCTION__, mCameraIdStr.c_str(), physicalId.c_str());
                    return STATUS_ERROR(CameraService::ERROR_ILLEGAL_ARGUMENT,
                            "Invalid physical camera id");
                }

                if (!mSupportedPhysicalRequestKeys.empty()) {
                    // Filter out any unsupported physical request keys.
                    CameraMetadata filteredParams(mSupportedPhysicalRequestKeys.size());
                    camera_metadata_t *meta = const_cast<camera_metadata_t *>(
                            filteredParams.getAndLock());
                    set_camera_metadata_vendor_id(meta, mDevice->getVendorTagId());
                    filteredParams.unlock(meta);

                    for (const auto& keyIt : mSupportedPhysicalRequestKeys) {
                        camera_metadata_ro_entry entry = it.settings.find(keyIt);
                        if (entry.count > 0) {
                            filteredParams.update(entry);
                        }
                    }

                    physicalSettingsList.push_back({resolvedId, filteredParams,
                            hasTestPatternModePhysicalKey, hasTestPatternDataPhysicalKey});
                }
            } else {
                physicalSettingsList.push_back({resolvedId, it.settings});
            }
        }

        if (!enforceRequestPermissions(physicalSettingsList.begin()->metadata)) {
            // Callee logs
            return STATUS_ERROR(CameraService::ERROR_PERMISSION_DENIED,
                    "Caller does not have permission to change restricted controls");
        }

        physicalSettingsList.begin()->metadata.update(ANDROID_REQUEST_OUTPUT_STREAMS,
                &outputStreamIds[0], outputStreamIds.size());

        if (request.mIsReprocess) {
            physicalSettingsList.begin()->metadata.update(ANDROID_REQUEST_INPUT_STREAMS,
                    &mInputStream.id, 1);
        }

        physicalSettingsList.begin()->metadata.update(ANDROID_REQUEST_ID,
                &(submitInfo->mRequestId), /*size*/1);
        loopCounter++; // loopCounter starts from 1
        ALOGV("%s: Camera %s: Creating request with ID %d (%d of %zu)",
                __FUNCTION__, mCameraIdStr.c_str(), submitInfo->mRequestId,
                loopCounter, requests.size());

        metadataRequestList.push_back(physicalSettingsList);
        surfaceMapList.push_back(surfaceMap);

        // Save certain CaptureRequest settings
        if (!request.mUserTag.empty()) {
            mRunningSessionStats.mUserTag = request.mUserTag;
        }
        camera_metadata_entry entry =
                physicalSettingsList.begin()->metadata.find(
                        ANDROID_CONTROL_VIDEO_STABILIZATION_MODE);
        if (entry.count == 1) {
            mRunningSessionStats.mVideoStabilizationMode = entry.data.u8[0];
        }

        if (!mRunningSessionStats.mUsedUltraWide) {
            entry = physicalSettingsList.begin()->metadata.find(
                    ANDROID_CONTROL_ZOOM_RATIO);
            if (entry.count == 1 && entry.data.f[0] < 1.0f ) {
                mRunningSessionStats.mUsedUltraWide = true;
            }
        }
        if (!mRunningSessionStats.mUsedSettingsOverrideZoom) {
            entry = physicalSettingsList.begin()->metadata.find(
                    ANDROID_CONTROL_SETTINGS_OVERRIDE);
            if (entry.count == 1 && entry.data.i32[0] ==
                    ANDROID_CONTROL_SETTINGS_OVERRIDE_ZOOM) {
                mRunningSessionStats.mUsedSettingsOverrideZoom = true;
            }
        }
    }
    mRequestIdCounter++;

    if (streaming) {
        err = mDevice->setStreamingRequestList(metadataRequestList, surfaceMapList,
                &(submitInfo->mLastFrameNumber));
        if (err != OK) {
            std::string msg = fmt::sprintf(
                "Camera %s:  Got error %s (%d) after trying to set streaming request",
                mCameraIdStr.c_str(), strerror(-err), err);
            ALOGE("%s: %s", __FUNCTION__, msg.c_str());
            res = STATUS_ERROR(CameraService::ERROR_INVALID_OPERATION,
                    msg.c_str());
        } else {
            Mutex::Autolock idLock(mStreamingRequestIdLock);
            mStreamingRequestId = submitInfo->mRequestId;
        }
    } else {
        err = mDevice->captureList(metadataRequestList, surfaceMapList,
                &(submitInfo->mLastFrameNumber));
        if (err != OK) {
            std::string msg = fmt::sprintf(
                "Camera %s: Got error %s (%d) after trying to submit capture request",
                mCameraIdStr.c_str(), strerror(-err), err);
            ALOGE("%s: %s", __FUNCTION__, msg.c_str());
            res = STATUS_ERROR(CameraService::ERROR_INVALID_OPERATION,
                    msg.c_str());
        }
        ALOGV("%s: requestId = %d ", __FUNCTION__, submitInfo->mRequestId);
    }

    ALOGV("%s: Camera %s: End of function", __FUNCTION__, mCameraIdStr.c_str());
    return res;
}

binder::Status CameraDeviceClient::cancelRequest(
        int requestId,
        /*out*/
        int64_t* lastFrameNumber) {
    ATRACE_CALL();
    ALOGV("%s, requestId = %d", __FUNCTION__, requestId);

    status_t err;
    binder::Status res;

    if (!(res = checkPidStatus(__FUNCTION__)).isOk()) return res;

    Mutex::Autolock icl(mBinderSerializationLock);

    if (!mDevice.get()) {
        return STATUS_ERROR(CameraService::ERROR_DISCONNECTED, "Camera device no longer alive");
    }

    Mutex::Autolock idLock(mStreamingRequestIdLock);
    if (mStreamingRequestId != requestId) {
        std::string msg = fmt::sprintf("Camera %s: Canceling request ID %d doesn't match "
                "current request ID %d", mCameraIdStr.c_str(), requestId, mStreamingRequestId);
        ALOGE("%s: %s", __FUNCTION__, msg.c_str());
        return STATUS_ERROR(CameraService::ERROR_ILLEGAL_ARGUMENT, msg.c_str());
    }

    err = mDevice->clearStreamingRequest(lastFrameNumber);

    if (err == OK) {
        ALOGV("%s: Camera %s: Successfully cleared streaming request",
                __FUNCTION__, mCameraIdStr.c_str());
        mStreamingRequestId = REQUEST_ID_NONE;
    } else {
        res = STATUS_ERROR_FMT(CameraService::ERROR_INVALID_OPERATION,
                "Camera %s: Error clearing streaming request: %s (%d)",
                mCameraIdStr.c_str(), strerror(-err), err);
    }

    return res;
}

binder::Status CameraDeviceClient::beginConfigure() {
    ATRACE_CALL();
    if (!flags::camera_multi_client()) {
        return binder::Status::ok();
    }
    if (!mDevice.get()) {
        return STATUS_ERROR(CameraService::ERROR_DISCONNECTED, "Camera device no longer alive");
    }
    status_t res = mDevice->beginConfigure();
    if (res != OK) {
        std::string msg = fmt::sprintf("Camera %s: Error beginning stream configuration: %s (%d)",
                mCameraIdStr.c_str(), strerror(-res), res);
        ALOGE("%s: %s", __FUNCTION__, msg.c_str());
        return STATUS_ERROR(CameraService::ERROR_INVALID_OPERATION, msg.c_str());
    }
    return binder::Status::ok();
}

binder::Status CameraDeviceClient::endConfigure(int operatingMode,
        const hardware::camera2::impl::CameraMetadataNative& sessionParams, int64_t startTimeMs,
        std::vector<int>* offlineStreamIds /*out*/) {
    ATRACE_CALL();
    ALOGV("%s: ending configure (%d input stream, %zu output surfaces)",
            __FUNCTION__, mInputStream.configured ? 1 : 0,
            mStreamMap.size());

    binder::Status res;
    if (!(res = checkPidStatus(__FUNCTION__)).isOk()) return res;

    if (offlineStreamIds == nullptr) {
        std::string msg = "Invalid offline stream ids";
        ALOGE("%s: %s", __FUNCTION__, msg.c_str());
        return STATUS_ERROR(CameraService::ERROR_ILLEGAL_ARGUMENT, msg.c_str());
    }

    Mutex::Autolock icl(mBinderSerializationLock);

    if (!mDevice.get()) {
        return STATUS_ERROR(CameraService::ERROR_DISCONNECTED, "Camera device no longer alive");
    }

    res = SessionConfigurationUtils::checkOperatingMode(operatingMode, mDevice->info(),
            mCameraIdStr);
    if (!res.isOk()) {
        return res;
    }

    if (flags::camera_multi_client() && mSharedMode) {
        // For shared camera session, streams are already configured
        // earlier, hence no need to do it here.
        return res;
    }

    status_t err = mDevice->configureStreams(sessionParams, operatingMode);
    if (err == BAD_VALUE) {
        std::string msg = fmt::sprintf("Camera %s: Unsupported set of inputs/outputs provided",
                mCameraIdStr.c_str());
        ALOGE("%s: %s", __FUNCTION__, msg.c_str());
        res = STATUS_ERROR(CameraService::ERROR_ILLEGAL_ARGUMENT, msg.c_str());
    } else if (err != OK) {
        std::string msg = fmt::sprintf("Camera %s: Error configuring streams: %s (%d)",
                mCameraIdStr.c_str(), strerror(-err), err);
        ALOGE("%s: %s", __FUNCTION__, msg.c_str());
        res = STATUS_ERROR(CameraService::ERROR_INVALID_OPERATION, msg.c_str());
    } else {
        offlineStreamIds->clear();
        mDevice->getOfflineStreamIds(offlineStreamIds);

        Mutex::Autolock l(mCompositeLock);
        for (size_t i = 0; i < mCompositeStreamMap.size(); ++i) {
            err = mCompositeStreamMap.valueAt(i)->configureStream();
            if (err != OK) {
                std::string msg = fmt::sprintf("Camera %s: Error configuring composite "
                        "streams: %s (%d)", mCameraIdStr.c_str(), strerror(-err), err);
                ALOGE("%s: %s", __FUNCTION__, msg.c_str());
                res = STATUS_ERROR(CameraService::ERROR_INVALID_OPERATION, msg.c_str());
                break;
            }

            // Composite streams can only support offline mode in case all individual internal
            // streams are also supported.
            std::vector<int> internalStreams;
            mCompositeStreamMap.valueAt(i)->insertCompositeStreamIds(&internalStreams);
            offlineStreamIds->erase(
                    std::remove_if(offlineStreamIds->begin(), offlineStreamIds->end(),
                    [&internalStreams] (int streamId) {
                        auto it = std::find(internalStreams.begin(), internalStreams.end(),
                                streamId);
                        if (it != internalStreams.end()) {
                            internalStreams.erase(it);
                            return true;
                        }

                        return false;}), offlineStreamIds->end());
            if (internalStreams.empty()) {
                offlineStreamIds->push_back(mCompositeStreamMap.valueAt(i)->getStreamId());
            }
        }

        for (const auto& offlineStreamId : *offlineStreamIds) {
            mStreamInfoMap[offlineStreamId].supportsOffline = true;
        }

        nsecs_t configureEnd = systemTime();
        int32_t configureDurationMs = ns2ms(configureEnd) - startTimeMs;
        mCameraServiceProxyWrapper->logStreamConfigured(mCameraIdStr, operatingMode,
                false /*internalReconfig*/, configureDurationMs);
    }

    return res;
}

binder::Status CameraDeviceClient::isSessionConfigurationSupported(
        const SessionConfiguration& sessionConfiguration, bool *status /*out*/) {

    ATRACE_CALL();
    binder::Status res;
    status_t ret = OK;
    if (!(res = checkPidStatus(__FUNCTION__)).isOk()) return res;

    Mutex::Autolock icl(mBinderSerializationLock);

    if (!mDevice.get()) {
        return STATUS_ERROR(CameraService::ERROR_DISCONNECTED, "Camera device no longer alive");
    }

    if (status == nullptr) {
        std::string msg = fmt::sprintf( "Camera %s: Invalid status!", mCameraIdStr.c_str());
        ALOGE("%s: %s", __FUNCTION__, msg.c_str());
        return STATUS_ERROR(CameraService::ERROR_ILLEGAL_ARGUMENT, msg.c_str());
    }

    *status = false;
    ret = mProviderManager->isSessionConfigurationSupported(mCameraIdStr.c_str(),
            sessionConfiguration, mOverrideForPerfClass, /*checkSessionParams*/false,
            status);
    switch (ret) {
        case OK:
            // Expected, do nothing.
            break;
        case INVALID_OPERATION: {
                std::string msg = fmt::sprintf(
                        "Camera %s: Session configuration query not supported!",
                        mCameraIdStr.c_str());
                ALOGD("%s: %s", __FUNCTION__, msg.c_str());
                res = STATUS_ERROR(CameraService::ERROR_INVALID_OPERATION, msg.c_str());
            }

            break;
        default: {
                std::string msg = fmt::sprintf( "Camera %s: Error: %s (%d)", mCameraIdStr.c_str(),
                        strerror(-ret), ret);
                ALOGE("%s: %s", __FUNCTION__, msg.c_str());
                res = STATUS_ERROR(CameraService::ERROR_ILLEGAL_ARGUMENT,
                        msg.c_str());
            }
    }

    return res;
}

binder::Status CameraDeviceClient::deleteStream(int streamId) {
    ATRACE_CALL();
    ALOGV("%s (streamId = 0x%x)", __FUNCTION__, streamId);

    binder::Status res;
    if (!(res = checkPidStatus(__FUNCTION__)).isOk()) return res;

    Mutex::Autolock icl(mBinderSerializationLock);

    if (!mDevice.get()) {
        return STATUS_ERROR(CameraService::ERROR_DISCONNECTED, "Camera device no longer alive");
    }

    bool isInput = false;
    std::vector<SurfaceKey> surfaces;
    std::vector<size_t> removedSurfaceIds;
    ssize_t dIndex = NAME_NOT_FOUND;
    ssize_t compositeIndex  = NAME_NOT_FOUND;

    if (mInputStream.configured && mInputStream.id == streamId) {
        isInput = true;
    } else {
        // Guard against trying to delete non-created streams
        for (size_t i = 0; i < mStreamMap.size(); ++i) {
            if (streamId == mStreamMap.valueAt(i).streamId()) {
                surfaces.push_back(mStreamMap.keyAt(i));
                if (flags::camera_multi_client() && mSharedMode) {
                    removedSurfaceIds.push_back(mStreamMap.valueAt(i).surfaceId());
                }
            }
        }

        // See if this stream is one of the deferred streams.
        for (size_t i = 0; i < mDeferredStreams.size(); ++i) {
            if (streamId == mDeferredStreams[i]) {
                dIndex = i;
                break;
            }
        }

        Mutex::Autolock l(mCompositeLock);
        for (size_t i = 0; i < mCompositeStreamMap.size(); ++i) {
            if (streamId == mCompositeStreamMap.valueAt(i)->getStreamId()) {
                compositeIndex = i;
                break;
            }
        }

        if (surfaces.empty() && dIndex == NAME_NOT_FOUND) {
            std::string msg = fmt::sprintf("Camera %s: Invalid stream ID (%d) specified, no such"
                    " stream created yet", mCameraIdStr.c_str(), streamId);
            ALOGW("%s: %s", __FUNCTION__, msg.c_str());
            return STATUS_ERROR(CameraService::ERROR_ILLEGAL_ARGUMENT, msg.c_str());
        }
    }


    status_t err;
    if (flags::camera_multi_client() && mSharedMode) {
        err = mDevice->removeSharedSurfaces(streamId, removedSurfaceIds);
    } else {
        // Also returns BAD_VALUE if stream ID was not valid
        err = mDevice->deleteStream(streamId);
    }

    if (err != OK) {
        std::string msg = fmt::sprintf("Camera %s: Unexpected error %s (%d) when deleting stream "
                "%d", mCameraIdStr.c_str(), strerror(-err), err, streamId);
        ALOGE("%s: %s", __FUNCTION__, msg.c_str());
        res = STATUS_ERROR(CameraService::ERROR_INVALID_OPERATION, msg.c_str());
    } else {
        if (isInput) {
            mInputStream.configured = false;
        } else {
            for (auto& surface : surfaces) {
                mStreamMap.removeItem(surface);
            }

            mConfiguredOutputs.removeItem(streamId);

            if (dIndex != NAME_NOT_FOUND) {
                mDeferredStreams.removeItemsAt(dIndex);
            }

            if (compositeIndex != NAME_NOT_FOUND) {
                Mutex::Autolock l(mCompositeLock);
                status_t ret;
                if ((ret = mCompositeStreamMap.valueAt(compositeIndex)->deleteStream())
                        != OK) {
                    std::string msg = fmt::sprintf("Camera %s: Unexpected error %s (%d) when "
                            "deleting composite stream %d", mCameraIdStr.c_str(), strerror(-err),
                            err, streamId);
                    ALOGE("%s: %s", __FUNCTION__, msg.c_str());
                    res = STATUS_ERROR(CameraService::ERROR_INVALID_OPERATION, msg.c_str());
                }
                mCompositeStreamMap.removeItemsAt(compositeIndex);
            }
            for (auto &mapIt: mHighResolutionCameraIdToStreamIdSet) {
                auto &streamSet = mapIt.second;
                if (streamSet.find(streamId) != streamSet.end()) {
                    streamSet.erase(streamId);
                    break;
                }
            }
        }
    }

    return res;
}

binder::Status CameraDeviceClient::createStream(
        const hardware::camera2::params::OutputConfiguration &outputConfiguration,
        /*out*/
        int32_t* newStreamId) {
    ATRACE_CALL();

    binder::Status res;
    if (!(res = checkPidStatus(__FUNCTION__)).isOk()) return res;

    Mutex::Autolock icl(mBinderSerializationLock);

    if (!outputConfiguration.isComplete()) {
        return STATUS_ERROR(CameraService::ERROR_ILLEGAL_ARGUMENT,
                "OutputConfiguration isn't valid!");
    }

    const std::vector<ParcelableSurfaceType>& surfaces = outputConfiguration.getSurfaces();
    size_t numSurfaces = surfaces.size();
    bool deferredConsumer = outputConfiguration.isDeferred();
    bool isShared = outputConfiguration.isShared();
    const std::string &physicalCameraId = outputConfiguration.getPhysicalCameraId();
    bool deferredConsumerOnly = deferredConsumer && numSurfaces == 0;
    bool isMultiResolution = outputConfiguration.isMultiResolution();
    int64_t dynamicRangeProfile = outputConfiguration.getDynamicRangeProfile();
    int64_t streamUseCase = outputConfiguration.getStreamUseCase();
    int timestampBase = outputConfiguration.getTimestampBase();
    int32_t colorSpace = outputConfiguration.getColorSpace();
    bool useReadoutTimestamp = outputConfiguration.useReadoutTimestamp();

    res = SessionConfigurationUtils::checkSurfaceType(numSurfaces, deferredConsumer,
            outputConfiguration.getSurfaceType(), /*isConfigurationComplete*/true);
    if (!res.isOk()) {
        return res;
    }

    if (!mDevice.get()) {
        return STATUS_ERROR(CameraService::ERROR_DISCONNECTED, "Camera device no longer alive");
    }
    res = SessionConfigurationUtils::checkPhysicalCameraId(mPhysicalCameraIds,
            physicalCameraId, mCameraIdStr);
    if (!res.isOk()) {
        return res;
    }

    std::vector<SurfaceHolder> surfaceHolders;
    std::vector<SurfaceKey> surfaceKeys;
    std::vector<OutputStreamInfo> streamInfos;
    status_t err;

    // Create stream for deferred surface case.
    if (deferredConsumerOnly) {
        return createDeferredSurfaceStreamLocked(outputConfiguration, isShared, newStreamId);
    }

    OutputStreamInfo streamInfo;
    bool isStreamInfoValid = false;
    const std::vector<int32_t> &sensorPixelModesUsed =
            outputConfiguration.getSensorPixelModesUsed();

    for (auto& surface : surfaces) {
        // Don't create multiple streams for the same target surface
        SurfaceKey surfaceKey;
        status_t ret = getSurfaceKey(surface, &surfaceKey);
        if(ret != OK) {
            ALOGE("%s: Camera %s: Could not get the SurfaceKey", __FUNCTION__,
                mCameraIdStr.c_str());
            return STATUS_ERROR(CameraService::ERROR_INVALID_OPERATION,
                "Could not get the SurfaceKey");
        }

        ssize_t index = mStreamMap.indexOfKey(surfaceKey);
        if (index != NAME_NOT_FOUND) {
            std::string msg = std::string("Camera ") + mCameraIdStr
                    + ": Surface already has a stream created for it (ID "
                    + std::to_string(index) + ")";
            ALOGW("%s: %s", __FUNCTION__, msg.c_str());
            return STATUS_ERROR(CameraService::ERROR_ALREADY_EXISTS, msg.c_str());
        }

        int mirrorMode = outputConfiguration.getMirrorMode(surface);
        sp<Surface> outSurface;
        res = SessionConfigurationUtils::createSurfaceFromGbp(streamInfo,
                isStreamInfoValid, outSurface, surface
#if WB_LIBCAMERASERVICE_WITH_DEPENDENCIES
                .graphicBufferProducer
#endif
                , mCameraIdStr,
                mDevice->infoPhysical(physicalCameraId), sensorPixelModesUsed, dynamicRangeProfile,
                streamUseCase, timestampBase, mirrorMode, colorSpace, /*respectSurfaceSize*/false, mPrivilegedClient);

        if (!res.isOk())
            return res;

        if (!isStreamInfoValid) {
            isStreamInfoValid = true;
        }

        surfaceKeys.push_back(surfaceKey);
        surfaceHolders.push_back({outSurface, mirrorMode});
        if (flags::camera_multi_client() && mSharedMode) {
            streamInfos.push_back(streamInfo);
        }
    }

    int streamId = camera3::CAMERA3_STREAM_ID_INVALID;
    std::vector<int> surfaceIds;
    if (flags::camera_multi_client() && mSharedMode) {
        err = mDevice->getSharedStreamId(outputConfiguration, &streamId);
        if (err == OK) {
            err = mDevice->addSharedSurfaces(streamId, streamInfos, surfaceHolders, &surfaceIds);
        }
    } else {
        bool isDepthCompositeStream =
                camera3::DepthCompositeStream::isDepthCompositeStream(surfaceHolders[0].mSurface);
        bool isHeicCompositeStream = camera3::HeicCompositeStream::isHeicCompositeStream(
                surfaceHolders[0].mSurface);
        bool isJpegRCompositeStream =
            camera3::JpegRCompositeStream::isJpegRCompositeStream(surfaceHolders[0].mSurface) &&
            !mDevice->isCompositeJpegRDisabled();
        if (isDepthCompositeStream || isHeicCompositeStream || isJpegRCompositeStream) {
            sp<CompositeStream> compositeStream;
            if (isDepthCompositeStream) {
                compositeStream = new camera3::DepthCompositeStream(mDevice, getRemoteCallback());
            } else if (isHeicCompositeStream) {
                compositeStream = new camera3::HeicCompositeStream(mDevice, getRemoteCallback());
            } else {
                compositeStream = new camera3::JpegRCompositeStream(mDevice, getRemoteCallback());
            }
            err = compositeStream->createStream(surfaceHolders, deferredConsumer, streamInfo.width,
                streamInfo.height, streamInfo.format,
                static_cast<camera_stream_rotation_t>(outputConfiguration.getRotation()),
                &streamId, physicalCameraId, streamInfo.sensorPixelModesUsed, &surfaceIds,
                outputConfiguration.getSurfaceSetID(), isShared, isMultiResolution,
                streamInfo.colorSpace, streamInfo.dynamicRangeProfile, streamInfo.streamUseCase,
                useReadoutTimestamp);
            if (err == OK) {
                Mutex::Autolock l(mCompositeLock);
                SurfaceKey surfaceKey;
                status_t ret = getSurfaceKey(surfaceHolders[0].mSurface, &surfaceKey);
                if(ret != OK) {
                    ALOGE("%s: Camera %s: Could not get the SurfaceKey", __FUNCTION__,
                        mCameraIdStr.c_str());
                    return STATUS_ERROR(CameraService::ERROR_INVALID_OPERATION,
                        "Could not get the SurfaceKey");
                }
                mCompositeStreamMap.add(surfaceKey, compositeStream);
            }
        } else {
            err = mDevice->createStream(surfaceHolders, deferredConsumer, streamInfo.width,
                    streamInfo.height, streamInfo.format, streamInfo.dataSpace,
                    static_cast<camera_stream_rotation_t>(outputConfiguration.getRotation()),
                    &streamId, physicalCameraId, streamInfo.sensorPixelModesUsed, &surfaceIds,
                    outputConfiguration.getSurfaceSetID(), isShared, isMultiResolution,
                    /*consumerUsage*/0, streamInfo.dynamicRangeProfile, streamInfo.streamUseCase,
                    streamInfo.timestampBase, streamInfo.colorSpace, useReadoutTimestamp);
        }
    }

    if (err != OK) {
        res = STATUS_ERROR_FMT(CameraService::ERROR_INVALID_OPERATION,
                "Camera %s: Error creating output stream (%d x %d, fmt %x, dataSpace %x): %s (%d)",
                mCameraIdStr.c_str(), streamInfo.width, streamInfo.height, streamInfo.format,
                static_cast<int>(streamInfo.dataSpace), strerror(-err), err);
    } else {
        int i = 0;
        for (auto& surfaceKey : surfaceKeys) {
#if WB_LIBCAMERASERVICE_WITH_DEPENDENCIES
            ALOGV("%s: mStreamMap add surfaceKey %lu streamId %d, surfaceId %d",
                    __FUNCTION__, surfaceKey, streamId, i);
#else
            ALOGV("%s: mStreamMap add surfaceKey %p streamId %d, surfaceId %d",
                    __FUNCTION__, surfaceKey.get(), streamId, i);
#endif
            mStreamMap.add(surfaceKey, StreamSurfaceId(streamId, surfaceIds[i]));
            i++;
        }

        mConfiguredOutputs.add(streamId, outputConfiguration);
        mStreamInfoMap[streamId] = streamInfo;

        ALOGV("%s: Camera %s: Successfully created a new stream ID %d for output surface"
                    " (%d x %d) with format 0x%x.",
                  __FUNCTION__, mCameraIdStr.c_str(), streamId, streamInfo.width,
                  streamInfo.height, streamInfo.format);

        // Fill in mHighResolutionCameraIdToStreamIdSet map
        const std::string &cameraIdUsed =
                physicalCameraId.size() != 0 ? physicalCameraId : mCameraIdStr;
        // Only needed for high resolution sensors
        if (mHighResolutionSensors.find(cameraIdUsed) !=
                mHighResolutionSensors.end()) {
            mHighResolutionCameraIdToStreamIdSet[cameraIdUsed].insert(streamId);
        }

        *newStreamId = streamId;
    }

    return res;
}

binder::Status CameraDeviceClient::createDeferredSurfaceStreamLocked(
        const hardware::camera2::params::OutputConfiguration &outputConfiguration,
        bool isShared,
        /*out*/
        int* newStreamId) {
    int width, height, format, surfaceType;
    uint64_t consumerUsage;
    android_dataspace dataSpace;
    int32_t colorSpace;
    status_t err;
    binder::Status res;

    if (!mDevice.get()) {
        return STATUS_ERROR(CameraService::ERROR_DISCONNECTED, "Camera device no longer alive");
    }
    if (!outputConfiguration.isComplete()) {
        return STATUS_ERROR(CameraService::ERROR_ILLEGAL_ARGUMENT,
                "OutputConfiguration isn't valid!");
    }

    // Infer the surface info for deferred surface stream creation.
    width = outputConfiguration.getWidth();
    height = outputConfiguration.getHeight();
    surfaceType = outputConfiguration.getSurfaceType();
    format = HAL_PIXEL_FORMAT_IMPLEMENTATION_DEFINED;
    dataSpace = android_dataspace_t::HAL_DATASPACE_UNKNOWN;
    colorSpace = ANDROID_REQUEST_AVAILABLE_COLOR_SPACE_PROFILES_MAP_UNSPECIFIED;
    // Hardcode consumer usage flags: SurfaceView--0x900, SurfaceTexture--0x100.
    consumerUsage = GraphicBuffer::USAGE_HW_TEXTURE;
    if (surfaceType == OutputConfiguration::SURFACE_TYPE_SURFACE_VIEW) {
        consumerUsage |= GraphicBuffer::USAGE_HW_COMPOSER;
    }
    int streamId = camera3::CAMERA3_STREAM_ID_INVALID;
    std::vector<SurfaceHolder> noSurface;
    std::vector<int> surfaceIds;
    const std::string &physicalCameraId = outputConfiguration.getPhysicalCameraId();
    const std::string &cameraIdUsed =
            physicalCameraId.size() != 0 ? physicalCameraId : mCameraIdStr;
    // Here, we override sensor pixel modes
    std::unordered_set<int32_t> overriddenSensorPixelModesUsed;
    const std::vector<int32_t> &sensorPixelModesUsed =
            outputConfiguration.getSensorPixelModesUsed();
    if (SessionConfigurationUtils::checkAndOverrideSensorPixelModesUsed(
            sensorPixelModesUsed, format, width, height, getStaticInfo(cameraIdUsed),
            &overriddenSensorPixelModesUsed) != OK) {
        return STATUS_ERROR(CameraService::ERROR_ILLEGAL_ARGUMENT,
                "sensor pixel modes used not valid for deferred stream");
    }

    err = mDevice->createStream(noSurface, /*hasDeferredConsumer*/true, width,
            height, format, dataSpace,
            static_cast<camera_stream_rotation_t>(outputConfiguration.getRotation()),
            &streamId, physicalCameraId,
            overriddenSensorPixelModesUsed,
            &surfaceIds,
            outputConfiguration.getSurfaceSetID(), isShared,
            outputConfiguration.isMultiResolution(), consumerUsage,
            outputConfiguration.getDynamicRangeProfile(),
            outputConfiguration.getStreamUseCase(),
            outputConfiguration.useReadoutTimestamp());

    if (err != OK) {
        res = STATUS_ERROR_FMT(CameraService::ERROR_INVALID_OPERATION,
                "Camera %s: Error creating output stream (%d x %d, fmt %x, dataSpace %x): %s (%d)",
                mCameraIdStr.c_str(), width, height, format, static_cast<int>(dataSpace),
                strerror(-err), err);
    } else {
        // Can not add streamId to mStreamMap here, as the surface is deferred. Add it to
        // a separate list to track. Once the deferred surface is set, this id will be
        // relocated to mStreamMap.
        mDeferredStreams.push_back(streamId);
        mStreamInfoMap.emplace(std::piecewise_construct, std::forward_as_tuple(streamId),
                std::forward_as_tuple(width, height, format, dataSpace, consumerUsage,
                        overriddenSensorPixelModesUsed,
                        outputConfiguration.getDynamicRangeProfile(),
                        outputConfiguration.getStreamUseCase(),
                        outputConfiguration.getTimestampBase(),
                        colorSpace));

        ALOGV("%s: Camera %s: Successfully created a new stream ID %d for a deferred surface"
                " (%d x %d) stream with format 0x%x.",
              __FUNCTION__, mCameraIdStr.c_str(), streamId, width, height, format);

        *newStreamId = streamId;
        // Fill in mHighResolutionCameraIdToStreamIdSet
        // Only needed for high resolution sensors
        if (mHighResolutionSensors.find(cameraIdUsed) !=
                mHighResolutionSensors.end()) {
            mHighResolutionCameraIdToStreamIdSet[cameraIdUsed].insert(streamId);
        }
    }
    return res;
}

binder::Status CameraDeviceClient::createInputStream(
        int width, int height, int format, bool isMultiResolution,
        /*out*/
        int32_t* newStreamId) {

    ATRACE_CALL();
    ALOGV("%s (w = %d, h = %d, f = 0x%x, isMultiResolution %d)", __FUNCTION__,
            width, height, format, isMultiResolution);

    binder::Status res;
    if (!(res = checkPidStatus(__FUNCTION__)).isOk()) return res;

    Mutex::Autolock icl(mBinderSerializationLock);

    if (!mDevice.get()) {
        return STATUS_ERROR(CameraService::ERROR_DISCONNECTED, "Camera device no longer alive");
    }

    if (mInputStream.configured) {
        std::string msg = fmt::sprintf("Camera %s: Already has an input stream "
                "configured (ID %d)", mCameraIdStr.c_str(), mInputStream.id);
        ALOGE("%s: %s", __FUNCTION__, msg.c_str() );
        return STATUS_ERROR(CameraService::ERROR_ALREADY_EXISTS, msg.c_str());
    }

    int streamId = -1;
    status_t err = mDevice->createInputStream(width, height, format, isMultiResolution, &streamId);
    if (err == OK) {
        mInputStream.configured = true;
        mInputStream.width = width;
        mInputStream.height = height;
        mInputStream.format = format;
        mInputStream.id = streamId;

        ALOGV("%s: Camera %s: Successfully created a new input stream ID %d",
                __FUNCTION__, mCameraIdStr.c_str(), streamId);

        *newStreamId = streamId;
    } else {
        res = STATUS_ERROR_FMT(CameraService::ERROR_INVALID_OPERATION,
                "Camera %s: Error creating new input stream: %s (%d)", mCameraIdStr.c_str(),
                strerror(-err), err);
    }

    return res;
}

binder::Status CameraDeviceClient::getInputSurface(/*out*/ view::Surface *inputSurface) {

    binder::Status res;
    if (!(res = checkPidStatus(__FUNCTION__)).isOk()) return res;

    if (inputSurface == NULL) {
        return STATUS_ERROR(CameraService::ERROR_ILLEGAL_ARGUMENT, "Null input surface");
    }

    Mutex::Autolock icl(mBinderSerializationLock);
    if (!mDevice.get()) {
        return STATUS_ERROR(CameraService::ERROR_DISCONNECTED, "Camera device no longer alive");
    }
#if WB_CAMERA3_AND_PROCESSORS_WITH_DEPENDENCIES
    sp<Surface> surface;
    status_t err = mDevice->getInputSurface(&surface);
    if (err != OK) {
        res = STATUS_ERROR_FMT(CameraService::ERROR_INVALID_OPERATION,
                "Camera %s: Error getting input Surface: %s (%d)",
                mCameraIdStr.c_str(), strerror(-err), err);
    } else {
        inputSurface->name = toString16("CameraInput");
        inputSurface->graphicBufferProducer = surface->getIGraphicBufferProducer();
    }
#else
    sp<IGraphicBufferProducer> producer;
    status_t err = mDevice->getInputBufferProducer(&producer);
    if (err != OK) {
        res = STATUS_ERROR_FMT(CameraService::ERROR_INVALID_OPERATION,
                "Camera %s: Error getting input Surface: %s (%d)",
                mCameraIdStr.c_str(), strerror(-err), err);
    } else {
        inputSurface->name = toString16("CameraInput");
        inputSurface->graphicBufferProducer = producer;
    }
#endif
    return res;
}

binder::Status CameraDeviceClient::updateOutputConfiguration(int streamId,
        const hardware::camera2::params::OutputConfiguration &outputConfiguration) {
    ATRACE_CALL();

    binder::Status res;
    if (!(res = checkPidStatus(__FUNCTION__)).isOk()) return res;

    Mutex::Autolock icl(mBinderSerializationLock);

    if (!mDevice.get()) {
        return STATUS_ERROR(CameraService::ERROR_DISCONNECTED, "Camera device no longer alive");
    }
    if (!outputConfiguration.isComplete()) {
        return STATUS_ERROR(CameraService::ERROR_ILLEGAL_ARGUMENT,
                "OutputConfiguration isn't valid!");
    }

    const std::vector<ParcelableSurfaceType>& surfaces = outputConfiguration.getSurfaces();
    const std::string& physicalCameraId = outputConfiguration.getPhysicalCameraId();

    auto producerCount = surfaces.size();
    if (producerCount == 0) {
        ALOGE("%s: surfaces must not be empty", __FUNCTION__);
        return STATUS_ERROR(CameraService::ERROR_ILLEGAL_ARGUMENT,
                            "surfaces must not be empty");
    }

    // The first output is the one associated with the output configuration.
    // It should always be present, valid and the corresponding stream id should match.
    SurfaceKey surfaceKey;
    status_t ret = getSurfaceKey(surfaces[0], &surfaceKey);
    if(ret != OK) {
        ALOGE("%s: Camera %s: Could not get the SurfaceKey", __FUNCTION__, mCameraIdStr.c_str());
        return STATUS_ERROR(CameraService::ERROR_INVALID_OPERATION, "Could not get the SurfaceKey");
    }
    ssize_t index = mStreamMap.indexOfKey(surfaceKey);
    if (index == NAME_NOT_FOUND) {
        ALOGE("%s: Outputconfiguration is invalid", __FUNCTION__);
        return STATUS_ERROR(CameraService::ERROR_ILLEGAL_ARGUMENT,
                "OutputConfiguration is invalid");
    }
    if (mStreamMap.valueFor(surfaceKey).streamId() != streamId) {
        ALOGE("%s: Stream Id: %d provided doesn't match the id: %d in the stream map",
                __FUNCTION__, streamId, mStreamMap.valueFor(surfaceKey).streamId());
        return STATUS_ERROR(CameraService::ERROR_ILLEGAL_ARGUMENT,
                "Stream id is invalid");
    }

    std::vector<size_t> removedSurfaceIds;
    std::vector<SurfaceKey> removedOutputs;
    std::vector<SurfaceHolder> newOutputs;
    std::vector<OutputStreamInfo> streamInfos;
    KeyedVector<SurfaceKey, ParcelableSurfaceType> newOutputsMap;
    for (auto& surface : surfaces) {
        SurfaceKey surfaceKey;
        status_t ret = getSurfaceKey(surface, &surfaceKey);
        if(ret != OK) {
            ALOGE("%s: Camera %s: Could not get the SurfaceKey", __FUNCTION__,
                 mCameraIdStr.c_str());
            return STATUS_ERROR(CameraService::ERROR_INVALID_OPERATION,
                 "Could not get the SurfaceKey");
        }
        newOutputsMap.add(surfaceKey, surface);
    }

    for (size_t i = 0; i < mStreamMap.size(); i++) {
        ssize_t idx = newOutputsMap.indexOfKey(mStreamMap.keyAt(i));
        if (idx == NAME_NOT_FOUND) {
            if (mStreamMap[i].streamId() == streamId) {
                removedSurfaceIds.push_back(mStreamMap[i].surfaceId());
                removedOutputs.push_back(mStreamMap.keyAt(i));
            }
        } else {
            if (mStreamMap[i].streamId() != streamId) {
                ALOGE("%s: Output surface already part of a different stream", __FUNCTION__);
                return STATUS_ERROR(CameraService::ERROR_ILLEGAL_ARGUMENT,
                        "Target Surface is invalid");
            }
            newOutputsMap.removeItemsAt(idx);
        }
    }
    const std::vector<int32_t> &sensorPixelModesUsed =
            outputConfiguration.getSensorPixelModesUsed();
    int64_t streamUseCase = outputConfiguration.getStreamUseCase();
    int timestampBase = outputConfiguration.getTimestampBase();
    int64_t dynamicRangeProfile = outputConfiguration.getDynamicRangeProfile();
    int32_t colorSpace = outputConfiguration.getColorSpace();

    for (size_t i = 0; i < newOutputsMap.size(); i++) {
        OutputStreamInfo outInfo;
<<<<<<< HEAD
        sp<Surface> surface;
        res = SessionConfigurationUtils::createSurfaceFromGbp(outInfo,
                /*isStreamInfoValid*/ false, surface, newOutputsMap.valueAt(i), mCameraIdStr,
                mDevice->infoPhysical(physicalCameraId), sensorPixelModesUsed, dynamicRangeProfile,
                streamUseCase, timestampBase, mirrorMode, colorSpace, /*respectSurfaceSize*/false, mPrivilegedClient);
        if (!res.isOk())
            return res;
=======
        sp<Surface> outSurface;
        int mirrorMode = outputConfiguration.getMirrorMode(newOutputsMap.valueAt(i));
        res = SessionConfigurationUtils::createSurfaceFromGbp(
                outInfo,
                /*isStreamInfoValid*/ false, outSurface,
                newOutputsMap
                        .valueAt(i)
#if WB_LIBCAMERASERVICE_WITH_DEPENDENCIES
                        .graphicBufferProducer
#endif
                ,
                mCameraIdStr, mDevice->infoPhysical(physicalCameraId), sensorPixelModesUsed,
                dynamicRangeProfile, streamUseCase, timestampBase, mirrorMode, colorSpace,
                /*respectSurfaceSize*/ false);
        if (!res.isOk()) return res;
>>>>>>> ec779b8e

        streamInfos.push_back(outInfo);
        newOutputs.push_back({outSurface, mirrorMode});
    }

    //Trivial case no changes required
    if (removedSurfaceIds.empty() && newOutputs.empty()) {
        return binder::Status::ok();
    }

    KeyedVector<sp<Surface>, size_t> outputMap;
    ret = mDevice->updateStream(streamId, newOutputs, streamInfos, removedSurfaceIds, &outputMap);
    if (ret != OK) {
        switch (ret) {
            case NAME_NOT_FOUND:
            case BAD_VALUE:
            case -EBUSY:
                res = STATUS_ERROR_FMT(CameraService::ERROR_ILLEGAL_ARGUMENT,
                        "Camera %s: Error updating stream: %s (%d)",
                        mCameraIdStr.c_str(), strerror(ret), ret);
                break;
            default:
                res = STATUS_ERROR_FMT(CameraService::ERROR_INVALID_OPERATION,
                        "Camera %s: Error updating stream: %s (%d)",
                        mCameraIdStr.c_str(), strerror(ret), ret);
                break;
        }
    } else {
        for (const auto &it : removedOutputs) {
            mStreamMap.removeItem(it);
        }

        for (size_t i = 0; i < outputMap.size(); i++) {
            SurfaceKey surfaceKey;
            status_t ret = getSurfaceKey(outputMap.keyAt(i), &surfaceKey);
            if(ret != OK) {
                ALOGE("%s: Camera %s: Could not get the SurfaceKey", __FUNCTION__,
                     mCameraIdStr.c_str());
                return STATUS_ERROR(CameraService::ERROR_INVALID_OPERATION,
                     "Could not get the SurfaceKey");
            }
            mStreamMap.add(surfaceKey, StreamSurfaceId(streamId, outputMap.valueAt(i)));
        }

        mConfiguredOutputs.replaceValueFor(streamId, outputConfiguration);

        ALOGV("%s: Camera %s: Successful stream ID %d update",
                  __FUNCTION__, mCameraIdStr.c_str(), streamId);
    }

    return res;
}

// Create a request object from a template.
binder::Status CameraDeviceClient::createDefaultRequest(int templateId,
        /*out*/
        hardware::camera2::impl::CameraMetadataNative* request)
{
    ATRACE_CALL();
    ALOGV("%s (templateId = 0x%x)", __FUNCTION__, templateId);

    binder::Status res;
    if (!(res = checkPidStatus(__FUNCTION__)).isOk()) return res;

    Mutex::Autolock icl(mBinderSerializationLock);

    if (!mDevice.get()) {
        return STATUS_ERROR(CameraService::ERROR_DISCONNECTED, "Camera device no longer alive");
    }

    status_t err;
    camera_request_template_t tempId = camera_request_template_t::CAMERA_TEMPLATE_COUNT;
    res = SessionConfigurationUtils::mapRequestTemplateFromClient(
            mCameraIdStr, templateId, &tempId);
    if (!res.isOk()) return res;

    CameraMetadata metadata;
    if ( (err = mDevice->createDefaultRequest(tempId, &metadata) ) == OK &&
        request != NULL) {

        request->swap(metadata);
    } else if (err == BAD_VALUE) {
        res = STATUS_ERROR_FMT(CameraService::ERROR_ILLEGAL_ARGUMENT,
                "Camera %s: Template ID %d is invalid or not supported: %s (%d)",
                mCameraIdStr.c_str(), templateId, strerror(-err), err);

    } else {
        res = STATUS_ERROR_FMT(CameraService::ERROR_INVALID_OPERATION,
                "Camera %s: Error creating default request for template %d: %s (%d)",
                mCameraIdStr.c_str(), templateId, strerror(-err), err);
    }
    return res;
}

binder::Status CameraDeviceClient::getCameraInfo(
        /*out*/
        hardware::camera2::impl::CameraMetadataNative* info)
{
    ATRACE_CALL();
    ALOGV("%s", __FUNCTION__);

    binder::Status res;

    if (!(res = checkPidStatus(__FUNCTION__)).isOk()) return res;

    Mutex::Autolock icl(mBinderSerializationLock);

    if (!mDevice.get()) {
        return STATUS_ERROR(CameraService::ERROR_DISCONNECTED, "Camera device no longer alive");
    }

    if (info != NULL) {
        *info = mDevice->info(); // static camera metadata
        // TODO: merge with device-specific camera metadata
    }

    return res;
}

binder::Status CameraDeviceClient::waitUntilIdle()
{
    ATRACE_CALL();
    ALOGV("%s", __FUNCTION__);

    binder::Status res;
    if (!(res = checkPidStatus(__FUNCTION__)).isOk()) return res;

    Mutex::Autolock icl(mBinderSerializationLock);

    if (!mDevice.get()) {
        return STATUS_ERROR(CameraService::ERROR_DISCONNECTED, "Camera device no longer alive");
    }

    // FIXME: Also need check repeating burst.
    Mutex::Autolock idLock(mStreamingRequestIdLock);
    if (mStreamingRequestId != REQUEST_ID_NONE) {
        std::string msg = fmt::sprintf(
            "Camera %s: Try to waitUntilIdle when there are active streaming requests",
            mCameraIdStr.c_str());
        ALOGE("%s: %s", __FUNCTION__, msg.c_str());
        return STATUS_ERROR(CameraService::ERROR_INVALID_OPERATION, msg.c_str());
    }
    status_t err = mDevice->waitUntilDrained();
    if (err != OK) {
        res = STATUS_ERROR_FMT(CameraService::ERROR_INVALID_OPERATION,
                "Camera %s: Error waiting to drain: %s (%d)",
                mCameraIdStr.c_str(), strerror(-err), err);
    }
    ALOGV("%s Done", __FUNCTION__);
    return res;
}

binder::Status CameraDeviceClient::flush(
        /*out*/
        int64_t* lastFrameNumber) {
    ATRACE_CALL();
    ALOGV("%s", __FUNCTION__);

    binder::Status res;
    if (!(res = checkPidStatus(__FUNCTION__)).isOk()) return res;

    Mutex::Autolock icl(mBinderSerializationLock);

    if (!mDevice.get()) {
        return STATUS_ERROR(CameraService::ERROR_DISCONNECTED, "Camera device no longer alive");
    }

    Mutex::Autolock idLock(mStreamingRequestIdLock);
    mStreamingRequestId = REQUEST_ID_NONE;
    status_t err = mDevice->flush(lastFrameNumber);
    if (err != OK) {
        res = STATUS_ERROR_FMT(CameraService::ERROR_INVALID_OPERATION,
                "Camera %s: Error flushing device: %s (%d)", mCameraIdStr.c_str(), strerror(-err),
                err);
    }
    return res;
}

binder::Status CameraDeviceClient::prepare(int streamId) {
    ATRACE_CALL();
    ALOGV("%s stream id %d", __FUNCTION__, streamId);

    binder::Status res;
    if (!(res = checkPidStatus(__FUNCTION__)).isOk()) return res;

    Mutex::Autolock icl(mBinderSerializationLock);

    // Guard against trying to prepare non-created streams
    ssize_t index = NAME_NOT_FOUND;
    for (size_t i = 0; i < mStreamMap.size(); ++i) {
        if (streamId == mStreamMap.valueAt(i).streamId()) {
            index = i;
            break;
        }
    }

    if (index == NAME_NOT_FOUND) {
        std::string msg = fmt::sprintf("Camera %s: Invalid stream ID (%d) specified, no stream "
              "with that ID exists", mCameraIdStr.c_str(), streamId);
        ALOGW("%s: %s", __FUNCTION__, msg.c_str());
        return STATUS_ERROR(CameraService::ERROR_ILLEGAL_ARGUMENT, msg.c_str());
    }

    // Also returns BAD_VALUE if stream ID was not valid, or stream already
    // has been used
    status_t err = mDevice->prepare(streamId);
    if (err == BAD_VALUE) {
        res = STATUS_ERROR_FMT(CameraService::ERROR_ILLEGAL_ARGUMENT,
                "Camera %s: Stream %d has already been used, and cannot be prepared",
                mCameraIdStr.c_str(), streamId);
    } else if (err != OK) {
        res = STATUS_ERROR_FMT(CameraService::ERROR_INVALID_OPERATION,
                "Camera %s: Error preparing stream %d: %s (%d)", mCameraIdStr.c_str(), streamId,
                strerror(-err), err);
    }
    return res;
}

binder::Status CameraDeviceClient::prepare2(int maxCount, int streamId) {
    ATRACE_CALL();
    ALOGV("%s stream id %d", __FUNCTION__, streamId);

    binder::Status res;
    if (!(res = checkPidStatus(__FUNCTION__)).isOk()) return res;

    Mutex::Autolock icl(mBinderSerializationLock);

    // Guard against trying to prepare non-created streams
    ssize_t index = NAME_NOT_FOUND;
    for (size_t i = 0; i < mStreamMap.size(); ++i) {
        if (streamId == mStreamMap.valueAt(i).streamId()) {
            index = i;
            break;
        }
    }

    if (index == NAME_NOT_FOUND) {
        std::string msg = fmt::sprintf("Camera %s: Invalid stream ID (%d) specified, no stream "
              "with that ID exists", mCameraIdStr.c_str(), streamId);
        ALOGW("%s: %s", __FUNCTION__, msg.c_str());
        return STATUS_ERROR(CameraService::ERROR_ILLEGAL_ARGUMENT, msg.c_str());
    }

    if (maxCount <= 0) {
        std::string msg = fmt::sprintf("Camera %s: maxCount (%d) must be greater than 0",
                mCameraIdStr.c_str(), maxCount);
        ALOGE("%s: %s", __FUNCTION__, msg.c_str());
        return STATUS_ERROR(CameraService::ERROR_ILLEGAL_ARGUMENT, msg.c_str());
    }

    // Also returns BAD_VALUE if stream ID was not valid, or stream already
    // has been used
    status_t err = mDevice->prepare(maxCount, streamId);
    if (err == BAD_VALUE) {
        res = STATUS_ERROR_FMT(CameraService::ERROR_ILLEGAL_ARGUMENT,
                "Camera %s: Stream %d has already been used, and cannot be prepared",
                mCameraIdStr.c_str(), streamId);
    } else if (err != OK) {
        res = STATUS_ERROR_FMT(CameraService::ERROR_INVALID_OPERATION,
                "Camera %s: Error preparing stream %d: %s (%d)", mCameraIdStr.c_str(), streamId,
                strerror(-err), err);
    }

    return res;
}

binder::Status CameraDeviceClient::tearDown(int streamId) {
    ATRACE_CALL();
    ALOGV("%s", __FUNCTION__);

    binder::Status res;
    if (!(res = checkPidStatus(__FUNCTION__)).isOk()) return res;

    Mutex::Autolock icl(mBinderSerializationLock);

    // Guard against trying to prepare non-created streams
    ssize_t index = NAME_NOT_FOUND;
    for (size_t i = 0; i < mStreamMap.size(); ++i) {
        if (streamId == mStreamMap.valueAt(i).streamId()) {
            index = i;
            break;
        }
    }

    if (index == NAME_NOT_FOUND) {
        std::string msg = fmt::sprintf("Camera %s: Invalid stream ID (%d) specified, no stream "
              "with that ID exists", mCameraIdStr.c_str(), streamId);
        ALOGW("%s: %s", __FUNCTION__, msg.c_str());
        return STATUS_ERROR(CameraService::ERROR_ILLEGAL_ARGUMENT, msg.c_str());
    }

    // Also returns BAD_VALUE if stream ID was not valid or if the stream is in
    // use
    status_t err = mDevice->tearDown(streamId);
    if (err == BAD_VALUE) {
        res = STATUS_ERROR_FMT(CameraService::ERROR_ILLEGAL_ARGUMENT,
                "Camera %s: Stream %d is still in use, cannot be torn down",
                mCameraIdStr.c_str(), streamId);
    } else if (err != OK) {
        res = STATUS_ERROR_FMT(CameraService::ERROR_INVALID_OPERATION,
                "Camera %s: Error tearing down stream %d: %s (%d)", mCameraIdStr.c_str(), streamId,
                strerror(-err), err);
    }

    return res;
}

binder::Status CameraDeviceClient::finalizeOutputConfigurations(int32_t streamId,
        const hardware::camera2::params::OutputConfiguration &outputConfiguration) {
    ATRACE_CALL();

    binder::Status res;
    if (!(res = checkPidStatus(__FUNCTION__)).isOk()) return res;

    Mutex::Autolock icl(mBinderSerializationLock);

    if (!outputConfiguration.isComplete()) {
        return STATUS_ERROR(CameraService::ERROR_ILLEGAL_ARGUMENT,
                "OutputConfiguration isn't valid!");
    }

    const std::vector<ParcelableSurfaceType>& surfaces = outputConfiguration.getSurfaces();
    const std::string& physicalId = outputConfiguration.getPhysicalCameraId();

    if (surfaces.size() == 0) {
        ALOGE("%s: surfaces must not be empty", __FUNCTION__);
        return STATUS_ERROR(CameraService::ERROR_ILLEGAL_ARGUMENT, "Target Surface is invalid");
    }

    // streamId should be in mStreamMap if this stream already has a surface attached
    // to it. Otherwise, it should be in mDeferredStreams.
    bool streamIdConfigured = false;
    ssize_t deferredStreamIndex = NAME_NOT_FOUND;
    for (size_t i = 0; i < mStreamMap.size(); i++) {
        if (mStreamMap.valueAt(i).streamId() == streamId) {
            streamIdConfigured = true;
            break;
        }
    }
    for (size_t i = 0; i < mDeferredStreams.size(); i++) {
        if (streamId == mDeferredStreams[i]) {
            deferredStreamIndex = i;
            break;
        }

    }
    if (deferredStreamIndex == NAME_NOT_FOUND && !streamIdConfigured) {
        std::string msg = fmt::sprintf("Camera %s: deferred surface is set to a unknown stream"
                "(ID %d)", mCameraIdStr.c_str(), streamId);
        ALOGW("%s: %s", __FUNCTION__, msg.c_str());
        return STATUS_ERROR(CameraService::ERROR_ILLEGAL_ARGUMENT, msg.c_str());
    }

    if (mStreamInfoMap[streamId].finalized) {
        std::string msg = fmt::sprintf("Camera %s: finalizeOutputConfigurations has been called"
                " on stream ID %d", mCameraIdStr.c_str(), streamId);
        ALOGW("%s: %s", __FUNCTION__, msg.c_str());
        return STATUS_ERROR(CameraService::ERROR_ILLEGAL_ARGUMENT, msg.c_str());
    }

    if (!mDevice.get()) {
        return STATUS_ERROR(CameraService::ERROR_DISCONNECTED, "Camera device no longer alive");
    }

    std::vector<SurfaceHolder> consumerSurfaceHolders;
    const std::vector<int32_t>& sensorPixelModesUsed =
            outputConfiguration.getSensorPixelModesUsed();
    int64_t dynamicRangeProfile = outputConfiguration.getDynamicRangeProfile();
    int32_t colorSpace = outputConfiguration.getColorSpace();
    int64_t streamUseCase = outputConfiguration.getStreamUseCase();
    int timestampBase = outputConfiguration.getTimestampBase();

    for (auto& surface : surfaces) {
        // Don't create multiple streams for the same target surface
        SurfaceKey surfaceKey;
        status_t ret = getSurfaceKey(surface, &surfaceKey);
        if(ret != OK) {
            ALOGE("%s: Camera %s: Could not get the SurfaceKey", __FUNCTION__,
                 mCameraIdStr.c_str());
            return STATUS_ERROR(CameraService::ERROR_INVALID_OPERATION,
                 "Could not get the SurfaceKey");
        }
        ssize_t index = mStreamMap.indexOfKey(surfaceKey);
        if (index != NAME_NOT_FOUND) {
            ALOGV("Camera %s: Surface already has a stream created "
                  " for it (ID %zd)",
                  mCameraIdStr.c_str(), index);
            continue;
        }

<<<<<<< HEAD
        sp<Surface> surface;
        res = SessionConfigurationUtils::createSurfaceFromGbp(mStreamInfoMap[streamId],
                true /*isStreamInfoValid*/, surface, bufferProducer, mCameraIdStr,
                mDevice->infoPhysical(physicalId), sensorPixelModesUsed, dynamicRangeProfile,
                streamUseCase, timestampBase, mirrorMode, colorSpace, /*respectSurfaceSize*/false, mPrivilegedClient);
=======
        sp<Surface> outSurface;
        int mirrorMode = outputConfiguration.getMirrorMode(surface);
        res = SessionConfigurationUtils::createSurfaceFromGbp(
                mStreamInfoMap[streamId], true /*isStreamInfoValid*/, outSurface,
                surface
#if WB_LIBCAMERASERVICE_WITH_DEPENDENCIES
                .graphicBufferProducer
#endif
                , mCameraIdStr, mDevice->infoPhysical(physicalId),
                sensorPixelModesUsed, dynamicRangeProfile, streamUseCase, timestampBase, mirrorMode,
                colorSpace, /*respectSurfaceSize*/ false);
>>>>>>> ec779b8e

        if (!res.isOk()) return res;

        consumerSurfaceHolders.push_back({outSurface, mirrorMode});
    }
    // Gracefully handle case where finalizeOutputConfigurations is called
    // without any new surface.
    if (consumerSurfaceHolders.size() == 0) {
        mStreamInfoMap[streamId].finalized = true;
        return res;
    }

    // Finish the deferred stream configuration with the surface.
    status_t err;
    std::vector<int> consumerSurfaceIds;
    err = mDevice->setConsumerSurfaces(streamId, consumerSurfaceHolders, &consumerSurfaceIds);
    if (err == OK) {
        for (size_t i = 0; i < consumerSurfaceHolders.size(); i++) {
            SurfaceKey surfaceKey;
            status_t ret = getSurfaceKey(consumerSurfaceHolders[i].mSurface, &surfaceKey);
            if(ret != OK) {
                ALOGE("%s: Camera %s: Could not get the SurfaceKey", __FUNCTION__,
                     mCameraIdStr.c_str());
                return STATUS_ERROR(CameraService::ERROR_INVALID_OPERATION,
                     "Could not get the SurfaceKey");
            }
#if WB_LIBCAMERASERVICE_WITH_DEPENDENCIES
            ALOGV("%s: mStreamMap add surface_key %lu streamId %d, surfaceId %d", __FUNCTION__,
                    surfaceKey, streamId, consumerSurfaceIds[i]);
#else
            ALOGV("%s: mStreamMap add surface_key %p streamId %d, surfaceId %d", __FUNCTION__,
                    surfaceKey.get(), streamId, consumerSurfaceIds[i]);
#endif
            mStreamMap.add(surfaceKey, StreamSurfaceId(streamId, consumerSurfaceIds[i]));
        }
        if (deferredStreamIndex != NAME_NOT_FOUND) {
            mDeferredStreams.removeItemsAt(deferredStreamIndex);
        }
        mStreamInfoMap[streamId].finalized = true;
        mConfiguredOutputs.replaceValueFor(streamId, outputConfiguration);
    } else if (err == NO_INIT) {
        res = STATUS_ERROR_FMT(CameraService::ERROR_ILLEGAL_ARGUMENT,
                "Camera %s: Deferred surface is invalid: %s (%d)",
                mCameraIdStr.c_str(), strerror(-err), err);
    } else {
        res = STATUS_ERROR_FMT(CameraService::ERROR_INVALID_OPERATION,
                "Camera %s: Error setting output stream deferred surface: %s (%d)",
                mCameraIdStr.c_str(), strerror(-err), err);
    }

    return res;
}

binder::Status CameraDeviceClient::setCameraAudioRestriction(int32_t mode) {
    ATRACE_CALL();
    binder::Status res;
    if (!(res = checkPidStatus(__FUNCTION__)).isOk()) return res;

    if (!isValidAudioRestriction(mode)) {
        std::string msg = fmt::sprintf("Camera %s: invalid audio restriction mode %d",
                mCameraIdStr.c_str(), mode);
        ALOGW("%s: %s", __FUNCTION__, msg.c_str());
        return STATUS_ERROR(CameraService::ERROR_ILLEGAL_ARGUMENT, msg.c_str());
    }

    Mutex::Autolock icl(mBinderSerializationLock);
    BasicClient::setAudioRestriction(mode);
    return binder::Status::ok();
}

status_t CameraDeviceClient::CreateMetadataQueue(
        std::unique_ptr<MetadataQueue>* metadata_queue, uint32_t default_size_bytes) {
        if (metadata_queue == nullptr) {
            ALOGE("%s: metadata_queue is nullptr", __FUNCTION__);
            return BAD_VALUE;
        }

        int32_t size = default_size_bytes;

        *metadata_queue =
                std::make_unique<MetadataQueue>(static_cast<size_t>(size),
                        /*configureEventFlagWord*/ false);
        if (!(*metadata_queue)->isValid()) {
            ALOGE("%s: Creating metadata queue (size %d) failed.", __FUNCTION__, size);
            return NO_INIT;
        }

        return OK;
}

binder::Status CameraDeviceClient::getCaptureResultMetadataQueue(
          android::hardware::common::fmq::MQDescriptor<
          int8_t, android::hardware::common::fmq::SynchronizedReadWrite>* aidl_return) {

    *aidl_return = mResultMetadataQueue->dupeDesc();
    return binder::Status::ok();
}

binder::Status CameraDeviceClient::getGlobalAudioRestriction(/*out*/ int32_t* outMode) {
    ATRACE_CALL();
    binder::Status res;
    if (!(res = checkPidStatus(__FUNCTION__)).isOk()) return res;
    Mutex::Autolock icl(mBinderSerializationLock);
    if (outMode != nullptr) {
        *outMode = BasicClient::getServiceAudioRestriction();
    }
    return binder::Status::ok();
}

binder::Status CameraDeviceClient::isPrimaryClient(/*out*/bool* isPrimary) {
    ATRACE_CALL();
    binder::Status res =  binder::Status::ok();
    if (!flags::camera_multi_client()) {
        return res;
    }
    if (!(res = checkPidStatus(__FUNCTION__)).isOk()) return res;
    if (isPrimary != nullptr) {
        status_t ret = BasicClient::isPrimaryClient(isPrimary);
        return  binder::Status::fromStatusT(ret);
    }
    return res;
}

status_t CameraDeviceClient::setCameraServiceWatchdog(bool enabled) {
    return mDevice->setCameraServiceWatchdog(enabled);
}

status_t CameraDeviceClient::setRotateAndCropOverride(uint8_t rotateAndCrop, bool fromHal) {
    if (rotateAndCrop > ANDROID_SCALER_ROTATE_AND_CROP_AUTO) return BAD_VALUE;

    return mDevice->setRotateAndCropAutoBehavior(
        static_cast<camera_metadata_enum_android_scaler_rotate_and_crop_t>(rotateAndCrop), fromHal);
}

status_t CameraDeviceClient::setAutoframingOverride(uint8_t autoframingValue) {
    if (autoframingValue > ANDROID_CONTROL_AUTOFRAMING_AUTO) return BAD_VALUE;

    return mDevice->setAutoframingAutoBehavior(
        static_cast<camera_metadata_enum_android_control_autoframing_t>(autoframingValue));
}

bool CameraDeviceClient::supportsCameraMute() {
    return mDevice->supportsCameraMute();
}

status_t CameraDeviceClient::setCameraMute(bool enabled) {
    return mDevice->setCameraMute(enabled);
}

void CameraDeviceClient::setStreamUseCaseOverrides(
        const std::vector<int64_t>& useCaseOverrides) {
    mDevice->setStreamUseCaseOverrides(useCaseOverrides);
}

void CameraDeviceClient::clearStreamUseCaseOverrides() {
    mDevice->clearStreamUseCaseOverrides();
}

bool CameraDeviceClient::supportsZoomOverride() {
    return mDevice->supportsZoomOverride();
}

status_t CameraDeviceClient::setZoomOverride(int32_t zoomOverride) {
    return mDevice->setZoomOverride(zoomOverride);
}

binder::Status CameraDeviceClient::switchToOffline(
        const sp<hardware::camera2::ICameraDeviceCallbacks>& cameraCb,
        const std::vector<int>& offlineOutputIds,
        /*out*/
        sp<hardware::camera2::ICameraOfflineSession>* session) {
    ATRACE_CALL();

    binder::Status res;
    if (!(res = checkPidStatus(__FUNCTION__)).isOk()) return res;

    Mutex::Autolock icl(mBinderSerializationLock);

    if (!mDevice.get()) {
        return STATUS_ERROR(CameraService::ERROR_DISCONNECTED, "Camera device no longer alive");
    }

    if (offlineOutputIds.empty()) {
        std::string msg = "Offline surfaces must not be empty";
        ALOGE("%s: %s", __FUNCTION__, msg.c_str());
        return STATUS_ERROR(CameraService::ERROR_ILLEGAL_ARGUMENT, msg.c_str());
    }

    if (session == nullptr) {
        std::string msg = "Invalid offline session";
        ALOGE("%s: %s", __FUNCTION__, msg.c_str());
        return STATUS_ERROR(CameraService::ERROR_ILLEGAL_ARGUMENT, msg.c_str());
    }

    std::vector<int32_t> offlineStreamIds;
    offlineStreamIds.reserve(offlineOutputIds.size());
    KeyedVector<SurfaceKey, sp<CompositeStream>> offlineCompositeStreamMap;
    for (const auto& streamId : offlineOutputIds) {
        ssize_t index = mConfiguredOutputs.indexOfKey(streamId);
        if (index == NAME_NOT_FOUND) {
            std::string msg = fmt::sprintf("Offline surface with id: %d is not registered",
                    streamId);
            ALOGE("%s: %s", __FUNCTION__, msg.c_str());
            return STATUS_ERROR(CameraService::ERROR_ILLEGAL_ARGUMENT, msg.c_str());
        }

        if (!mStreamInfoMap[streamId].supportsOffline) {
            std::string msg = fmt::sprintf("Offline surface with id: %d doesn't support "
                    "offline mode", streamId);
            ALOGE("%s: %s", __FUNCTION__, msg.c_str());
            return STATUS_ERROR(CameraService::ERROR_ILLEGAL_ARGUMENT, msg.c_str());
        }

        Mutex::Autolock l(mCompositeLock);
        bool isCompositeStream = false;

        for (const auto& surface : mConfiguredOutputs.valueAt(index).getSurfaces()) {
#if WB_LIBCAMERASERVICE_WITH_DEPENDENCIES
            sp<Surface> s = surface.toSurface();
#else
            sp<Surface> s = new Surface(surface, false /*controlledByApp*/);
#endif
            isCompositeStream = camera3::DepthCompositeStream::isDepthCompositeStream(s) ||
                                camera3::HeicCompositeStream::isHeicCompositeStream(s) ||
                                (camera3::JpegRCompositeStream::isJpegRCompositeStream(s) &&
                                 !mDevice->isCompositeJpegRDisabled());
            if (isCompositeStream) {
                SurfaceKey surfaceKey;
                status_t ret = getSurfaceKey(surface, &surfaceKey);
                if(ret != OK) {
                    ALOGE("%s: Camera %s: Could not get the SurfaceKey", __FUNCTION__,
                        mCameraIdStr.c_str());
                    return STATUS_ERROR(CameraService::ERROR_INVALID_OPERATION,
                        "Could not get the SurfaceKey");
                }
                auto compositeIdx = mCompositeStreamMap.indexOfKey(surfaceKey);
                if (compositeIdx == NAME_NOT_FOUND) {
                    ALOGE("%s: Unknown composite stream", __FUNCTION__);
                    return STATUS_ERROR(CameraService::ERROR_ILLEGAL_ARGUMENT,
                                        "Unknown composite stream");
                }

                mCompositeStreamMap.valueAt(compositeIdx)
                        ->insertCompositeStreamIds(&offlineStreamIds);
                offlineCompositeStreamMap.add(mCompositeStreamMap.keyAt(compositeIdx),
                                              mCompositeStreamMap.valueAt(compositeIdx));
                break;
            }
        }

        if (!isCompositeStream) {
            offlineStreamIds.push_back(streamId);
        }
    }

    sp<CameraOfflineSessionBase> offlineSession;
    auto ret = mDevice->switchToOffline(offlineStreamIds, &offlineSession);
    if (ret != OK) {
        return STATUS_ERROR_FMT(CameraService::ERROR_ILLEGAL_ARGUMENT,
                "Camera %s: Error switching to offline mode: %s (%d)",
                mCameraIdStr.c_str(), strerror(ret), ret);
    }

    sp<CameraOfflineSessionClient> offlineClient;
    if (offlineSession.get() != nullptr) {
        offlineClient = new CameraOfflineSessionClient(
                sCameraService, offlineSession, offlineCompositeStreamMap, cameraCb,
                mAttributionAndPermissionUtils, mClientAttribution, mCallingPid, mCameraIdStr,
                mCameraFacing, mOrientation, mServicePid, /*sharedMode*/false);
        ret = sCameraService->addOfflineClient(mCameraIdStr, offlineClient);
    }

    if (ret == OK) {
        // A successful offline session switch must reset the current camera client
        // and release any resources occupied by previously configured streams.
        mStreamMap.clear();
        mConfiguredOutputs.clear();
        mDeferredStreams.clear();
        mStreamInfoMap.clear();
        Mutex::Autolock l(mCompositeLock);
        mCompositeStreamMap.clear();
        mInputStream = {false, 0, 0, 0, 0};
    } else {
        // In case we failed to register the offline client, ensure that it still initialized
        // so that all failing requests can return back correctly once the object is released.
        offlineClient->initialize(nullptr /*cameraProviderManager*/, std::string()/*monitorTags*/);

        switch(ret) {
            case BAD_VALUE:
                return STATUS_ERROR_FMT(CameraService::ERROR_ILLEGAL_ARGUMENT,
                        "Illegal argument to HAL module for camera \"%s\"", mCameraIdStr.c_str());
            case TIMED_OUT:
                return STATUS_ERROR_FMT(CameraService::ERROR_CAMERA_IN_USE,
                        "Camera \"%s\" is already open", mCameraIdStr.c_str());
            default:
                return STATUS_ERROR_FMT(CameraService::ERROR_INVALID_OPERATION,
                        "Failed to initialize camera \"%s\": %s (%d)", mCameraIdStr.c_str(),
                        strerror(-ret), ret);
        }
    }

    *session = offlineClient;

    return binder::Status::ok();
}

status_t CameraDeviceClient::dump(int fd, const Vector<String16>& args) {
    return BasicClient::dump(fd, args);
}

status_t CameraDeviceClient::dumpClient(int fd, const Vector<String16>& args) {
    dprintf(fd, "  CameraDeviceClient[%s] (%p) dump:\n",
            mCameraIdStr.c_str(),
            (getRemoteCallback() != NULL ?
                    IInterface::asBinder(getRemoteCallback()).get() : NULL) );
    dprintf(fd, "    Current client UID %u\n", getClientUid());

    dprintf(fd, "    State:\n");
    dprintf(fd, "      Request ID counter: %d\n", mRequestIdCounter);
    if (mInputStream.configured) {
        dprintf(fd, "      Current input stream ID: %d\n", mInputStream.id);
    } else {
        dprintf(fd, "      No input stream configured.\n");
    }
    if (!mStreamMap.isEmpty()) {
        dprintf(fd, "      Current output stream/surface IDs:\n");
        for (size_t i = 0; i < mStreamMap.size(); i++) {
            dprintf(fd, "        Stream %d Surface %d\n",
                                mStreamMap.valueAt(i).streamId(),
                                mStreamMap.valueAt(i).surfaceId());
        }
    } else if (!mDeferredStreams.isEmpty()) {
        dprintf(fd, "      Current deferred surface output stream IDs:\n");
        for (auto& streamId : mDeferredStreams) {
            dprintf(fd, "        Stream %d\n", streamId);
        }
    } else {
        dprintf(fd, "      No output streams configured.\n");
    }
    // TODO: print dynamic/request section from most recent requests
    mFrameProcessor->dump(fd, args);

    return dumpDevice(fd, args);
}

status_t CameraDeviceClient::startWatchingTags(const std::string &tags, int out) {
    sp<CameraDeviceBase> device = mDevice;
    if (!device) {
        dprintf(out, "  Device is detached.");
        return OK;
    }
    device->startWatchingTags(tags);
    return OK;
}

status_t CameraDeviceClient::stopWatchingTags(int out) {
    sp<CameraDeviceBase> device = mDevice;
    if (!device) {
        dprintf(out, "  Device is detached.");
        return OK;
    }
    device->stopWatchingTags();
    return OK;
}

status_t CameraDeviceClient::dumpWatchedEventsToVector(std::vector<std::string> &out) {
    sp<CameraDeviceBase> device = mDevice;
    if (!device) {
        return OK;
    }
    device->dumpWatchedEventsToVector(out);
    return OK;
}

void CameraDeviceClient::notifyError(int32_t errorCode,
                                     const CaptureResultExtras& resultExtras) {
    // Thread safe. Don't bother locking.
    sp<hardware::camera2::ICameraDeviceCallbacks> remoteCb = getRemoteCallback();

    bool skipClientNotification = false;
    {
        // Access to the composite stream map must be synchronized
        Mutex::Autolock l(mCompositeLock);
        // Composites can have multiple internal streams. Error notifications coming from such
        // internal streams may need to remain within camera service.
        for (size_t i = 0; i < mCompositeStreamMap.size(); i++) {
            skipClientNotification |= mCompositeStreamMap.valueAt(i)->onError(errorCode,
                    resultExtras);
        }
    }

    if ((remoteCb != 0) && (!skipClientNotification)) {
        remoteCb->onDeviceError(errorCode, resultExtras);
    }
}

void CameraDeviceClient::notifyRepeatingRequestError(long lastFrameNumber) {
    sp<hardware::camera2::ICameraDeviceCallbacks> remoteCb = getRemoteCallback();

    if (remoteCb != 0) {
        remoteCb->onRepeatingRequestError(lastFrameNumber, mStreamingRequestId);
    }

    Mutex::Autolock idLock(mStreamingRequestIdLock);
    mStreamingRequestId = REQUEST_ID_NONE;
}

void CameraDeviceClient::notifyIdle(
        int64_t requestCount, int64_t resultErrorCount, bool deviceError,
        std::pair<int32_t, int32_t> mostRequestedFpsRange,
        const std::vector<hardware::CameraStreamStats>& streamStats) {
    // Thread safe. Don't bother locking.
    sp<hardware::camera2::ICameraDeviceCallbacks> remoteCb = getRemoteCallback();

    if (remoteCb != 0) {
        remoteCb->onDeviceIdle();
    }

    std::vector<hardware::CameraStreamStats> fullStreamStats = streamStats;
    {
        Mutex::Autolock l(mCompositeLock);
        for (size_t i = 0; i < mCompositeStreamMap.size(); i++) {
            hardware::CameraStreamStats compositeStats;
            mCompositeStreamMap.valueAt(i)->getStreamStats(&compositeStats);
            if (compositeStats.mWidth > 0) {
                fullStreamStats.push_back(compositeStats);
            }
        }
    }
    Camera2ClientBase::notifyIdleWithUserTag(requestCount, resultErrorCount, deviceError,
            mostRequestedFpsRange,
            fullStreamStats,
            mRunningSessionStats.mUserTag,
            mRunningSessionStats.mVideoStabilizationMode,
            mRunningSessionStats.mUsedUltraWide,
            mRunningSessionStats.mUsedSettingsOverrideZoom);
}

void CameraDeviceClient::notifyShutter(const CaptureResultExtras& resultExtras,
        nsecs_t timestamp) {
    // Thread safe. Don't bother locking.
    sp<hardware::camera2::ICameraDeviceCallbacks> remoteCb = getRemoteCallback();
    if (remoteCb != 0) {
        remoteCb->onCaptureStarted(resultExtras, timestamp);
    }
    Camera2ClientBase::notifyShutter(resultExtras, timestamp);

    // Access to the composite stream map must be synchronized
    Mutex::Autolock l(mCompositeLock);
    for (size_t i = 0; i < mCompositeStreamMap.size(); i++) {
        mCompositeStreamMap.valueAt(i)->onShutter(resultExtras, timestamp);
    }
}

void CameraDeviceClient::notifyPrepared(int streamId) {
    // Thread safe. Don't bother locking.
    sp<hardware::camera2::ICameraDeviceCallbacks> remoteCb = getRemoteCallback();
    if (remoteCb != 0) {
        ALOGV("%s: stream id %d", __FUNCTION__, streamId);
        remoteCb->onPrepared(streamId);
    }
}

void CameraDeviceClient::notifyRequestQueueEmpty() {
    // Thread safe. Don't bother locking.
    sp<hardware::camera2::ICameraDeviceCallbacks> remoteCb = getRemoteCallback();
    if (remoteCb != 0) {
        remoteCb->onRequestQueueEmpty();
    }
}

void CameraDeviceClient::notifyClientSharedAccessPriorityChanged(bool primaryClient) {
    // Thread safe. Don't bother locking.
    if (!flags::camera_multi_client()) {
        return;
    }
    sp<hardware::camera2::ICameraDeviceCallbacks> remoteCb = getRemoteCallback();
    if (remoteCb != 0) {
        remoteCb->onClientSharedAccessPriorityChanged(primaryClient);
    }
}

void CameraDeviceClient::detachDevice() {
    if (mDevice == 0) return;

    nsecs_t startTime = systemTime();
    if (!flags::camera_multi_client() || sCameraService->isOnlyClient(this)){
        ALOGV("Camera %s: Stopping processors", mCameraIdStr.c_str());

        if (mFrameProcessor.get() != nullptr) {
            mFrameProcessor->removeListener(
                    camera2::FrameProcessorBase::FRAME_PROCESSOR_LISTENER_MIN_ID,
                    camera2::FrameProcessorBase::FRAME_PROCESSOR_LISTENER_MAX_ID, /*listener*/this);
            mFrameProcessor->requestExit();
            ALOGV("Camera %s: Waiting for threads", mCameraIdStr.c_str());
            mFrameProcessor->join();
            ALOGV("Camera %s: Disconnecting device", mCameraIdStr.c_str());
        }

        // WORKAROUND: HAL refuses to disconnect while there's streams in flight
        {
            int64_t lastFrameNumber;
            status_t code;
            if ((code = mDevice->flush(&lastFrameNumber)) != OK) {
                ALOGE("%s: flush failed with code 0x%x", __FUNCTION__, code);
            }

            if ((code = mDevice->waitUntilDrained()) != OK) {
                ALOGE("%s: waitUntilDrained failed with code 0x%x", __FUNCTION__,
                        code);
            }
        }

        {
            Mutex::Autolock l(mCompositeLock);
            for (size_t i = 0; i < mCompositeStreamMap.size(); i++) {
                auto ret = mCompositeStreamMap.valueAt(i)->deleteInternalStreams();
                if (ret != OK) {
                    ALOGE("%s: Failed removing composite stream  %s (%d)", __FUNCTION__,
                            strerror(-ret), ret);
                }
            }
            mCompositeStreamMap.clear();
        }
    }

    bool hasDeviceError = mDevice->hasDeviceError();
    Camera2ClientBase::detachDevice();

    int32_t closeLatencyMs = ns2ms(systemTime() - startTime);
    mCameraServiceProxyWrapper->logClose(mCameraIdStr, closeLatencyMs, hasDeviceError);
}

size_t CameraDeviceClient::writeResultMetadataIntoResultQueue(
        const CameraMetadata &resultMetadata) {
    ATRACE_CALL();

    const camera_metadata_t *resultMetadataP = resultMetadata.getAndLock();
    size_t resultSize = get_camera_metadata_size(resultMetadataP);
    if (mResultMetadataQueue != nullptr &&
        mResultMetadataQueue->write(reinterpret_cast<const int8_t*>(resultMetadataP),
                resultSize)) {
        resultMetadata.unlock(resultMetadataP);
        return resultSize;
    }
    resultMetadata.unlock(resultMetadataP);
    ALOGE(" %s couldn't write metadata into result queue ", __FUNCTION__);
    return 0;
}

/** Device-related methods */
std::vector<PhysicalCaptureResultInfo> CameraDeviceClient::convertToFMQ(
        const std::vector<PhysicalCaptureResultInfo> &physicalResults) {
    std::vector<PhysicalCaptureResultInfo> retVal;
    ALOGVV("%s E", __FUNCTION__);
    for (const auto &srcPhysicalResult : physicalResults) {
        size_t fmqSize = 0;
        if (!mIsVendorClient && flags::fmq_metadata()) {
            fmqSize = writeResultMetadataIntoResultQueue(
                    srcPhysicalResult.mCameraMetadataInfo.get<CameraMetadataInfo::metadata>());
        }
        ALOGVV("%s physical metadata write size is %d", __FUNCTION__, (int)fmqSize);
        if (fmqSize != 0) {
            retVal.emplace_back(srcPhysicalResult.mPhysicalCameraId, fmqSize);
        } else {
            // The flag was off / we're serving VNDK shim call or FMQ write failed.
            retVal.emplace_back(srcPhysicalResult.mPhysicalCameraId,
                    srcPhysicalResult.mCameraMetadataInfo.get<CameraMetadataInfo::metadata>());
        }
    }
    ALOGVV("%s X", __FUNCTION__);
    return retVal;
}

void CameraDeviceClient::onResultAvailable(const CaptureResult& result) {
    ATRACE_CALL();
    ALOGVV("%s E", __FUNCTION__);

    // Thread-safe. No lock necessary.
    sp<hardware::camera2::ICameraDeviceCallbacks> remoteCb = mRemoteCallback;
    if (remoteCb != NULL) {
        // Write  result metadata into metadataQueue
        size_t fmqMetadataSize = 0;
        // Vendor clients need to modify metadata and also this call is in process
        // before going through FMQ to vendor clients. So don't use FMQ here.
        if (!mIsVendorClient && flags::fmq_metadata()) {
            fmqMetadataSize = writeResultMetadataIntoResultQueue(result.mMetadata);
        }
        hardware::camera2::impl::CameraMetadataNative resultMetadata;
        CameraMetadataInfo resultInfo;
        if (fmqMetadataSize == 0) {
            // The flag was off / we're serving VNDK shim call or FMQ write failed.
            resultMetadata = result.mMetadata;
            resultInfo.set<CameraMetadataInfo::metadata>(resultMetadata);
        } else {
            resultInfo.set<CameraMetadataInfo::fmqSize>(fmqMetadataSize);
        }

        std::vector<PhysicalCaptureResultInfo> physicalMetadatas =
                convertToFMQ(result.mPhysicalMetadatas);

        remoteCb->onResultReceived(resultInfo, result.mResultExtras,
                physicalMetadatas);
    }

    // Access to the composite stream map must be synchronized
    Mutex::Autolock l(mCompositeLock);
    for (size_t i = 0; i < mCompositeStreamMap.size(); i++) {
        mCompositeStreamMap.valueAt(i)->onResultAvailable(result);
    }
    ALOGVV("%s X", __FUNCTION__);
}

binder::Status CameraDeviceClient::checkPidStatus(const char* checkLocation) {
    if (mDisconnected) {
        return STATUS_ERROR(CameraService::ERROR_DISCONNECTED,
                "The camera device has been disconnected");
    }
    status_t res = checkPid(checkLocation);
    return (res == OK) ? binder::Status::ok() :
            STATUS_ERROR(CameraService::ERROR_PERMISSION_DENIED,
                    "Attempt to use camera from a different process than original client");
}

// TODO: move to Camera2ClientBase
bool CameraDeviceClient::enforceRequestPermissions(CameraMetadata& metadata) {

    const int pid = getCallingPid();
    const int selfPid = getpid();
    camera_metadata_entry_t entry;

    /**
     * Mixin default important security values
     * - android.led.transmit = defaulted ON
     */
    CameraMetadata staticInfo = mDevice->info();
    entry = staticInfo.find(ANDROID_LED_AVAILABLE_LEDS);
    for(size_t i = 0; i < entry.count; ++i) {
        uint8_t led = entry.data.u8[i];

        switch(led) {
            case ANDROID_LED_AVAILABLE_LEDS_TRANSMIT: {
                uint8_t transmitDefault = ANDROID_LED_TRANSMIT_ON;
                if (!metadata.exists(ANDROID_LED_TRANSMIT)) {
                    metadata.update(ANDROID_LED_TRANSMIT,
                                    &transmitDefault, 1);
                }
                break;
            }
        }
    }

    // We can do anything!
    if (pid == selfPid) {
        return true;
    }

    /**
     * Permission check special fields in the request
     * - android.led.transmit = android.permission.CAMERA_DISABLE_TRANSMIT
     */
    entry = metadata.find(ANDROID_LED_TRANSMIT);
    if (entry.count > 0 && entry.data.u8[0] != ANDROID_LED_TRANSMIT_ON) {
        String16 permissionString =
            toString16("android.permission.CAMERA_DISABLE_TRANSMIT_LED");
        if (!checkCallingPermission(permissionString)) {
            const int uid = getCallingUid();
            ALOGE("Permission Denial: "
                  "can't disable transmit LED pid=%d, uid=%d", pid, uid);
            return false;
        }
    }

    return true;
}

const CameraMetadata &CameraDeviceClient::getStaticInfo(const std::string &cameraId) {
    if (mDevice->getId() == cameraId) {
        return mDevice->info();
    }
    return mDevice->infoPhysical(cameraId);
}

bool CameraDeviceClient::supportsUltraHighResolutionCapture(const std::string &cameraId) {
    const CameraMetadata &deviceInfo = getStaticInfo(cameraId);
    return SessionConfigurationUtils::supportsUltraHighResolutionCapture(deviceInfo);
}

bool CameraDeviceClient::isSensorPixelModeConsistent(
        const std::list<int> &streamIdList, const CameraMetadata &settings) {
    // First we get the sensorPixelMode from the settings metadata.
    int32_t sensorPixelMode = ANDROID_SENSOR_PIXEL_MODE_DEFAULT;
    camera_metadata_ro_entry sensorPixelModeEntry = settings.find(ANDROID_SENSOR_PIXEL_MODE);
    if (sensorPixelModeEntry.count != 0) {
        sensorPixelMode = sensorPixelModeEntry.data.u8[0];
        if (sensorPixelMode != ANDROID_SENSOR_PIXEL_MODE_DEFAULT &&
            sensorPixelMode != ANDROID_SENSOR_PIXEL_MODE_MAXIMUM_RESOLUTION) {
            ALOGE("%s: Request sensor pixel mode not is not one of the valid values %d",
                      __FUNCTION__, sensorPixelMode);
            return false;
        }
    }
    // Check whether each stream has max resolution allowed.
    bool consistent = true;
    for (auto it : streamIdList) {
        auto const streamInfoIt = mStreamInfoMap.find(it);
        if (streamInfoIt == mStreamInfoMap.end()) {
            ALOGE("%s: stream id %d not created, skipping", __FUNCTION__, it);
            return false;
        }
        consistent =
                streamInfoIt->second.sensorPixelModesUsed.find(sensorPixelMode) !=
                        streamInfoIt->second.sensorPixelModesUsed.end();
        if (!consistent) {
            ALOGE("sensorPixelMode used %i not consistent with configured modes", sensorPixelMode);
            for (auto m : streamInfoIt->second.sensorPixelModesUsed) {
                ALOGE("sensor pixel mode used list: %i", m);
            }
            break;
        }
    }

    return consistent;
}

} // namespace android<|MERGE_RESOLUTION|>--- conflicted
+++ resolved
@@ -83,39 +83,6 @@
         const sp<hardware::camera2::ICameraDeviceCallbacks>& remoteCallback,
         std::shared_ptr<CameraServiceProxyWrapper> cameraServiceProxyWrapper,
         std::shared_ptr<AttributionAndPermissionUtils> attributionAndPermissionUtils,
-<<<<<<< HEAD
-        const std::string& clientPackageName,
-        bool systemNativeClient,
-        const std::optional<std::string>& clientFeatureId,
-        const std::string& cameraId,
-        int cameraFacing,
-        int sensorOrientation,
-        int clientPid,
-        uid_t clientUid,
-        int servicePid,
-        bool overrideForPerfClass,
-        int rotationOverride,
-        const std::string& originalCameraId) :
-    Camera2ClientBase(cameraService, remoteCallback, cameraServiceProxyWrapper,
-            attributionAndPermissionUtils, clientPackageName,
-            systemNativeClient, clientFeatureId, cameraId, /*API1 camera ID*/ -1, cameraFacing,
-            sensorOrientation, clientPid, clientUid, servicePid, overrideForPerfClass,
-            rotationOverride),
-    mInputStream(),
-    mStreamingRequestId(REQUEST_ID_NONE),
-    mRequestIdCounter(0),
-    mPrivilegedClient(false),
-    mOverrideForPerfClass(overrideForPerfClass),
-    mOriginalCameraId(originalCameraId) {
-
-    char value[PROPERTY_VALUE_MAX];
-    property_get("persist.vendor.camera.privapp.list", value, "");
-    String16 packagelist(value);
-    if (packagelist.contains(toString16(clientPackageName.c_str()))) {
-        mPrivilegedClient = true;
-    }
-
-=======
         const AttributionSourceState& clientAttribution, int callingPid, bool systemNativeClient,
         const std::string& cameraId, int cameraFacing, int sensorOrientation, int servicePid,
         bool overrideForPerfClass, int rotationOverride, const std::string& originalCameraId,
@@ -128,12 +95,21 @@
       mInputStream(),
       mStreamingRequestId(REQUEST_ID_NONE),
       mRequestIdCounter(0),
+      mPrivilegedClient(false),
       mOverrideForPerfClass(overrideForPerfClass),
       mOriginalCameraId(originalCameraId),
       mIsVendorClient(isVendorClient) {
->>>>>>> ec779b8e
     ATRACE_CALL();
     ALOGI("CameraDeviceClient %s: Opened", cameraId.c_str());
+
+    const std::string clientPackageName =
+            clientAttribution.packageName.value_or("<unknown>");
+    char value[PROPERTY_VALUE_MAX];
+    property_get("persist.vendor.camera.privapp.list", value, "");
+    String16 packagelist(value);
+    if (packagelist.contains(toString16(clientPackageName.c_str()))) {
+        mPrivilegedClient = true;
+    }
 }
 
 status_t CameraDeviceClient::initialize(sp<CameraProviderManager> manager,
@@ -221,9 +197,7 @@
             mHighResolutionSensors.insert(physicalId);
         }
     }
-<<<<<<< HEAD
     mDevice->setPrivilegedClient(mPrivilegedClient);
-=======
     int32_t resultMQSize =
             property_get_int32("ro.vendor.camera.res.fmq.size", /*default*/METADATA_QUEUE_SIZE);
     res = CreateMetadataQueue(&mResultMetadataQueue, resultMQSize);
@@ -232,7 +206,6 @@
             strerror(-res), res);
         return res;
     }
->>>>>>> ec779b8e
     return OK;
 }
 
@@ -1446,15 +1419,6 @@
 
     for (size_t i = 0; i < newOutputsMap.size(); i++) {
         OutputStreamInfo outInfo;
-<<<<<<< HEAD
-        sp<Surface> surface;
-        res = SessionConfigurationUtils::createSurfaceFromGbp(outInfo,
-                /*isStreamInfoValid*/ false, surface, newOutputsMap.valueAt(i), mCameraIdStr,
-                mDevice->infoPhysical(physicalCameraId), sensorPixelModesUsed, dynamicRangeProfile,
-                streamUseCase, timestampBase, mirrorMode, colorSpace, /*respectSurfaceSize*/false, mPrivilegedClient);
-        if (!res.isOk())
-            return res;
-=======
         sp<Surface> outSurface;
         int mirrorMode = outputConfiguration.getMirrorMode(newOutputsMap.valueAt(i));
         res = SessionConfigurationUtils::createSurfaceFromGbp(
@@ -1468,9 +1432,8 @@
                 ,
                 mCameraIdStr, mDevice->infoPhysical(physicalCameraId), sensorPixelModesUsed,
                 dynamicRangeProfile, streamUseCase, timestampBase, mirrorMode, colorSpace,
-                /*respectSurfaceSize*/ false);
+                /*respectSurfaceSize*/ false, mPrivilegedClient);
         if (!res.isOk()) return res;
->>>>>>> ec779b8e
 
         streamInfos.push_back(outInfo);
         newOutputs.push_back({outSurface, mirrorMode});
@@ -1861,13 +1824,6 @@
             continue;
         }
 
-<<<<<<< HEAD
-        sp<Surface> surface;
-        res = SessionConfigurationUtils::createSurfaceFromGbp(mStreamInfoMap[streamId],
-                true /*isStreamInfoValid*/, surface, bufferProducer, mCameraIdStr,
-                mDevice->infoPhysical(physicalId), sensorPixelModesUsed, dynamicRangeProfile,
-                streamUseCase, timestampBase, mirrorMode, colorSpace, /*respectSurfaceSize*/false, mPrivilegedClient);
-=======
         sp<Surface> outSurface;
         int mirrorMode = outputConfiguration.getMirrorMode(surface);
         res = SessionConfigurationUtils::createSurfaceFromGbp(
@@ -1878,8 +1834,7 @@
 #endif
                 , mCameraIdStr, mDevice->infoPhysical(physicalId),
                 sensorPixelModesUsed, dynamicRangeProfile, streamUseCase, timestampBase, mirrorMode,
-                colorSpace, /*respectSurfaceSize*/ false);
->>>>>>> ec779b8e
+                colorSpace, /*respectSurfaceSize*/ false, mPrivilegedClient);
 
         if (!res.isOk()) return res;
 
