--- conflicted
+++ resolved
@@ -1488,21 +1488,14 @@
     }
 }
 
-<<<<<<< HEAD
 std::string CameraService::getCurrPackageName() {
     return sCurrPackageName;
 }
 
-Status CameraService::makeClient(const sp<CameraService>& cameraService,
-        const sp<IInterface>& cameraCb, const std::string& packageName, bool systemNativeClient,
-        const std::optional<std::string>& featureId,  const std::string& cameraId,
-        int api1CameraId, int facing, int sensorOrientation, int clientPid, uid_t clientUid,
-=======
 Status CameraService::makeClient(
         const sp<CameraService>& cameraService, const sp<IInterface>& cameraCb,
         const AttributionSourceState& clientAttribution, int callingPid, bool systemNativeClient,
         const std::string& cameraId, int api1CameraId, int facing, int sensorOrientation,
->>>>>>> ec779b8e
         int servicePid, std::pair<int, IPCTransport> deviceVersionAndTransport,
         apiLevel effectiveApiLevel, bool overrideForPerfClass, int rotationOverride,
         bool forceSlowJpegMode, const std::string& originalCameraId, bool sharedMode,
@@ -2493,16 +2486,6 @@
                                     /*out*/ sp<CLIENT>& device) {
     binder::Status ret = binder::Status::ok();
 
-<<<<<<< HEAD
-    int packageUid = (clientUid == USE_CALLING_UID) ?
-            getCallingUid() : clientUid;
-    int packagePid = (clientPid == USE_CALLING_PID) ?
-            getCallingPid() : clientPid;
-
-    sCurrPackageName = clientPackageName.c_str();
-
-=======
->>>>>>> ec779b8e
     nsecs_t openTimeNs = systemTime();
 
     sp<CLIENT> client = nullptr;
@@ -2511,6 +2494,8 @@
 
     const std::string clientPackageName =
             clientAttribution.packageName.value_or(kUnknownPackageName);
+
+    sCurrPackageName = clientPackageName.c_str();
 
     {
         // Acquire mServiceLock and prevent other clients from connecting
