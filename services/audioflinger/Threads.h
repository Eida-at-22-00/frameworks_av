/*
**
** Copyright 2012, The Android Open Source Project
**
** Licensed under the Apache License, Version 2.0 (the "License");
** you may not use this file except in compliance with the License.
** You may obtain a copy of the License at
**
**     http://www.apache.org/licenses/LICENSE-2.0
**
** Unless required by applicable law or agreed to in writing, software
** distributed under the License is distributed on an "AS IS" BASIS,
** WITHOUT WARRANTIES OR CONDITIONS OF ANY KIND, either express or implied.
** See the License for the specific language governing permissions and
** limitations under the License.
*/

#ifndef INCLUDING_FROM_AUDIOFLINGER_H
    #error This header file should only be included from AudioFlinger.h
#endif

class ThreadBase : public Thread {
public:

#include "TrackBase.h"

    enum type_t {
        MIXER,              // Thread class is MixerThread
        DIRECT,             // Thread class is DirectOutputThread
        DUPLICATING,        // Thread class is DuplicatingThread
        RECORD,             // Thread class is RecordThread
        OFFLOAD,            // Thread class is OffloadThread
        MMAP_PLAYBACK,      // Thread class for MMAP playback stream
        MMAP_CAPTURE,       // Thread class for MMAP capture stream
        SPATIALIZER,  //
        // If you add any values here, also update ThreadBase::threadTypeToString()
    };

    static const char *threadTypeToString(type_t type);

    ThreadBase(const sp<AudioFlinger>& audioFlinger, audio_io_handle_t id,
               type_t type, bool systemReady, bool isOut);
    virtual             ~ThreadBase();

    virtual status_t    readyToRun();

    void clearPowerManager();

    // base for record and playback
    enum {
        CFG_EVENT_IO,
        CFG_EVENT_PRIO,
        CFG_EVENT_SET_PARAMETER,
        CFG_EVENT_CREATE_AUDIO_PATCH,
        CFG_EVENT_RELEASE_AUDIO_PATCH,
        CFG_EVENT_UPDATE_OUT_DEVICE,
        CFG_EVENT_RESIZE_BUFFER,
        CFG_EVENT_CHECK_OUTPUT_STAGE_EFFECTS
    };

    class ConfigEventData: public RefBase {
    public:
        virtual ~ConfigEventData() {}

        virtual  void dump(char *buffer, size_t size) = 0;
    protected:
        ConfigEventData() {}
    };

    // Config event sequence by client if status needed (e.g binder thread calling setParameters()):
    //  1. create SetParameterConfigEvent. This sets mWaitStatus in config event
    //  2. Lock mLock
    //  3. Call sendConfigEvent_l(): Append to mConfigEvents and mWaitWorkCV.signal
    //  4. sendConfigEvent_l() reads status from event->mStatus;
    //  5. sendConfigEvent_l() returns status
    //  6. Unlock
    //
    // Parameter sequence by server: threadLoop calling processConfigEvents_l():
    // 1. Lock mLock
    // 2. If there is an entry in mConfigEvents proceed ...
    // 3. Read first entry in mConfigEvents
    // 4. Remove first entry from mConfigEvents
    // 5. Process
    // 6. Set event->mStatus
    // 7. event->mCond.signal
    // 8. Unlock

    class ConfigEvent: public RefBase {
    public:
        virtual ~ConfigEvent() {}

        void dump(char *buffer, size_t size) {
            snprintf(buffer, size, "Event type: %d\n", mType);
            if (mData != nullptr) {
                snprintf(buffer, size, "Data:\n");
                mData->dump(buffer, size);
            }
        }

        const int mType; // event type e.g. CFG_EVENT_IO
        Mutex mLock;     // mutex associated with mCond
        Condition mCond; // condition for status return
        status_t mStatus; // status communicated to sender
        bool mWaitStatus; // true if sender is waiting for status
        bool mRequiresSystemReady; // true if must wait for system ready to enter event queue
        sp<ConfigEventData> mData;     // event specific parameter data

    protected:
        explicit ConfigEvent(int type, bool requiresSystemReady = false) :
            mType(type), mStatus(NO_ERROR), mWaitStatus(false),
            mRequiresSystemReady(requiresSystemReady), mData(NULL) {}
    };

    class IoConfigEventData : public ConfigEventData {
    public:
        IoConfigEventData(audio_io_config_event event, pid_t pid,
                          audio_port_handle_t portId) :
            mEvent(event), mPid(pid), mPortId(portId) {}

        virtual  void dump(char *buffer, size_t size) {
            snprintf(buffer, size, "- IO event: event %d\n", mEvent);
        }

        const audio_io_config_event mEvent;
        const pid_t                 mPid;
        const audio_port_handle_t   mPortId;
    };

    class IoConfigEvent : public ConfigEvent {
    public:
        IoConfigEvent(audio_io_config_event event, pid_t pid, audio_port_handle_t portId) :
            ConfigEvent(CFG_EVENT_IO) {
            mData = new IoConfigEventData(event, pid, portId);
        }
        virtual ~IoConfigEvent() {}
    };

    class PrioConfigEventData : public ConfigEventData {
    public:
        PrioConfigEventData(pid_t pid, pid_t tid, int32_t prio, bool forApp) :
            mPid(pid), mTid(tid), mPrio(prio), mForApp(forApp) {}

        virtual  void dump(char *buffer, size_t size) {
            snprintf(buffer, size, "- Prio event: pid %d, tid %d, prio %d, for app? %d\n",
                    mPid, mTid, mPrio, mForApp);
        }

        const pid_t mPid;
        const pid_t mTid;
        const int32_t mPrio;
        const bool mForApp;
    };

    class PrioConfigEvent : public ConfigEvent {
    public:
        PrioConfigEvent(pid_t pid, pid_t tid, int32_t prio, bool forApp) :
            ConfigEvent(CFG_EVENT_PRIO, true) {
            mData = new PrioConfigEventData(pid, tid, prio, forApp);
        }
        virtual ~PrioConfigEvent() {}
    };

    class SetParameterConfigEventData : public ConfigEventData {
    public:
        explicit SetParameterConfigEventData(String8 keyValuePairs) :
            mKeyValuePairs(keyValuePairs) {}

        virtual  void dump(char *buffer, size_t size) {
            snprintf(buffer, size, "- KeyValue: %s\n", mKeyValuePairs.string());
        }

        const String8 mKeyValuePairs;
    };

    class SetParameterConfigEvent : public ConfigEvent {
    public:
        explicit SetParameterConfigEvent(String8 keyValuePairs) :
            ConfigEvent(CFG_EVENT_SET_PARAMETER) {
            mData = new SetParameterConfigEventData(keyValuePairs);
            mWaitStatus = true;
        }
        virtual ~SetParameterConfigEvent() {}
    };

    class CreateAudioPatchConfigEventData : public ConfigEventData {
    public:
        CreateAudioPatchConfigEventData(const struct audio_patch patch,
                                        audio_patch_handle_t handle) :
            mPatch(patch), mHandle(handle) {}

        virtual  void dump(char *buffer, size_t size) {
            snprintf(buffer, size, "- Patch handle: %u\n", mHandle);
        }

        const struct audio_patch mPatch;
        audio_patch_handle_t mHandle;
    };

    class CreateAudioPatchConfigEvent : public ConfigEvent {
    public:
        CreateAudioPatchConfigEvent(const struct audio_patch patch,
                                    audio_patch_handle_t handle) :
            ConfigEvent(CFG_EVENT_CREATE_AUDIO_PATCH) {
            mData = new CreateAudioPatchConfigEventData(patch, handle);
            mWaitStatus = true;
        }
        virtual ~CreateAudioPatchConfigEvent() {}
    };

    class ReleaseAudioPatchConfigEventData : public ConfigEventData {
    public:
        explicit ReleaseAudioPatchConfigEventData(const audio_patch_handle_t handle) :
            mHandle(handle) {}

        virtual  void dump(char *buffer, size_t size) {
            snprintf(buffer, size, "- Patch handle: %u\n", mHandle);
        }

        audio_patch_handle_t mHandle;
    };

    class ReleaseAudioPatchConfigEvent : public ConfigEvent {
    public:
        explicit ReleaseAudioPatchConfigEvent(const audio_patch_handle_t handle) :
            ConfigEvent(CFG_EVENT_RELEASE_AUDIO_PATCH) {
            mData = new ReleaseAudioPatchConfigEventData(handle);
            mWaitStatus = true;
        }
        virtual ~ReleaseAudioPatchConfigEvent() {}
    };

    class UpdateOutDevicesConfigEventData : public ConfigEventData {
    public:
        explicit UpdateOutDevicesConfigEventData(const DeviceDescriptorBaseVector& outDevices) :
            mOutDevices(outDevices) {}

        virtual void dump(char *buffer, size_t size) {
            snprintf(buffer, size, "- Devices: %s", android::toString(mOutDevices).c_str());
        }

        DeviceDescriptorBaseVector mOutDevices;
    };

    class UpdateOutDevicesConfigEvent : public ConfigEvent {
    public:
        explicit UpdateOutDevicesConfigEvent(const DeviceDescriptorBaseVector& outDevices) :
            ConfigEvent(CFG_EVENT_UPDATE_OUT_DEVICE) {
            mData = new UpdateOutDevicesConfigEventData(outDevices);
        }

        virtual ~UpdateOutDevicesConfigEvent();
    };

    class ResizeBufferConfigEventData : public ConfigEventData {
    public:
        explicit ResizeBufferConfigEventData(int32_t maxSharedAudioHistoryMs) :
            mMaxSharedAudioHistoryMs(maxSharedAudioHistoryMs) {}

        virtual void dump(char *buffer, size_t size) {
            snprintf(buffer, size, "- mMaxSharedAudioHistoryMs: %d", mMaxSharedAudioHistoryMs);
        }

        int32_t mMaxSharedAudioHistoryMs;
    };

    class ResizeBufferConfigEvent : public ConfigEvent {
    public:
        explicit ResizeBufferConfigEvent(int32_t maxSharedAudioHistoryMs) :
            ConfigEvent(CFG_EVENT_RESIZE_BUFFER) {
            mData = new ResizeBufferConfigEventData(maxSharedAudioHistoryMs);
        }

        virtual ~ResizeBufferConfigEvent() {}
    };

    class CheckOutputStageEffectsEvent : public ConfigEvent {
    public:
        CheckOutputStageEffectsEvent() :
            ConfigEvent(CFG_EVENT_CHECK_OUTPUT_STAGE_EFFECTS) {
        }

        virtual ~CheckOutputStageEffectsEvent() {}
    };


    class PMDeathRecipient : public IBinder::DeathRecipient {
    public:
        explicit    PMDeathRecipient(const wp<ThreadBase>& thread) : mThread(thread) {}
        virtual     ~PMDeathRecipient() {}

        // IBinder::DeathRecipient
        virtual     void        binderDied(const wp<IBinder>& who);

    private:
        DISALLOW_COPY_AND_ASSIGN(PMDeathRecipient);

        wp<ThreadBase> mThread;
    };

    virtual     status_t    initCheck() const = 0;

                // static externally-visible
                type_t      type() const { return mType; }
                bool isDuplicating() const { return (mType == DUPLICATING); }

                audio_io_handle_t id() const { return mId;}

                // dynamic externally-visible
                uint32_t    sampleRate() const { return mSampleRate; }
                audio_channel_mask_t channelMask() const { return mChannelMask; }
    virtual     audio_channel_mask_t mixerChannelMask() const { return mChannelMask; }

                audio_format_t format() const { return mHALFormat; }
                uint32_t channelCount() const { return mChannelCount; }

                // Called by AudioFlinger::frameCount(audio_io_handle_t output) and effects,
                // and returns the [normal mix] buffer's frame count.
    virtual     size_t      frameCount() const = 0;
    virtual     audio_channel_mask_t hapticChannelMask() const { return AUDIO_CHANNEL_NONE; }
    virtual     uint32_t    latency_l() const { return 0; }
    virtual     void        setVolumeForOutput_l(float left __unused, float right __unused) const {}

                // Return's the HAL's frame count i.e. fast mixer buffer size.
                size_t      frameCountHAL() const { return mFrameCount; }

                size_t      frameSize() const { return mFrameSize; }

    // Should be "virtual status_t requestExitAndWait()" and override same
    // method in Thread, but Thread::requestExitAndWait() is not yet virtual.
                void        exit();
    virtual     bool        checkForNewParameter_l(const String8& keyValuePair,
                                                    status_t& status) = 0;
    virtual     status_t    setParameters(const String8& keyValuePairs);
    virtual     String8     getParameters(const String8& keys) = 0;
    virtual     void        ioConfigChanged(audio_io_config_event event, pid_t pid = 0,
                                        audio_port_handle_t portId = AUDIO_PORT_HANDLE_NONE) = 0;
                // sendConfigEvent_l() must be called with ThreadBase::mLock held
                // Can temporarily release the lock if waiting for a reply from
                // processConfigEvents_l().
                status_t    sendConfigEvent_l(sp<ConfigEvent>& event);
                void        sendIoConfigEvent(audio_io_config_event event, pid_t pid = 0,
                                              audio_port_handle_t portId = AUDIO_PORT_HANDLE_NONE);
                void        sendIoConfigEvent_l(audio_io_config_event event, pid_t pid = 0,
                                            audio_port_handle_t portId = AUDIO_PORT_HANDLE_NONE);
                void        sendPrioConfigEvent(pid_t pid, pid_t tid, int32_t prio, bool forApp);
                void        sendPrioConfigEvent_l(pid_t pid, pid_t tid, int32_t prio, bool forApp);
                status_t    sendSetParameterConfigEvent_l(const String8& keyValuePair);
                status_t    sendCreateAudioPatchConfigEvent(const struct audio_patch *patch,
                                                            audio_patch_handle_t *handle);
                status_t    sendReleaseAudioPatchConfigEvent(audio_patch_handle_t handle);
                status_t    sendUpdateOutDeviceConfigEvent(
                                    const DeviceDescriptorBaseVector& outDevices);
                void        sendResizeBufferConfigEvent_l(int32_t maxSharedAudioHistoryMs);
                void        sendCheckOutputStageEffectsEvent();
                void        sendCheckOutputStageEffectsEvent_l();

                void        processConfigEvents_l();
    virtual     void        setCheckOutputStageEffects() {}
    virtual     void        cacheParameters_l() = 0;
    virtual     status_t    createAudioPatch_l(const struct audio_patch *patch,
                                               audio_patch_handle_t *handle) = 0;
    virtual     status_t    releaseAudioPatch_l(const audio_patch_handle_t handle) = 0;
    virtual     void        updateOutDevices(const DeviceDescriptorBaseVector& outDevices);
    virtual     void        toAudioPortConfig(struct audio_port_config *config) = 0;

    virtual     void        resizeInputBuffer_l(int32_t maxSharedAudioHistoryMs);



                // see note at declaration of mStandby, mOutDevice and mInDevice
                bool        standby() const { return mStandby; }
                const DeviceTypeSet outDeviceTypes() const {
                    return getAudioDeviceTypes(mOutDeviceTypeAddrs);
                }
                audio_devices_t inDeviceType() const { return mInDeviceTypeAddr.mType; }
                DeviceTypeSet getDeviceTypes() const {
                    return isOutput() ? outDeviceTypes() : DeviceTypeSet({inDeviceType()});
                }

                const AudioDeviceTypeAddrVector& outDeviceTypeAddrs() const {
                    return mOutDeviceTypeAddrs;
                }
                const AudioDeviceTypeAddr& inDeviceTypeAddr() const {
                    return mInDeviceTypeAddr;
                }

                bool        isOutput() const { return mIsOut; }

                bool        isOffloadOrMmap() const {
                    switch (mType) {
                    case OFFLOAD:
                    case MMAP_PLAYBACK:
                    case MMAP_CAPTURE:
                        return true;
                    default:
                        return false;
                    }
                }

    virtual     sp<StreamHalInterface> stream() const = 0;

                sp<EffectHandle> createEffect_l(
                                    const sp<AudioFlinger::Client>& client,
                                    const sp<media::IEffectClient>& effectClient,
                                    int32_t priority,
                                    audio_session_t sessionId,
                                    effect_descriptor_t *desc,
                                    int *enabled,
                                    status_t *status /*non-NULL*/,
                                    bool pinned,
                                    bool probe,
                                    bool notifyFramesProcessed);

                // return values for hasAudioSession (bit field)
                enum effect_state {
                    EFFECT_SESSION = 0x1,   // the audio session corresponds to at least one
                                            // effect
                    TRACK_SESSION = 0x2,    // the audio session corresponds to at least one
                                            // track
                    FAST_SESSION = 0x4,     // the audio session corresponds to at least one
                                            // fast track
                    SPATIALIZED_SESSION = 0x8 // the audio session corresponds to at least one
                                              // spatialized track
                };

                // get effect chain corresponding to session Id.
                sp<EffectChain> getEffectChain(audio_session_t sessionId);
                // same as getEffectChain() but must be called with ThreadBase mutex locked
                sp<EffectChain> getEffectChain_l(audio_session_t sessionId) const;
                std::vector<int> getEffectIds_l(audio_session_t sessionId);
                // add an effect chain to the chain list (mEffectChains)
    virtual     status_t addEffectChain_l(const sp<EffectChain>& chain) = 0;
                // remove an effect chain from the chain list (mEffectChains)
    virtual     size_t removeEffectChain_l(const sp<EffectChain>& chain) = 0;
                // lock all effect chains Mutexes. Must be called before releasing the
                // ThreadBase mutex before processing the mixer and effects. This guarantees the
                // integrity of the chains during the process.
                // Also sets the parameter 'effectChains' to current value of mEffectChains.
                void lockEffectChains_l(Vector< sp<EffectChain> >& effectChains);
                // unlock effect chains after process
                void unlockEffectChains(const Vector< sp<EffectChain> >& effectChains);
                // get a copy of mEffectChains vector
                Vector< sp<EffectChain> > getEffectChains_l() const { return mEffectChains; };
                // set audio mode to all effect chains
                void setMode(audio_mode_t mode);
                // get effect module with corresponding ID on specified audio session
                sp<AudioFlinger::EffectModule> getEffect(audio_session_t sessionId, int effectId);
                sp<AudioFlinger::EffectModule> getEffect_l(audio_session_t sessionId, int effectId);
                // add and effect module. Also creates the effect chain is none exists for
                // the effects audio session. Only called in a context of moving an effect
                // from one thread to another
                status_t addEffect_l(const sp< EffectModule>& effect);
                // remove and effect module. Also removes the effect chain is this was the last
                // effect
                void removeEffect_l(const sp< EffectModule>& effect, bool release = false);
                // disconnect an effect handle from module and destroy module if last handle
                void disconnectEffectHandle(EffectHandle *handle, bool unpinIfLast);
                // detach all tracks connected to an auxiliary effect
    virtual     void detachAuxEffect_l(int effectId __unused) {}
                // returns a combination of:
                // - EFFECT_SESSION if effects on this audio session exist in one chain
                // - TRACK_SESSION if tracks on this audio session exist
                // - FAST_SESSION if fast tracks on this audio session exist
                // - SPATIALIZED_SESSION if spatialized tracks on this audio session exist
    virtual     uint32_t hasAudioSession_l(audio_session_t sessionId) const = 0;
                uint32_t hasAudioSession(audio_session_t sessionId) const {
                    Mutex::Autolock _l(mLock);
                    return hasAudioSession_l(sessionId);
                }

                template <typename T>
                uint32_t hasAudioSession_l(audio_session_t sessionId, const T& tracks) const {
                    uint32_t result = 0;
                    if (getEffectChain_l(sessionId) != 0) {
                        result = EFFECT_SESSION;
                    }
                    for (size_t i = 0; i < tracks.size(); ++i) {
                        const sp<TrackBase>& track = tracks[i];
                        if (sessionId == track->sessionId()
                                && !track->isInvalid()       // not yet removed from tracks.
                                && !track->isTerminated()) {
                            result |= TRACK_SESSION;
                            if (track->isFastTrack()) {
                                result |= FAST_SESSION;  // caution, only represents first track.
                            }
                            if (track->canBeSpatialized()) {
                                result |= SPATIALIZED_SESSION;  // caution, only first track.
                            }
                            break;
                        }
                    }
                    return result;
                }

                // the value returned by default implementation is not important as the
                // strategy is only meaningful for PlaybackThread which implements this method
                virtual product_strategy_t getStrategyForSession_l(
                        audio_session_t sessionId __unused) {
                    return static_cast<product_strategy_t>(0);
                }

                // check if some effects must be suspended/restored when an effect is enabled
                // or disabled
                void checkSuspendOnEffectEnabled(bool enabled,
                                                 audio_session_t sessionId,
                                                 bool threadLocked);

                virtual status_t    setSyncEvent(const sp<SyncEvent>& event) = 0;
                virtual bool        isValidSyncEvent(const sp<SyncEvent>& event) const = 0;

                // Return a reference to a per-thread heap which can be used to allocate IMemory
                // objects that will be read-only to client processes, read/write to mediaserver,
                // and shared by all client processes of the thread.
                // The heap is per-thread rather than common across all threads, because
                // clients can't be trusted not to modify the offset of the IMemory they receive.
                // If a thread does not have such a heap, this method returns 0.
                virtual sp<MemoryDealer>    readOnlyHeap() const { return 0; }

                virtual sp<IMemory> pipeMemory() const { return 0; }

                        void systemReady();

                // checkEffectCompatibility_l() must be called with ThreadBase::mLock held
                virtual status_t    checkEffectCompatibility_l(const effect_descriptor_t *desc,
                                                               audio_session_t sessionId) = 0;

                        void        broadcast_l();

                virtual bool        isTimestampCorrectionEnabled() const { return false; }

                bool                isMsdDevice() const { return mIsMsdDevice; }

                void                dump(int fd, const Vector<String16>& args);

                // deliver stats to mediametrics.
                void                sendStatistics(bool force);

    mutable     Mutex                   mLock;

                void onEffectEnable(const sp<EffectModule>& effect);
                void onEffectDisable();

                // invalidateTracksForAudioSession_l must be called with holding mLock.
    virtual     void invalidateTracksForAudioSession_l(audio_session_t sessionId __unused) const { }
                // Invalidate all the tracks with the given audio session.
                void invalidateTracksForAudioSession(audio_session_t sessionId) const {
                    Mutex::Autolock _l(mLock);
                    invalidateTracksForAudioSession_l(sessionId);
                }

                template <typename T>
                void invalidateTracksForAudioSession_l(audio_session_t sessionId,
                                                       const T& tracks) const {
                    for (size_t i = 0; i < tracks.size(); ++i) {
                        const sp<TrackBase>& track = tracks[i];
                        if (sessionId == track->sessionId()) {
                            track->invalidate();
                        }
                    }
                }

    virtual     bool isStreamInitialized() = 0;

protected:

                // entry describing an effect being suspended in mSuspendedSessions keyed vector
                class SuspendedSessionDesc : public RefBase {
                public:
                    SuspendedSessionDesc() : mRefCount(0) {}

                    int mRefCount;          // number of active suspend requests
                    effect_uuid_t mType;    // effect type UUID
                };

                void        acquireWakeLock();
                virtual void acquireWakeLock_l();
                void        releaseWakeLock();
                void        releaseWakeLock_l();
                void        updateWakeLockUids_l(const SortedVector<uid_t> &uids);
                void        getPowerManager_l();
                // suspend or restore effects of the specified type (or all if type is NULL)
                // on a given session. The number of suspend requests is counted and restore
                // occurs when all suspend requests are cancelled.
                void setEffectSuspended_l(const effect_uuid_t *type,
                                          bool suspend,
                                          audio_session_t sessionId);
                // updated mSuspendedSessions when an effect is suspended or restored
                void        updateSuspendedSessions_l(const effect_uuid_t *type,
                                                      bool suspend,
                                                      audio_session_t sessionId);
                // check if some effects must be suspended when an effect chain is added
                void checkSuspendOnAddEffectChain_l(const sp<EffectChain>& chain);

                // sends the metadata of the active tracks to the HAL
    virtual     void        updateMetadata_l() = 0;

                String16 getWakeLockTag();

    virtual     void        preExit() { }
    virtual     void        setMasterMono_l(bool mono __unused) { }
    virtual     bool        requireMonoBlend() { return false; }

                            // called within the threadLoop to obtain timestamp from the HAL.
    virtual     status_t    threadloop_getHalTimestamp_l(
                                    ExtendedTimestamp *timestamp __unused) const {
                                return INVALID_OPERATION;
                            }

                product_strategy_t getStrategyForStream(audio_stream_type_t stream) const;

    virtual     void        dumpInternals_l(int fd __unused, const Vector<String16>& args __unused)
                            { }
    virtual     void        dumpTracks_l(int fd __unused, const Vector<String16>& args __unused) { }


    friend class AudioFlinger;      // for mEffectChains

                const type_t            mType;

                // Used by parameters, config events, addTrack_l, exit
                Condition               mWaitWorkCV;

                const sp<AudioFlinger>  mAudioFlinger;
                ThreadMetrics           mThreadMetrics;
                const bool              mIsOut;

                // updated by PlaybackThread::readOutputParameters_l() or
                // RecordThread::readInputParameters_l()
                uint32_t                mSampleRate;
                size_t                  mFrameCount;       // output HAL, direct output, record
                audio_channel_mask_t    mChannelMask;
                uint32_t                mChannelCount;
                size_t                  mFrameSize;
                // not HAL frame size, this is for output sink (to pipe to fast mixer)
                audio_format_t          mFormat;           // Source format for Recording and
                                                           // Sink format for Playback.
                                                           // Sink format may be different than
                                                           // HAL format if Fastmixer is used.
                audio_format_t          mHALFormat;
                size_t                  mBufferSize;       // HAL buffer size for read() or write()
                AudioDeviceTypeAddrVector mOutDeviceTypeAddrs; // output device types and addresses
                AudioDeviceTypeAddr       mInDeviceTypeAddr;   // input device type and address
                Vector< sp<ConfigEvent> >     mConfigEvents;
                Vector< sp<ConfigEvent> >     mPendingConfigEvents; // events awaiting system ready

                // These fields are written and read by thread itself without lock or barrier,
                // and read by other threads without lock or barrier via standby(), outDeviceTypes()
                // and inDeviceType().
                // Because of the absence of a lock or barrier, any other thread that reads
                // these fields must use the information in isolation, or be prepared to deal
                // with possibility that it might be inconsistent with other information.
                bool                    mStandby;     // Whether thread is currently in standby.

                struct audio_patch      mPatch;

                audio_source_t          mAudioSource;

                const audio_io_handle_t mId;
                Vector< sp<EffectChain> > mEffectChains;

                static const int        kThreadNameLength = 16; // prctl(PR_SET_NAME) limit
                char                    mThreadName[kThreadNameLength]; // guaranteed NUL-terminated
                sp<os::IPowerManager>   mPowerManager;
                sp<IBinder>             mWakeLockToken;
                const sp<PMDeathRecipient> mDeathRecipient;
                // list of suspended effects per session and per type. The first (outer) vector is
                // keyed by session ID, the second (inner) by type UUID timeLow field
                // Updated by updateSuspendedSessions_l() only.
                KeyedVector< audio_session_t, KeyedVector< int, sp<SuspendedSessionDesc> > >
                                        mSuspendedSessions;
                // TODO: add comment and adjust size as needed
                static const size_t     kLogSize = 4 * 1024;
                sp<NBLog::Writer>       mNBLogWriter;
                bool                    mSystemReady;
                ExtendedTimestamp       mTimestamp;
                TimestampVerifier< // For timestamp statistics.
                        int64_t /* frame count */, int64_t /* time ns */> mTimestampVerifier;
                // DIRECT and OFFLOAD threads should reset frame count to zero on stop/flush
                // TODO: add confirmation checks:
                // 1) DIRECT threads and linear PCM format really resets to 0?
                // 2) Is frame count really valid if not linear pcm?
                // 3) Are all 64 bits of position returned, not just lowest 32 bits?
                // Timestamp corrected device should be a single device.
                audio_devices_t         mTimestampCorrectedDevice = AUDIO_DEVICE_NONE;

                // ThreadLoop statistics per iteration.
                int64_t                 mLastIoBeginNs = -1;
                int64_t                 mLastIoEndNs = -1;

                // This should be read under ThreadBase lock (if not on the threadLoop thread).
                audio_utils::Statistics<double> mIoJitterMs{0.995 /* alpha */};
                audio_utils::Statistics<double> mProcessTimeMs{0.995 /* alpha */};
                audio_utils::Statistics<double> mLatencyMs{0.995 /* alpha */};

                // Save the last count when we delivered statistics to mediametrics.
                int64_t                 mLastRecordedTimestampVerifierN = 0;
                int64_t                 mLastRecordedTimeNs = 0;  // BOOTTIME to include suspend.

                bool                    mIsMsdDevice = false;
                // A condition that must be evaluated by the thread loop has changed and
                // we must not wait for async write callback in the thread loop before evaluating it
                bool                    mSignalPending;

#ifdef TEE_SINK
                NBAIO_Tee               mTee;
#endif
                // ActiveTracks is a sorted vector of track type T representing the
                // active tracks of threadLoop() to be considered by the locked prepare portion.
                // ActiveTracks should be accessed with the ThreadBase lock held.
                //
                // During processing and I/O, the threadLoop does not hold the lock;
                // hence it does not directly use ActiveTracks.  Care should be taken
                // to hold local strong references or defer removal of tracks
                // if the threadLoop may still be accessing those tracks due to mix, etc.
                //
                // This class updates power information appropriately.
                //

                template <typename T>
                class ActiveTracks {
                public:
                    explicit ActiveTracks(SimpleLog *localLog = nullptr)
                        : mActiveTracksGeneration(0)
                        , mLastActiveTracksGeneration(0)
                        , mLocalLog(localLog)
                    { }

                    ~ActiveTracks() {
                        ALOGW_IF(!mActiveTracks.isEmpty(),
                                "ActiveTracks should be empty in destructor");
                    }
                    // returns the last track added (even though it may have been
                    // subsequently removed from ActiveTracks).
                    //
                    // Used for DirectOutputThread to ensure a flush is called when transitioning
                    // to a new track (even though it may be on the same session).
                    // Used for OffloadThread to ensure that volume and mixer state is
                    // taken from the latest track added.
                    //
                    // The latest track is saved with a weak pointer to prevent keeping an
                    // otherwise useless track alive. Thus the function will return nullptr
                    // if the latest track has subsequently been removed and destroyed.
                    sp<T> getLatest() {
                        return mLatestActiveTrack.promote();
                    }

                    // SortedVector methods
                    ssize_t         add(const sp<T> &track);
                    ssize_t         remove(const sp<T> &track);
                    size_t          size() const {
                        return mActiveTracks.size();
                    }
                    bool            isEmpty() const {
                        return mActiveTracks.isEmpty();
                    }
                    ssize_t         indexOf(const sp<T>& item) {
                        return mActiveTracks.indexOf(item);
                    }
                    sp<T>           operator[](size_t index) const {
                        return mActiveTracks[index];
                    }
                    typename SortedVector<sp<T>>::iterator begin() {
                        return mActiveTracks.begin();
                    }
                    typename SortedVector<sp<T>>::iterator end() {
                        return mActiveTracks.end();
                    }

                    // Due to Binder recursion optimization, clear() and updatePowerState()
                    // cannot be called from a Binder thread because they may call back into
                    // the original calling process (system server) for BatteryNotifier
                    // (which requires a Java environment that may not be present).
                    // Hence, call clear() and updatePowerState() only from the
                    // ThreadBase thread.
                    void            clear();
                    // periodically called in the threadLoop() to update power state uids.
                    void            updatePowerState(sp<ThreadBase> thread, bool force = false);

                    /** @return true if one or move active tracks was added or removed since the
                     *          last time this function was called or the vector was created.
                     *          true if volume of one of active tracks was changed.
                     */
                    bool            readAndClearHasChanged();

                private:
                    void            logTrack(const char *funcName, const sp<T> &track) const;

                    SortedVector<uid_t> getWakeLockUids() {
                        SortedVector<uid_t> wakeLockUids;
                        for (const sp<T> &track : mActiveTracks) {
                            wakeLockUids.add(track->uid());
                        }
                        return wakeLockUids; // moved by underlying SharedBuffer
                    }

                    std::map<uid_t, std::pair<ssize_t /* previous */, ssize_t /* current */>>
                                        mBatteryCounter;
                    SortedVector<sp<T>> mActiveTracks;
                    int                 mActiveTracksGeneration;
                    int                 mLastActiveTracksGeneration;
                    wp<T>               mLatestActiveTrack; // latest track added to ActiveTracks
                    SimpleLog * const   mLocalLog;
                    // If the vector has changed since last call to readAndClearHasChanged
                    bool                mHasChanged = false;
                };

                SimpleLog mLocalLog;

private:
                void dumpBase_l(int fd, const Vector<String16>& args);
                void dumpEffectChains_l(int fd, const Vector<String16>& args);
};

class VolumeInterface {
 public:

    virtual ~VolumeInterface() {}

    virtual void        setMasterVolume(float value) = 0;
    virtual void        setMasterMute(bool muted) = 0;
    virtual void        setStreamVolume(audio_stream_type_t stream, float value) = 0;
    virtual void        setStreamMute(audio_stream_type_t stream, bool muted) = 0;
    virtual float       streamVolume(audio_stream_type_t stream) const = 0;

};

// --- PlaybackThread ---
class PlaybackThread : public ThreadBase, public StreamOutHalInterfaceCallback,
                       public VolumeInterface, public StreamOutHalInterfaceEventCallback {
public:

#include "PlaybackTracks.h"

    enum mixer_state {
        MIXER_IDLE,             // no active tracks
        MIXER_TRACKS_ENABLED,   // at least one active track, but no track has any data ready
        MIXER_TRACKS_READY,      // at least one active track, and at least one track has data
        MIXER_DRAIN_TRACK,      // drain currently playing track
        MIXER_DRAIN_ALL,        // fully drain the hardware
        // standby mode does not have an enum value
        // suspend by audio policy manager is orthogonal to mixer state
    };

    // retry count before removing active track in case of underrun on offloaded thread:
    // we need to make sure that AudioTrack client has enough time to send large buffers
    //FIXME may be more appropriate if expressed in time units. Need to revise how underrun is
    // handled for offloaded tracks
    static const int8_t kMaxTrackRetriesOffload = 20;
    static const int8_t kMaxTrackStartupRetriesOffload = 100;
    static const int8_t kMaxTrackStopRetriesOffload = 2;
    static constexpr uint32_t kMaxTracksPerUid = 40;
    static constexpr size_t kMaxTracks = 256;

    // Maximum delay (in nanoseconds) for upcoming buffers in suspend mode, otherwise
    // if delay is greater, the estimated time for timeLoopNextNs is reset.
    // This allows for catch-up to be done for small delays, while resetting the estimate
    // for initial conditions or large delays.
    static const nsecs_t kMaxNextBufferDelayNs = 100000000;

    PlaybackThread(const sp<AudioFlinger>& audioFlinger, AudioStreamOut* output,
                   audio_io_handle_t id, type_t type, bool systemReady,
                   audio_config_base_t *mixerConfig = nullptr);
    virtual             ~PlaybackThread();

    // Thread virtuals
    virtual     bool        threadLoop();

    // RefBase
    virtual     void        onFirstRef();

    virtual     status_t    checkEffectCompatibility_l(const effect_descriptor_t *desc,
                                                       audio_session_t sessionId);

protected:
    // Code snippets that were lifted up out of threadLoop()
    virtual     void        threadLoop_mix() = 0;
    virtual     void        threadLoop_sleepTime() = 0;
    virtual     ssize_t     threadLoop_write();
    virtual     void        threadLoop_drain();
    virtual     void        threadLoop_standby();
    virtual     void        threadLoop_exit();
    virtual     void        threadLoop_removeTracks(const Vector< sp<Track> >& tracksToRemove);

                // prepareTracks_l reads and writes mActiveTracks, and returns
                // the pending set of tracks to remove via Vector 'tracksToRemove'.  The caller
                // is responsible for clearing or destroying this Vector later on, when it
                // is safe to do so. That will drop the final ref count and destroy the tracks.
    virtual     mixer_state prepareTracks_l(Vector< sp<Track> > *tracksToRemove) = 0;
                void        removeTracks_l(const Vector< sp<Track> >& tracksToRemove);
                status_t    handleVoipVolume_l(float *volume);

    // StreamOutHalInterfaceCallback implementation
    virtual     void        onWriteReady();
    virtual     void        onDrainReady();
    virtual     void        onError();

                void        resetWriteBlocked(uint32_t sequence);
                void        resetDraining(uint32_t sequence);

    virtual     bool        waitingAsyncCallback();
    virtual     bool        waitingAsyncCallback_l();
    virtual     bool        shouldStandby_l();
    virtual     void        onAddNewTrack_l();
                void        onAsyncError(); // error reported by AsyncCallbackThread

    // StreamHalInterfaceCodecFormatCallback implementation
                void        onCodecFormatChanged(
                                const std::basic_string<uint8_t>& metadataBs) override;

    // ThreadBase virtuals
    virtual     void        preExit();

    virtual     bool        keepWakeLock() const { return true; }
    virtual     void        acquireWakeLock_l() {
                                ThreadBase::acquireWakeLock_l();
                                mActiveTracks.updatePowerState(this, true /* force */);
                            }

    virtual     void        checkOutputStageEffects() {}

                void        dumpInternals_l(int fd, const Vector<String16>& args) override;
                void        dumpTracks_l(int fd, const Vector<String16>& args) override;

public:

    virtual     status_t    initCheck() const { return (mOutput == NULL) ? NO_INIT : NO_ERROR; }

                // return estimated latency in milliseconds, as reported by HAL
                uint32_t    latency() const;
                // same, but lock must already be held
                uint32_t    latency_l() const override;

                // VolumeInterface
    virtual     void        setMasterVolume(float value);
    virtual     void        setMasterBalance(float balance);
    virtual     void        setMasterMute(bool muted);
    virtual     void        setStreamVolume(audio_stream_type_t stream, float value);
    virtual     void        setStreamMute(audio_stream_type_t stream, bool muted);
    virtual     float       streamVolume(audio_stream_type_t stream) const;

                void        setVolumeForOutput_l(float left, float right) const override;

                sp<Track>   createTrack_l(
                                const sp<AudioFlinger::Client>& client,
                                audio_stream_type_t streamType,
                                const audio_attributes_t& attr,
                                uint32_t *sampleRate,
                                audio_format_t format,
                                audio_channel_mask_t channelMask,
                                size_t *pFrameCount,
                                size_t *pNotificationFrameCount,
                                uint32_t notificationsPerBuffer,
                                float speed,
                                const sp<IMemory>& sharedBuffer,
                                audio_session_t sessionId,
                                audio_output_flags_t *flags,
                                pid_t creatorPid,
                                const AttributionSourceState& attributionSource,
                                pid_t tid,
                                status_t *status /*non-NULL*/,
                                audio_port_handle_t portId,
                                const sp<media::IAudioTrackCallback>& callback);

                AudioStreamOut* getOutput() const;
                AudioStreamOut* clearOutput();
                virtual sp<StreamHalInterface> stream() const;

                // a very large number of suspend() will eventually wraparound, but unlikely
                void        suspend() { (void) android_atomic_inc(&mSuspended); }
                void        restore()
                                {
                                    // if restore() is done without suspend(), get back into
                                    // range so that the next suspend() will operate correctly
                                    if (android_atomic_dec(&mSuspended) <= 0) {
                                        android_atomic_release_store(0, &mSuspended);
                                    }
                                }
                bool        isSuspended() const
                                { return android_atomic_acquire_load(&mSuspended) > 0; }

    virtual     String8     getParameters(const String8& keys);
    virtual     void        ioConfigChanged(audio_io_config_event event, pid_t pid = 0,
                                            audio_port_handle_t portId = AUDIO_PORT_HANDLE_NONE);
                status_t    getRenderPosition(uint32_t *halFrames, uint32_t *dspFrames);
                // Consider also removing and passing an explicit mMainBuffer initialization
                // parameter to AF::PlaybackThread::Track::Track().
                effect_buffer_t *sinkBuffer() const {
                    return reinterpret_cast<effect_buffer_t *>(mSinkBuffer); };

    virtual     void detachAuxEffect_l(int effectId);
                status_t attachAuxEffect(const sp<AudioFlinger::PlaybackThread::Track>& track,
                        int EffectId);
                status_t attachAuxEffect_l(const sp<AudioFlinger::PlaybackThread::Track>& track,
                        int EffectId);

                virtual status_t addEffectChain_l(const sp<EffectChain>& chain);
                virtual size_t removeEffectChain_l(const sp<EffectChain>& chain);
                        uint32_t hasAudioSession_l(audio_session_t sessionId) const override {
                            return ThreadBase::hasAudioSession_l(sessionId, mTracks);
                        }
                virtual product_strategy_t getStrategyForSession_l(audio_session_t sessionId);


                virtual status_t setSyncEvent(const sp<SyncEvent>& event);
                virtual bool     isValidSyncEvent(const sp<SyncEvent>& event) const;

                // called with AudioFlinger lock held
                        bool     invalidateTracks_l(audio_stream_type_t streamType);
                virtual void     invalidateTracks(audio_stream_type_t streamType);

    virtual     size_t      frameCount() const { return mNormalFrameCount; }

                audio_channel_mask_t mixerChannelMask() const override {
                    return mMixerChannelMask;
                }

                status_t    getTimestamp_l(AudioTimestamp& timestamp);

                void        addPatchTrack(const sp<PatchTrack>& track);
                void        deletePatchTrack(const sp<PatchTrack>& track);

    virtual     void        toAudioPortConfig(struct audio_port_config *config);

                // Return the asynchronous signal wait time.
    virtual     int64_t     computeWaitTimeNs_l() const { return INT64_MAX; }
                // returns true if the track is allowed to be added to the thread.
    virtual     bool        isTrackAllowed_l(
                                    audio_channel_mask_t channelMask __unused,
                                    audio_format_t format __unused,
                                    audio_session_t sessionId __unused,
                                    uid_t uid) const {
                                return trackCountForUid_l(uid) < PlaybackThread::kMaxTracksPerUid
                                       && mTracks.size() < PlaybackThread::kMaxTracks;
                            }

                bool        isTimestampCorrectionEnabled() const override {
                                return audio_is_output_devices(mTimestampCorrectedDevice)
                                        && outDeviceTypes().count(mTimestampCorrectedDevice) != 0;
                            }

    virtual     bool        isStreamInitialized() {
                                return !(mOutput == nullptr || mOutput->stream == nullptr);
                            }

                audio_channel_mask_t hapticChannelMask() const override {
                                         return mHapticChannelMask;
                                     }
                bool supportsHapticPlayback() const {
                    return (mHapticChannelMask & AUDIO_CHANNEL_HAPTIC_ALL) != AUDIO_CHANNEL_NONE;
                }

                void setDownStreamPatch(const struct audio_patch *patch) {
                    Mutex::Autolock _l(mLock);
                    mDownStreamPatch = *patch;
                }

                PlaybackThread::Track* getTrackById_l(audio_port_handle_t trackId);

                bool hasMixer() const {
                    return mType == MIXER || mType == DUPLICATING || mType == SPATIALIZER;
                }
protected:
    // updated by readOutputParameters_l()
    size_t                          mNormalFrameCount;  // normal mixer and effects

    bool                            mThreadThrottle;     // throttle the thread processing
    uint32_t                        mThreadThrottleTimeMs; // throttle time for MIXER threads
    uint32_t                        mThreadThrottleEndMs;  // notify once per throttling
    uint32_t                        mHalfBufferMs;       // half the buffer size in milliseconds

    void*                           mSinkBuffer;         // frame size aligned sink buffer

    // TODO:
    // Rearrange the buffer info into a struct/class with
    // clear, copy, construction, destruction methods.
    //
    // mSinkBuffer also has associated with it:
    //
    // mSinkBufferSize: Sink Buffer Size
    // mFormat: Sink Buffer Format

    // Mixer Buffer (mMixerBuffer*)
    //
    // In the case of floating point or multichannel data, which is not in the
    // sink format, it is required to accumulate in a higher precision or greater channel count
    // buffer before downmixing or data conversion to the sink buffer.

    // Set to "true" to enable the Mixer Buffer otherwise mixer output goes to sink buffer.
    bool                            mMixerBufferEnabled;

    // Storage, 32 byte aligned (may make this alignment a requirement later).
    // Due to constraints on mNormalFrameCount, the buffer size is a multiple of 16 frames.
    void*                           mMixerBuffer;

    // Size of mMixerBuffer in bytes: mNormalFrameCount * #channels * sampsize.
    size_t                          mMixerBufferSize;

    // The audio format of mMixerBuffer. Set to AUDIO_FORMAT_PCM_(FLOAT|16_BIT) only.
    audio_format_t                  mMixerBufferFormat;

    // An internal flag set to true by MixerThread::prepareTracks_l()
    // when mMixerBuffer contains valid data after mixing.
    bool                            mMixerBufferValid;

    // Effects Buffer (mEffectsBuffer*)
    //
    // In the case of effects data, which is not in the sink format,
    // it is required to accumulate in a different buffer before data conversion
    // to the sink buffer.

    // Set to "true" to enable the Effects Buffer otherwise effects output goes to sink buffer.
    bool                            mEffectBufferEnabled;

    // Storage, 32 byte aligned (may make this alignment a requirement later).
    // Due to constraints on mNormalFrameCount, the buffer size is a multiple of 16 frames.
    void*                           mEffectBuffer;

    // Size of mEffectsBuffer in bytes: mNormalFrameCount * #channels * sampsize.
    size_t                          mEffectBufferSize;

    // The audio format of mEffectsBuffer. Set to AUDIO_FORMAT_PCM_16_BIT only.
    audio_format_t                  mEffectBufferFormat;

    // An internal flag set to true by MixerThread::prepareTracks_l()
    // when mEffectsBuffer contains valid data after mixing.
    //
    // When this is set, all mixer data is routed into the effects buffer
    // for any processing (including output processing).
    bool                            mEffectBufferValid;

    // Frame size aligned buffer used as input and output to all post processing effects
    // except the Spatializer in a SPATIALIZER thread. Non spatialized tracks are mixed into
    // this buffer so that post processing effects can be applied.
    void*                           mPostSpatializerBuffer = nullptr;

    // Size of mPostSpatializerBuffer in bytes
    size_t                          mPostSpatializerBufferSize;


    // suspend count, > 0 means suspended.  While suspended, the thread continues to pull from
    // tracks and mix, but doesn't write to HAL.  A2DP and SCO HAL implementations can't handle
    // concurrent use of both of them, so Audio Policy Service suspends one of the threads to
    // workaround that restriction.
    // 'volatile' means accessed via atomic operations and no lock.
    volatile int32_t                mSuspended;

    int64_t                         mBytesWritten;
    int64_t                         mFramesWritten; // not reset on standby
    int64_t                         mLastFramesWritten = -1; // track changes in timestamp
                                                             // server frames written.
    int64_t                         mSuspendedFrames; // not reset on standby

    // mHapticChannelMask and mHapticChannelCount will only be valid when the thread support
    // haptic playback.
    audio_channel_mask_t            mHapticChannelMask = AUDIO_CHANNEL_NONE;
    uint32_t                        mHapticChannelCount = 0;

    audio_channel_mask_t            mMixerChannelMask = AUDIO_CHANNEL_NONE;

private:
    // mMasterMute is in both PlaybackThread and in AudioFlinger.  When a
    // PlaybackThread needs to find out if master-muted, it checks it's local
    // copy rather than the one in AudioFlinger.  This optimization saves a lock.
    bool                            mMasterMute;
                void        setMasterMute_l(bool muted) { mMasterMute = muted; }

                auto discontinuityForStandbyOrFlush() const { // call on threadLoop or with lock.
                    return ((mType == DIRECT && !audio_is_linear_pcm(mFormat))
                                    || mType == OFFLOAD)
                            ? mTimestampVerifier.DISCONTINUITY_MODE_ZERO
                            : mTimestampVerifier.DISCONTINUITY_MODE_CONTINUOUS;
                }

protected:
    ActiveTracks<Track>     mActiveTracks;

    // Time to sleep between cycles when:
    virtual uint32_t        activeSleepTimeUs() const;      // mixer state MIXER_TRACKS_ENABLED
    virtual uint32_t        idleSleepTimeUs() const = 0;    // mixer state MIXER_IDLE
    virtual uint32_t        suspendSleepTimeUs() const = 0; // audio policy manager suspended us
    // No sleep when mixer state == MIXER_TRACKS_READY; relies on audio HAL stream->write()
    // No sleep in standby mode; waits on a condition

    // Code snippets that are temporarily lifted up out of threadLoop() until the merge
                void        checkSilentMode_l();

    // Non-trivial for DUPLICATING only
    virtual     void        saveOutputTracks() { }
    virtual     void        clearOutputTracks() { }

    // Cache various calculated values, at threadLoop() entry and after a parameter change
    virtual     void        cacheParameters_l();
                void        setCheckOutputStageEffects() override {
                                mCheckOutputStageEffects.store(true);
                            }

    virtual     uint32_t    correctLatency_l(uint32_t latency) const;

    virtual     status_t    createAudioPatch_l(const struct audio_patch *patch,
                                   audio_patch_handle_t *handle);
    virtual     status_t    releaseAudioPatch_l(const audio_patch_handle_t handle);

                bool        usesHwAvSync() const { return (mType == DIRECT) && (mOutput != NULL)
                                    && mHwSupportsPause
                                    && (mOutput->flags & AUDIO_OUTPUT_FLAG_HW_AV_SYNC); }

                uint32_t    trackCountForUid_l(uid_t uid) const;

                void        invalidateTracksForAudioSession_l(
                                    audio_session_t sessionId) const override {
                                ThreadBase::invalidateTracksForAudioSession_l(sessionId, mTracks);
                            }

private:

    friend class AudioFlinger;      // for numerous

    DISALLOW_COPY_AND_ASSIGN(PlaybackThread);

    status_t    addTrack_l(const sp<Track>& track);
    bool        destroyTrack_l(const sp<Track>& track);
    void        removeTrack_l(const sp<Track>& track);

    void        readOutputParameters_l();
    void        updateMetadata_l() final;
    virtual void sendMetadataToBackend_l(const StreamOutHalInterface::SourceMetadata& metadata);

    void        collectTimestamps_l();

    // The Tracks class manages tracks added and removed from the Thread.
    template <typename T>
    class Tracks {
    public:
        Tracks(bool saveDeletedTrackIds) :
            mSaveDeletedTrackIds(saveDeletedTrackIds) { }

        // SortedVector methods
        ssize_t         add(const sp<T> &track) {
            const ssize_t index = mTracks.add(track);
            LOG_ALWAYS_FATAL_IF(index < 0, "cannot add track");
            return index;
        }
        ssize_t         remove(const sp<T> &track);
        size_t          size() const {
            return mTracks.size();
        }
        bool            isEmpty() const {
            return mTracks.isEmpty();
        }
        ssize_t         indexOf(const sp<T> &item) {
            return mTracks.indexOf(item);
        }
        sp<T>           operator[](size_t index) const {
            return mTracks[index];
        }
        typename SortedVector<sp<T>>::iterator begin() {
            return mTracks.begin();
        }
        typename SortedVector<sp<T>>::iterator end() {
            return mTracks.end();
        }

        size_t          processDeletedTrackIds(std::function<void(int)> f) {
            for (const int trackId : mDeletedTrackIds) {
                f(trackId);
            }
            return mDeletedTrackIds.size();
        }

        void            clearDeletedTrackIds() { mDeletedTrackIds.clear(); }

    private:
        // Tracks pending deletion for MIXER type threads
        const bool mSaveDeletedTrackIds; // true to enable tracking
        std::set<int> mDeletedTrackIds;

        SortedVector<sp<T>> mTracks; // wrapped SortedVector.
    };

    Tracks<Track>                   mTracks;

    stream_type_t                   mStreamTypes[AUDIO_STREAM_CNT];
    AudioStreamOut                  *mOutput;

    float                           mMasterVolume;
    std::atomic<float>              mMasterBalance{};
    audio_utils::Balance            mBalance;
    int                             mNumWrites;
    int                             mNumDelayedWrites;
    bool                            mInWrite;

    // FIXME rename these former local variables of threadLoop to standard "m" names
    nsecs_t                         mStandbyTimeNs;
    size_t                          mSinkBufferSize;

    // cached copies of activeSleepTimeUs() and idleSleepTimeUs() made by cacheParameters_l()
    uint32_t                        mActiveSleepTimeUs;
    uint32_t                        mIdleSleepTimeUs;

    uint32_t                        mSleepTimeUs;

    // mixer status returned by prepareTracks_l()
    mixer_state                     mMixerStatus; // current cycle
                                                  // previous cycle when in prepareTracks_l()
    mixer_state                     mMixerStatusIgnoringFastTracks;
                                                  // FIXME or a separate ready state per track

    // FIXME move these declarations into the specific sub-class that needs them
    // MIXER only
    uint32_t                        sleepTimeShift;

    // same as AudioFlinger::mStandbyTimeInNsecs except for DIRECT which uses a shorter value
    nsecs_t                         mStandbyDelayNs;

    // MIXER only
    nsecs_t                         maxPeriod;

    // DUPLICATING only
    uint32_t                        writeFrames;

    size_t                          mBytesRemaining;
    size_t                          mCurrentWriteLength;
    bool                            mUseAsyncWrite;
    // mWriteAckSequence contains current write sequence on bits 31-1. The write sequence is
    // incremented each time a write(), a flush() or a standby() occurs.
    // Bit 0 is set when a write blocks and indicates a callback is expected.
    // Bit 0 is reset by the async callback thread calling resetWriteBlocked(). Out of sequence
    // callbacks are ignored.
    uint32_t                        mWriteAckSequence;
    // mDrainSequence contains current drain sequence on bits 31-1. The drain sequence is
    // incremented each time a drain is requested or a flush() or standby() occurs.
    // Bit 0 is set when the drain() command is called at the HAL and indicates a callback is
    // expected.
    // Bit 0 is reset by the async callback thread calling resetDraining(). Out of sequence
    // callbacks are ignored.
    uint32_t                        mDrainSequence;
    sp<AsyncCallbackThread>         mCallbackThread;

    Mutex                                    mAudioTrackCbLock;
    // Record of IAudioTrackCallback
    std::map<sp<Track>, sp<media::IAudioTrackCallback>> mAudioTrackCallbacks;

private:
    // The HAL output sink is treated as non-blocking, but current implementation is blocking
    sp<NBAIO_Sink>          mOutputSink;
    // If a fast mixer is present, the blocking pipe sink, otherwise clear
    sp<NBAIO_Sink>          mPipeSink;
    // The current sink for the normal mixer to write it's (sub)mix, mOutputSink or mPipeSink
    sp<NBAIO_Sink>          mNormalSink;
    uint32_t                mScreenState;   // cached copy of gScreenState
    // TODO: add comment and adjust size as needed
    static const size_t     kFastMixerLogSize = 8 * 1024;
    sp<NBLog::Writer>       mFastMixerNBLogWriter;

    // Downstream patch latency, available if mDownstreamLatencyStatMs.getN() > 0.
    audio_utils::Statistics<double> mDownstreamLatencyStatMs{0.999};

public:
    virtual     bool        hasFastMixer() const = 0;
    virtual     FastTrackUnderruns getFastTrackUnderruns(size_t fastIndex __unused) const
                                { FastTrackUnderruns dummy; return dummy; }

protected:
                // accessed by both binder threads and within threadLoop(), lock on mutex needed
                unsigned    mFastTrackAvailMask;    // bit i set if fast track [i] is available
                bool        mHwSupportsPause;
                bool        mHwPaused;
                bool        mFlushPending;
                // volumes last sent to audio HAL with stream->setVolume()
                float mLeftVolFloat;
                float mRightVolFloat;

                // audio patch used by the downstream software patch.
                // Only used if ThreadBase::mIsMsdDevice is true.
                struct audio_patch mDownStreamPatch;

<<<<<<< HEAD
                // A differential check on the timestamps to see if there is a change in the
                // timestamp frame position between the last call to checkRunningTimestamp.
                uint64_t mLastCheckedTimestampPosition = ~0LL;

                bool checkRunningTimestamp();

    virtual     void flushHw_l() { mLastCheckedTimestampPosition = ~0LL; }
=======
                std::atomic_bool mCheckOutputStageEffects{};
>>>>>>> 48588698
};

class MixerThread : public PlaybackThread {
public:
    MixerThread(const sp<AudioFlinger>& audioFlinger,
                AudioStreamOut* output,
                audio_io_handle_t id,
                bool systemReady,
                type_t type = MIXER,
                audio_config_base_t *mixerConfig = nullptr);
    virtual             ~MixerThread();

    // Thread virtuals

    virtual     bool        checkForNewParameter_l(const String8& keyValuePair,
                                                   status_t& status);

    virtual     bool        isTrackAllowed_l(
                                    audio_channel_mask_t channelMask, audio_format_t format,
                                    audio_session_t sessionId, uid_t uid) const override;
protected:
    virtual     mixer_state prepareTracks_l(Vector< sp<Track> > *tracksToRemove);
    virtual     uint32_t    idleSleepTimeUs() const;
    virtual     uint32_t    suspendSleepTimeUs() const;
    virtual     void        cacheParameters_l();

    virtual void acquireWakeLock_l() {
        PlaybackThread::acquireWakeLock_l();
        if (hasFastMixer()) {
            mFastMixer->setBoottimeOffset(
                    mTimestamp.mTimebaseOffset[ExtendedTimestamp::TIMEBASE_BOOTTIME]);
        }
    }

                void        dumpInternals_l(int fd, const Vector<String16>& args) override;

    // threadLoop snippets
    virtual     ssize_t     threadLoop_write();
    virtual     void        threadLoop_standby();
    virtual     void        threadLoop_mix();
    virtual     void        threadLoop_sleepTime();
    virtual     uint32_t    correctLatency_l(uint32_t latency) const;

    virtual     status_t    createAudioPatch_l(const struct audio_patch *patch,
                                   audio_patch_handle_t *handle);
    virtual     status_t    releaseAudioPatch_l(const audio_patch_handle_t handle);

                AudioMixer* mAudioMixer;    // normal mixer
private:
                // one-time initialization, no locks required
                sp<FastMixer>     mFastMixer;     // non-0 if there is also a fast mixer
                sp<AudioWatchdog> mAudioWatchdog; // non-0 if there is an audio watchdog thread

                // contents are not guaranteed to be consistent, no locks required
                FastMixerDumpState mFastMixerDumpState;
#ifdef STATE_QUEUE_DUMP
                StateQueueObserverDump mStateQueueObserverDump;
                StateQueueMutatorDump  mStateQueueMutatorDump;
#endif
                AudioWatchdogDump mAudioWatchdogDump;

                // accessible only within the threadLoop(), no locks required
                //          mFastMixer->sq()    // for mutating and pushing state
                int32_t     mFastMixerFutex;    // for cold idle

                std::atomic_bool mMasterMono;
public:
    virtual     bool        hasFastMixer() const { return mFastMixer != 0; }
    virtual     FastTrackUnderruns getFastTrackUnderruns(size_t fastIndex) const {
                              ALOG_ASSERT(fastIndex < FastMixerState::sMaxFastTracks);
                              return mFastMixerDumpState.mTracks[fastIndex].mUnderruns;
                            }

                status_t    threadloop_getHalTimestamp_l(
                                    ExtendedTimestamp *timestamp) const override {
                                if (mNormalSink.get() != nullptr) {
                                    return mNormalSink->getTimestamp(*timestamp);
                                }
                                return INVALID_OPERATION;
                            }

protected:
    virtual     void       setMasterMono_l(bool mono) {
                               mMasterMono.store(mono);
                               if (mFastMixer != nullptr) { /* hasFastMixer() */
                                   mFastMixer->setMasterMono(mMasterMono);
                               }
                           }
                // the FastMixer performs mono blend if it exists.
                // Blending with limiter is not idempotent,
                // and blending without limiter is idempotent but inefficient to do twice.
    virtual     bool       requireMonoBlend() { return mMasterMono.load() && !hasFastMixer(); }

                void       setMasterBalance(float balance) override {
                               mMasterBalance.store(balance);
                               if (hasFastMixer()) {
                                   mFastMixer->setMasterBalance(balance);
                               }
                           }
};

class DirectOutputThread : public PlaybackThread {
public:

    DirectOutputThread(const sp<AudioFlinger>& audioFlinger, AudioStreamOut* output,
                       audio_io_handle_t id, bool systemReady)
        : DirectOutputThread(audioFlinger, output, id, DIRECT, systemReady) { }

    virtual                 ~DirectOutputThread();

                status_t    selectPresentation(int presentationId, int programId);

    // Thread virtuals

    virtual     bool        checkForNewParameter_l(const String8& keyValuePair,
                                                   status_t& status);

                void        flushHw_l() override;

                void        setMasterBalance(float balance) override;

protected:
    virtual     uint32_t    activeSleepTimeUs() const;
    virtual     uint32_t    idleSleepTimeUs() const;
    virtual     uint32_t    suspendSleepTimeUs() const;
    virtual     void        cacheParameters_l();

                void        dumpInternals_l(int fd, const Vector<String16>& args) override;

    // threadLoop snippets
    virtual     mixer_state prepareTracks_l(Vector< sp<Track> > *tracksToRemove);
    virtual     void        threadLoop_mix();
    virtual     void        threadLoop_sleepTime();
    virtual     void        threadLoop_exit();
    virtual     bool        shouldStandby_l();

    virtual     void        onAddNewTrack_l();

    bool mVolumeShaperActive = false;

    DirectOutputThread(const sp<AudioFlinger>& audioFlinger, AudioStreamOut* output,
                       audio_io_handle_t id, ThreadBase::type_t type, bool systemReady);
    void processVolume_l(Track *track, bool lastTrack);

    // prepareTracks_l() tells threadLoop_mix() the name of the single active track
    sp<Track>               mActiveTrack;

    wp<Track>               mPreviousTrack;         // used to detect track switch

    // This must be initialized for initial condition of mMasterBalance = 0 (disabled).
    float                   mMasterBalanceLeft = 1.f;
    float                   mMasterBalanceRight = 1.f;

public:
    virtual     bool        hasFastMixer() const { return false; }

    virtual     int64_t     computeWaitTimeNs_l() const override;

    status_t    threadloop_getHalTimestamp_l(ExtendedTimestamp *timestamp) const override {
                    // For DIRECT and OFFLOAD threads, query the output sink directly.
                    if (mOutput != nullptr) {
                        uint64_t uposition64;
                        struct timespec time;
                        if (mOutput->getPresentationPosition(
                                &uposition64, &time) == OK) {
                            timestamp->mPosition[ExtendedTimestamp::LOCATION_KERNEL]
                                    = (int64_t)uposition64;
                            timestamp->mTimeNs[ExtendedTimestamp::LOCATION_KERNEL]
                                    = audio_utils_ns_from_timespec(&time);
                            return NO_ERROR;
                        }
                    }
                    return INVALID_OPERATION;
                }
};

class OffloadThread : public DirectOutputThread {
public:

    OffloadThread(const sp<AudioFlinger>& audioFlinger, AudioStreamOut* output,
                  audio_io_handle_t id, bool systemReady);
    virtual                 ~OffloadThread() {};
                void        flushHw_l() override;

protected:
    // threadLoop snippets
    virtual     mixer_state prepareTracks_l(Vector< sp<Track> > *tracksToRemove);
    virtual     void        threadLoop_exit();

    virtual     bool        waitingAsyncCallback();
    virtual     bool        waitingAsyncCallback_l();
    virtual     void        invalidateTracks(audio_stream_type_t streamType);

    virtual     bool        keepWakeLock() const { return (mKeepWakeLock || (mDrainSequence & 1)); }

private:
    size_t      mPausedWriteLength;     // length in bytes of write interrupted by pause
    size_t      mPausedBytesRemaining;  // bytes still waiting in mixbuffer after resume
    bool        mKeepWakeLock;          // keep wake lock while waiting for write callback
};

class AsyncCallbackThread : public Thread {
public:

    explicit AsyncCallbackThread(const wp<PlaybackThread>& playbackThread);

    virtual             ~AsyncCallbackThread();

    // Thread virtuals
    virtual bool        threadLoop();

    // RefBase
    virtual void        onFirstRef();

            void        exit();
            void        setWriteBlocked(uint32_t sequence);
            void        resetWriteBlocked();
            void        setDraining(uint32_t sequence);
            void        resetDraining();
            void        setAsyncError();

private:
    const wp<PlaybackThread>   mPlaybackThread;
    // mWriteAckSequence corresponds to the last write sequence passed by the offload thread via
    // setWriteBlocked(). The sequence is shifted one bit to the left and the lsb is used
    // to indicate that the callback has been received via resetWriteBlocked()
    uint32_t                   mWriteAckSequence;
    // mDrainSequence corresponds to the last drain sequence passed by the offload thread via
    // setDraining(). The sequence is shifted one bit to the left and the lsb is used
    // to indicate that the callback has been received via resetDraining()
    uint32_t                   mDrainSequence;
    Condition                  mWaitWorkCV;
    Mutex                      mLock;
    bool                       mAsyncError;
};

class DuplicatingThread : public MixerThread {
public:
    DuplicatingThread(const sp<AudioFlinger>& audioFlinger, MixerThread* mainThread,
                      audio_io_handle_t id, bool systemReady);
    virtual                 ~DuplicatingThread();

    // Thread virtuals
                void        addOutputTrack(MixerThread* thread);
                void        removeOutputTrack(MixerThread* thread);
                uint32_t    waitTimeMs() const { return mWaitTimeMs; }

                void        sendMetadataToBackend_l(
                        const StreamOutHalInterface::SourceMetadata& metadata) override;
protected:
    virtual     uint32_t    activeSleepTimeUs() const;
                void        dumpInternals_l(int fd, const Vector<String16>& args) override;

private:
                bool        outputsReady(const SortedVector< sp<OutputTrack> > &outputTracks);
protected:
    // threadLoop snippets
    virtual     void        threadLoop_mix();
    virtual     void        threadLoop_sleepTime();
    virtual     ssize_t     threadLoop_write();
    virtual     void        threadLoop_standby();
    virtual     void        cacheParameters_l();

private:
    // called from threadLoop, addOutputTrack, removeOutputTrack
    virtual     void        updateWaitTime_l();
protected:
    virtual     void        saveOutputTracks();
    virtual     void        clearOutputTracks();
private:

                uint32_t    mWaitTimeMs;
    SortedVector < sp<OutputTrack> >  outputTracks;
    SortedVector < sp<OutputTrack> >  mOutputTracks;
public:
    virtual     bool        hasFastMixer() const { return false; }
                status_t    threadloop_getHalTimestamp_l(
                                    ExtendedTimestamp *timestamp) const override {
        if (mOutputTracks.size() > 0) {
            // forward the first OutputTrack's kernel information for timestamp.
            const ExtendedTimestamp trackTimestamp =
                    mOutputTracks[0]->getClientProxyTimestamp();
            if (trackTimestamp.mTimeNs[ExtendedTimestamp::LOCATION_KERNEL] > 0) {
                timestamp->mTimeNs[ExtendedTimestamp::LOCATION_KERNEL] =
                        trackTimestamp.mTimeNs[ExtendedTimestamp::LOCATION_KERNEL];
                timestamp->mPosition[ExtendedTimestamp::LOCATION_KERNEL] =
                        trackTimestamp.mPosition[ExtendedTimestamp::LOCATION_KERNEL];
                return OK;  // discard server timestamp - that's ignored.
            }
        }
        return INVALID_OPERATION;
    }
};

class SpatializerThread : public MixerThread {
public:
    SpatializerThread(const sp<AudioFlinger>& audioFlinger,
                           AudioStreamOut* output,
                           audio_io_handle_t id,
                           bool systemReady,
                           audio_config_base_t *mixerConfig);
            ~SpatializerThread() override {}

            bool hasFastMixer() const override { return false; }

protected:
            void checkOutputStageEffects() override;

private:
            sp<EffectHandle> mFinalDownMixer;
};

// record thread
class RecordThread : public ThreadBase
{
public:

    class RecordTrack;

    /* The ResamplerBufferProvider is used to retrieve recorded input data from the
     * RecordThread.  It maintains local state on the relative position of the read
     * position of the RecordTrack compared with the RecordThread.
     */
    class ResamplerBufferProvider : public AudioBufferProvider
    {
    public:
        explicit ResamplerBufferProvider(RecordTrack* recordTrack) :
            mRecordTrack(recordTrack),
            mRsmpInUnrel(0), mRsmpInFront(0) { }
        virtual ~ResamplerBufferProvider() { }

        // called to set the ResamplerBufferProvider to head of the RecordThread data buffer,
        // skipping any previous data read from the hal.
        virtual void reset();

        /* Synchronizes RecordTrack position with the RecordThread.
         * Calculates available frames and handle overruns if the RecordThread
         * has advanced faster than the ResamplerBufferProvider has retrieved data.
         * TODO: why not do this for every getNextBuffer?
         *
         * Parameters
         * framesAvailable:  pointer to optional output size_t to store record track
         *                   frames available.
         *      hasOverrun:  pointer to optional boolean, returns true if track has overrun.
         */

        virtual void sync(size_t *framesAvailable = NULL, bool *hasOverrun = NULL);

        // AudioBufferProvider interface
        virtual status_t    getNextBuffer(AudioBufferProvider::Buffer* buffer);
        virtual void        releaseBuffer(AudioBufferProvider::Buffer* buffer);

                int32_t     getFront() const { return mRsmpInFront; }
                void        setFront(int32_t front) { mRsmpInFront = front; }
    private:
        RecordTrack * const mRecordTrack;
        size_t              mRsmpInUnrel;   // unreleased frames remaining from
                                            // most recent getNextBuffer
                                            // for debug only
        int32_t             mRsmpInFront;   // next available frame
                                            // rolling counter that is never cleared
    };

#include "RecordTracks.h"

            RecordThread(const sp<AudioFlinger>& audioFlinger,
                    AudioStreamIn *input,
                    audio_io_handle_t id,
                    bool systemReady
                    );
            virtual     ~RecordThread();

    // no addTrack_l ?
    void        destroyTrack_l(const sp<RecordTrack>& track);
    void        removeTrack_l(const sp<RecordTrack>& track);

    // Thread virtuals
    virtual bool        threadLoop();
    virtual void        preExit();

    // RefBase
    virtual void        onFirstRef();

    virtual status_t    initCheck() const { return (mInput == NULL) ? NO_INIT : NO_ERROR; }

    virtual sp<MemoryDealer>    readOnlyHeap() const { return mReadOnlyHeap; }

    virtual sp<IMemory> pipeMemory() const { return mPipeMemory; }

            sp<AudioFlinger::RecordThread::RecordTrack>  createRecordTrack_l(
                    const sp<AudioFlinger::Client>& client,
                    const audio_attributes_t& attr,
                    uint32_t *pSampleRate,
                    audio_format_t format,
                    audio_channel_mask_t channelMask,
                    size_t *pFrameCount,
                    audio_session_t sessionId,
                    size_t *pNotificationFrameCount,
                    pid_t creatorPid,
                    const AttributionSourceState& attributionSource,
                    audio_input_flags_t *flags,
                    pid_t tid,
                    status_t *status /*non-NULL*/,
                    audio_port_handle_t portId,
                    int32_t maxSharedAudioHistoryMs);

            status_t    start(RecordTrack* recordTrack,
                              AudioSystem::sync_event_t event,
                              audio_session_t triggerSession);

            // ask the thread to stop the specified track, and
            // return true if the caller should then do it's part of the stopping process
            bool        stop(RecordTrack* recordTrack);

            AudioStreamIn* clearInput();
            virtual sp<StreamHalInterface> stream() const;


    virtual bool        checkForNewParameter_l(const String8& keyValuePair,
                                               status_t& status);
    virtual void        cacheParameters_l() {}
    virtual String8     getParameters(const String8& keys);
    virtual void        ioConfigChanged(audio_io_config_event event, pid_t pid = 0,
                                        audio_port_handle_t portId = AUDIO_PORT_HANDLE_NONE);
    virtual status_t    createAudioPatch_l(const struct audio_patch *patch,
                                           audio_patch_handle_t *handle);
    virtual status_t    releaseAudioPatch_l(const audio_patch_handle_t handle);
            void        updateOutDevices(const DeviceDescriptorBaseVector& outDevices) override;
            void        resizeInputBuffer_l(int32_t maxSharedAudioHistoryMs) override;

            void        addPatchTrack(const sp<PatchRecord>& record);
            void        deletePatchTrack(const sp<PatchRecord>& record);

            void        readInputParameters_l();
    virtual uint32_t    getInputFramesLost();

    virtual status_t addEffectChain_l(const sp<EffectChain>& chain);
    virtual size_t removeEffectChain_l(const sp<EffectChain>& chain);
            uint32_t hasAudioSession_l(audio_session_t sessionId) const override {
                         return ThreadBase::hasAudioSession_l(sessionId, mTracks);
                     }

            // Return the set of unique session IDs across all tracks.
            // The keys are the session IDs, and the associated values are meaningless.
            // FIXME replace by Set [and implement Bag/Multiset for other uses].
            KeyedVector<audio_session_t, bool> sessionIds() const;

    virtual status_t setSyncEvent(const sp<SyncEvent>& event);
    virtual bool     isValidSyncEvent(const sp<SyncEvent>& event) const;

    static void syncStartEventCallback(const wp<SyncEvent>& event);

    virtual size_t      frameCount() const { return mFrameCount; }
            bool        hasFastCapture() const { return mFastCapture != 0; }
    virtual void        toAudioPortConfig(struct audio_port_config *config);

    virtual status_t    checkEffectCompatibility_l(const effect_descriptor_t *desc,
                                                   audio_session_t sessionId);

    virtual void        acquireWakeLock_l() {
                            ThreadBase::acquireWakeLock_l();
                            mActiveTracks.updatePowerState(this, true /* force */);
                        }

            void        checkBtNrec();

            // Sets the UID records silence
            void        setRecordSilenced(audio_port_handle_t portId, bool silenced);

            status_t    getActiveMicrophones(std::vector<media::MicrophoneInfo>* activeMicrophones);

            status_t    setPreferredMicrophoneDirection(audio_microphone_direction_t direction);
            status_t    setPreferredMicrophoneFieldDimension(float zoom);

            void        updateMetadata_l() override;

            bool        fastTrackAvailable() const { return mFastTrackAvail; }

            bool        isTimestampCorrectionEnabled() const override {
                            // checks popcount for exactly one device.
                            return audio_is_input_device(mTimestampCorrectedDevice)
                                    && inDeviceType() == mTimestampCorrectedDevice;
                        }

            status_t    shareAudioHistory(const std::string& sharedAudioPackageName,
                                          audio_session_t sharedSessionId = AUDIO_SESSION_NONE,
                                          int64_t sharedAudioStartMs = -1);
            status_t    shareAudioHistory_l(const std::string& sharedAudioPackageName,
                                          audio_session_t sharedSessionId = AUDIO_SESSION_NONE,
                                          int64_t sharedAudioStartMs = -1);
            void        resetAudioHistory_l();

    virtual bool        isStreamInitialized() {
                            return !(mInput == nullptr || mInput->stream == nullptr);
                        }

protected:
            void        dumpInternals_l(int fd, const Vector<String16>& args) override;
            void        dumpTracks_l(int fd, const Vector<String16>& args) override;

private:
            // Enter standby if not already in standby, and set mStandby flag
            void    standbyIfNotAlreadyInStandby();

            // Call the HAL standby method unconditionally, and don't change mStandby flag
            void    inputStandBy();

            void    checkBtNrec_l();

            int32_t getOldestFront_l();
            void    updateFronts_l(int32_t offset);

            AudioStreamIn                       *mInput;
            Source                              *mSource;
            SortedVector < sp<RecordTrack> >    mTracks;
            // mActiveTracks has dual roles:  it indicates the current active track(s), and
            // is used together with mStartStopCond to indicate start()/stop() progress
            ActiveTracks<RecordTrack>           mActiveTracks;

            Condition                           mStartStopCond;

            // resampler converts input at HAL Hz to output at AudioRecord client Hz
            void                               *mRsmpInBuffer;  // size = mRsmpInFramesOA
            size_t                              mRsmpInFrames;  // size of resampler input in frames
            size_t                              mRsmpInFramesP2;// size rounded up to a power-of-2
            size_t                              mRsmpInFramesOA;// mRsmpInFramesP2 + over-allocation

            // rolling index that is never cleared
            int32_t                             mRsmpInRear;    // last filled frame + 1

            // For dumpsys
            const sp<MemoryDealer>              mReadOnlyHeap;

            // one-time initialization, no locks required
            sp<FastCapture>                     mFastCapture;   // non-0 if there is also
                                                                // a fast capture

            // FIXME audio watchdog thread

            // contents are not guaranteed to be consistent, no locks required
            FastCaptureDumpState                mFastCaptureDumpState;
#ifdef STATE_QUEUE_DUMP
            // FIXME StateQueue observer and mutator dump fields
#endif
            // FIXME audio watchdog dump

            // accessible only within the threadLoop(), no locks required
            //          mFastCapture->sq()      // for mutating and pushing state
            int32_t     mFastCaptureFutex;      // for cold idle

            // The HAL input source is treated as non-blocking,
            // but current implementation is blocking
            sp<NBAIO_Source>                    mInputSource;
            // The source for the normal capture thread to read from: mInputSource or mPipeSource
            sp<NBAIO_Source>                    mNormalSource;
            // If a fast capture is present, the non-blocking pipe sink written to by fast capture,
            // otherwise clear
            sp<NBAIO_Sink>                      mPipeSink;
            // If a fast capture is present, the non-blocking pipe source read by normal thread,
            // otherwise clear
            sp<NBAIO_Source>                    mPipeSource;
            // Depth of pipe from fast capture to normal thread and fast clients, always power of 2
            size_t                              mPipeFramesP2;
            // If a fast capture is present, the Pipe as IMemory, otherwise clear
            sp<IMemory>                         mPipeMemory;

            // TODO: add comment and adjust size as needed
            static const size_t                 kFastCaptureLogSize = 4 * 1024;
            sp<NBLog::Writer>                   mFastCaptureNBLogWriter;

            bool                                mFastTrackAvail;    // true if fast track available
            // common state to all record threads
            std::atomic_bool                    mBtNrecSuspended;

            int64_t                             mFramesRead = 0;    // continuous running counter.

            DeviceDescriptorBaseVector          mOutDevices;

            int32_t                             mMaxSharedAudioHistoryMs = 0;
            std::string                         mSharedAudioPackageName = {};
            int32_t                             mSharedAudioStartFrames = -1;
            audio_session_t                     mSharedAudioSessionId = AUDIO_SESSION_NONE;
};

class MmapThread : public ThreadBase
{
 public:

#include "MmapTracks.h"

    MmapThread(const sp<AudioFlinger>& audioFlinger, audio_io_handle_t id,
               AudioHwDevice *hwDev, sp<StreamHalInterface> stream, bool systemReady,
               bool isOut);
    virtual     ~MmapThread();

    virtual     void        configure(const audio_attributes_t *attr,
                                      audio_stream_type_t streamType,
                                      audio_session_t sessionId,
                                      const sp<MmapStreamCallback>& callback,
                                      audio_port_handle_t deviceId,
                                      audio_port_handle_t portId);

                void        disconnect();

    // MmapStreamInterface
    status_t createMmapBuffer(int32_t minSizeFrames,
                                      struct audio_mmap_buffer_info *info);
    status_t getMmapPosition(struct audio_mmap_position *position);
    status_t start(const AudioClient& client,
                   const audio_attributes_t *attr,
                   audio_port_handle_t *handle);
    status_t stop(audio_port_handle_t handle);
    status_t standby();
    virtual status_t getExternalPosition(uint64_t *position, int64_t *timeNaos) = 0;

    // RefBase
    virtual     void        onFirstRef();

    // Thread virtuals
    virtual     bool        threadLoop();

    virtual     void        threadLoop_exit();
    virtual     void        threadLoop_standby();
    virtual     bool        shouldStandby_l() { return false; }
    virtual     status_t    exitStandby();

    virtual     status_t    initCheck() const { return (mHalStream == 0) ? NO_INIT : NO_ERROR; }
    virtual     size_t      frameCount() const { return mFrameCount; }
    virtual     bool        checkForNewParameter_l(const String8& keyValuePair,
                                                    status_t& status);
    virtual     String8     getParameters(const String8& keys);
    virtual     void        ioConfigChanged(audio_io_config_event event, pid_t pid = 0,
                                            audio_port_handle_t portId = AUDIO_PORT_HANDLE_NONE);
                void        readHalParameters_l();
    virtual     void        cacheParameters_l() {}
    virtual     status_t    createAudioPatch_l(const struct audio_patch *patch,
                                               audio_patch_handle_t *handle);
    virtual     status_t    releaseAudioPatch_l(const audio_patch_handle_t handle);
    virtual     void        toAudioPortConfig(struct audio_port_config *config);

    virtual     sp<StreamHalInterface> stream() const { return mHalStream; }
    virtual     status_t    addEffectChain_l(const sp<EffectChain>& chain);
    virtual     size_t      removeEffectChain_l(const sp<EffectChain>& chain);
    virtual     status_t    checkEffectCompatibility_l(const effect_descriptor_t *desc,
                                                               audio_session_t sessionId);

                uint32_t    hasAudioSession_l(audio_session_t sessionId) const override {
                                // Note: using mActiveTracks as no mTracks here.
                                return ThreadBase::hasAudioSession_l(sessionId, mActiveTracks);
                            }
    virtual     status_t    setSyncEvent(const sp<SyncEvent>& event);
    virtual     bool        isValidSyncEvent(const sp<SyncEvent>& event) const;

    virtual     void        checkSilentMode_l() {}
    virtual     void        processVolume_l() {}
                void        checkInvalidTracks_l();

    virtual     audio_stream_type_t streamType() { return AUDIO_STREAM_DEFAULT; }

    virtual     void        invalidateTracks(audio_stream_type_t streamType __unused) {}

                // Sets the UID records silence
    virtual     void        setRecordSilenced(audio_port_handle_t portId __unused,
                                              bool silenced __unused) {}

    virtual     bool        isStreamInitialized() { return false; }

 protected:
                void        dumpInternals_l(int fd, const Vector<String16>& args) override;
                void        dumpTracks_l(int fd, const Vector<String16>& args) override;

                /**
                 * @brief mDeviceId  current device port unique identifier
                 */
                audio_port_handle_t     mDeviceId = AUDIO_PORT_HANDLE_NONE;

                audio_attributes_t      mAttr;
                audio_session_t         mSessionId;
                audio_port_handle_t     mPortId;

                wp<MmapStreamCallback>  mCallback;
                sp<StreamHalInterface>  mHalStream;
                sp<DeviceHalInterface>  mHalDevice;
                AudioHwDevice* const    mAudioHwDev;
                ActiveTracks<MmapTrack> mActiveTracks;
                float                   mHalVolFloat;

                int32_t                 mNoCallbackWarningCount;
     static     constexpr int32_t       kMaxNoCallbackWarnings = 5;
};

class MmapPlaybackThread : public MmapThread, public VolumeInterface
{

public:
    MmapPlaybackThread(const sp<AudioFlinger>& audioFlinger, audio_io_handle_t id,
                       AudioHwDevice *hwDev, AudioStreamOut *output, bool systemReady);
    virtual     ~MmapPlaybackThread() {}

    virtual     void        configure(const audio_attributes_t *attr,
                                      audio_stream_type_t streamType,
                                      audio_session_t sessionId,
                                      const sp<MmapStreamCallback>& callback,
                                      audio_port_handle_t deviceId,
                                      audio_port_handle_t portId);

                AudioStreamOut* clearOutput();

                // VolumeInterface
    virtual     void        setMasterVolume(float value);
    virtual     void        setMasterMute(bool muted);
    virtual     void        setStreamVolume(audio_stream_type_t stream, float value);
    virtual     void        setStreamMute(audio_stream_type_t stream, bool muted);
    virtual     float       streamVolume(audio_stream_type_t stream) const;

                void        setMasterMute_l(bool muted) { mMasterMute = muted; }

    virtual     void        invalidateTracks(audio_stream_type_t streamType);

    virtual     audio_stream_type_t streamType() { return mStreamType; }
    virtual     void        checkSilentMode_l();
                void        processVolume_l() override;

                void        updateMetadata_l() override;

    virtual     void        toAudioPortConfig(struct audio_port_config *config);

                status_t    getExternalPosition(uint64_t *position, int64_t *timeNanos) override;

    virtual     bool        isStreamInitialized() {
                                return !(mOutput == nullptr || mOutput->stream == nullptr);
                            }

protected:
                void        dumpInternals_l(int fd, const Vector<String16>& args) override;

                audio_stream_type_t         mStreamType;
                float                       mMasterVolume;
                float                       mStreamVolume;
                bool                        mMasterMute;
                bool                        mStreamMute;
                AudioStreamOut*             mOutput;
};

class MmapCaptureThread : public MmapThread
{

public:
    MmapCaptureThread(const sp<AudioFlinger>& audioFlinger, audio_io_handle_t id,
                      AudioHwDevice *hwDev, AudioStreamIn *input, bool systemReady);
    virtual     ~MmapCaptureThread() {}

                AudioStreamIn* clearInput();

                status_t       exitStandby() override;

                void           updateMetadata_l() override;
                void           processVolume_l() override;
                void           setRecordSilenced(audio_port_handle_t portId,
                                                 bool silenced) override;

    virtual     void           toAudioPortConfig(struct audio_port_config *config);

                status_t       getExternalPosition(uint64_t *position, int64_t *timeNanos) override;

    virtual     bool           isStreamInitialized() {
                                   return !(mInput == nullptr || mInput->stream == nullptr);
                               }

protected:

                AudioStreamIn*  mInput;
};<|MERGE_RESOLUTION|>--- conflicted
+++ resolved
@@ -1374,7 +1374,8 @@
                 // Only used if ThreadBase::mIsMsdDevice is true.
                 struct audio_patch mDownStreamPatch;
 
-<<<<<<< HEAD
+                std::atomic_bool mCheckOutputStageEffects{};
+
                 // A differential check on the timestamps to see if there is a change in the
                 // timestamp frame position between the last call to checkRunningTimestamp.
                 uint64_t mLastCheckedTimestampPosition = ~0LL;
@@ -1382,9 +1383,6 @@
                 bool checkRunningTimestamp();
 
     virtual     void flushHw_l() { mLastCheckedTimestampPosition = ~0LL; }
-=======
-                std::atomic_bool mCheckOutputStageEffects{};
->>>>>>> 48588698
 };
 
 class MixerThread : public PlaybackThread {
