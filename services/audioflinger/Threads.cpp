--- conflicted
+++ resolved
@@ -6385,12 +6385,8 @@
                 // fill a buffer, then remove it from active list.
                 // Only consider last track started for mixer state control
                 bool isTimestampAdvancing = mIsTimestampAdvancing.check(mOutput);
-<<<<<<< HEAD
                 if (!isTunerStream()  // tuner streams remain active in underrun
                         && --(track->mRetryCount) <= 0) {
-=======
-                if (--(track->mRetryCount) <= 0) {
->>>>>>> 9971362b
                     if (isTimestampAdvancing) { // HAL is still playing audio, give us more time.
                         track->mRetryCount = kMaxTrackRetriesOffload;
                     } else {
@@ -6974,12 +6970,8 @@
                 // No buffers for this track. Give it a few chances to
                 // fill a buffer, then remove it from active list.
                 bool isTimestampAdvancing = mIsTimestampAdvancing.check(mOutput);
-<<<<<<< HEAD
                 if (!isTunerStream()  // tuner streams remain active in underrun
                         && --(track->mRetryCount) <= 0) {
-=======
-                if (--(track->mRetryCount) <= 0) {
->>>>>>> 9971362b
                     if (isTimestampAdvancing) { // HAL is still playing audio, give us more time.
                         track->mRetryCount = kMaxTrackRetriesOffload;
                     } else {
