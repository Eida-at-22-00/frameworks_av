/*
**
** Copyright 2012, The Android Open Source Project
**
** Licensed under the Apache License, Version 2.0 (the "License");
** you may not use this file except in compliance with the License.
** You may obtain a copy of the License at
**
**     http://www.apache.org/licenses/LICENSE-2.0
**
** Unless required by applicable law or agreed to in writing, software
** distributed under the License is distributed on an "AS IS" BASIS,
** WITHOUT WARRANTIES OR CONDITIONS OF ANY KIND, either express or implied.
** See the License for the specific language governing permissions and
** limitations under the License.
*/


#define LOG_TAG "AudioFlinger"
//#define LOG_NDEBUG 0

#include "Effects.h"

#include "Client.h"
#include "EffectConfiguration.h"

#include <afutils/DumpTryLock.h>
#include <audio_utils/channels.h>
#include <audio_utils/primitives.h>
#include <media/AudioCommonTypes.h>
#include <media/AudioContainers.h>
#include <media/AudioDeviceTypeAddr.h>
#include <media/AudioEffect.h>
#include <media/EffectClientAsyncProxy.h>
#include <media/ShmemCompat.h>
#include <media/TypeConverter.h>
#include <media/audiohal/EffectHalInterface.h>
#include <media/audiohal/EffectsFactoryHalInterface.h>
#include <mediautils/MethodStatistics.h>
#include <mediautils/ServiceUtilities.h>
#include <mediautils/TimeCheck.h>
#include <system/audio_effects/effect_aec.h>
#include <system/audio_effects/effect_downmix.h>
#include <system/audio_effects/effect_dynamicsprocessing.h>
#include <system/audio_effects/effect_hapticgenerator.h>
#include <system/audio_effects/effect_ns.h>
#include <system/audio_effects/effect_spatializer.h>
#include <system/audio_effects/effect_visualizer.h>
#include <utils/Log.h>

#include <algorithm>

// ----------------------------------------------------------------------------

// Note: the following macro is used for extremely verbose logging message.  In
// order to run with ALOG_ASSERT turned on, we need to have LOG_NDEBUG set to
// 0; but one side effect of this is to turn all LOGV's as well.  Some messages
// are so verbose that we want to suppress them even when we have ALOG_ASSERT
// turned on.  Do not uncomment the #def below unless you really know what you
// are doing and want to see all of the extremely verbose messages.
//#define VERY_VERY_VERBOSE_LOGGING
#ifdef VERY_VERY_VERBOSE_LOGGING
#define ALOGVV ALOGV
#else
#define ALOGVV(a...) do { } while(0)
#endif

#define DEFAULT_OUTPUT_SAMPLE_RATE 48000

namespace android {

using aidl_utils::statusTFromBinderStatus;
using audioflinger::EffectConfiguration;
using binder::Status;

namespace {

// Append a POD value into a vector of bytes.
template<typename T>
void appendToBuffer(const T& value, std::vector<uint8_t>* buffer) {
    const uint8_t* ar(reinterpret_cast<const uint8_t*>(&value));
    buffer->insert(buffer->end(), ar, ar + sizeof(T));
}

// Write a POD value into a vector of bytes (clears the previous buffer
// content).
template<typename T>
void writeToBuffer(const T& value, std::vector<uint8_t>* buffer) {
    buffer->clear();
    appendToBuffer(value, buffer);
}

}  // namespace

// ----------------------------------------------------------------------------
//  EffectBase implementation
// ----------------------------------------------------------------------------

#undef LOG_TAG
#define LOG_TAG "EffectBase"

EffectBase::EffectBase(const sp<EffectCallbackInterface>& callback,
                                        effect_descriptor_t *desc,
                                        int id,
                                        audio_session_t sessionId,
                                        bool pinned)
    : mPinned(pinned),
      mCallback(callback), mId(id), mSessionId(sessionId),
      mDescriptor(*desc)
{
}

// must be called with EffectModule::mutex() held
status_t EffectBase::setEnabled_l(bool enabled)
{

    ALOGV("setEnabled %p enabled %d", this, enabled);

    if (enabled != isEnabled()) {
        switch (mState) {
        // going from disabled to enabled
        case IDLE:
            mState = STARTING;
            break;
        case STOPPED:
            mState = RESTART;
            break;
        case STOPPING:
            mState = ACTIVE;
            break;

        // going from enabled to disabled
        case RESTART:
            mState = STOPPED;
            break;
        case STARTING:
            mState = IDLE;
            break;
        case ACTIVE:
            mState = STOPPING;
            break;
        case DESTROYED:
            return NO_ERROR; // simply ignore as we are being destroyed
        }
        for (size_t i = 1; i < mHandles.size(); i++) {
            IAfEffectHandle *h = mHandles[i];
            if (h != NULL && !h->disconnected()) {
                h->setEnabled(enabled);
            }
        }
    }
    return NO_ERROR;
}

status_t EffectBase::setEnabled(bool enabled, bool fromHandle)
{
    status_t status;
    {
        audio_utils::lock_guard _l(mutex());
        status = setEnabled_l(enabled);
    }
    if (fromHandle) {
        if (enabled) {
            if (status != NO_ERROR) {
                getCallback()->checkSuspendOnEffectEnabled(this, false, false /*threadLocked*/);
            } else {
                getCallback()->onEffectEnable(this);
            }
        } else {
            getCallback()->onEffectDisable(this);
        }
    }
    return status;
}

bool EffectBase::isEnabled() const
{
    switch (mState) {
    case RESTART:
    case STARTING:
    case ACTIVE:
        return true;
    case IDLE:
    case STOPPING:
    case STOPPED:
    case DESTROYED:
    default:
        return false;
    }
}

void EffectBase::setSuspended(bool suspended)
{
    audio_utils::lock_guard _l(mutex());
    mSuspended = suspended;
}

bool EffectBase::suspended() const
{
    audio_utils::lock_guard _l(mutex());
    return mSuspended;
}

status_t EffectBase::addHandle(IAfEffectHandle *handle)
{
    status_t status;

    audio_utils::lock_guard _l(mutex());
    int priority = handle->priority();
    size_t size = mHandles.size();
    IAfEffectHandle *controlHandle = nullptr;
    size_t i;
    for (i = 0; i < size; i++) {
        IAfEffectHandle *h = mHandles[i];
        if (h == NULL || h->disconnected()) {
            continue;
        }
        // first non destroyed handle is considered in control
        if (controlHandle == NULL) {
            controlHandle = h;
        }
        if (h->priority() <= priority) {
            break;
        }
    }
    // if inserted in first place, move effect control from previous owner to this handle
    if (i == 0) {
        bool enabled = false;
        if (controlHandle != NULL) {
            enabled = controlHandle->enabled();
            controlHandle->setControl(false/*hasControl*/, true /*signal*/, enabled /*enabled*/);
        }
        handle->setControl(true /*hasControl*/, false /*signal*/, enabled /*enabled*/);
        status = NO_ERROR;
    } else {
        status = ALREADY_EXISTS;
    }
    ALOGV("addHandle() %p added handle %p in position %zu", this, handle, i);
    mHandles.insertAt(handle, i);
    return status;
}

status_t EffectBase::updatePolicyState()
{
    status_t status = NO_ERROR;
    bool doRegister = false;
    bool registered = false;
    bool doEnable = false;
    bool enabled = false;
    audio_io_handle_t io = AUDIO_IO_HANDLE_NONE;
    product_strategy_t strategy = PRODUCT_STRATEGY_NONE;

    {
        audio_utils::lock_guard _l(mutex());

        if ((isInternal_l() && !mPolicyRegistered)
                || !getCallback()->isAudioPolicyReady()) {
            return NO_ERROR;
        }

        // register effect when first handle is attached and unregister when last handle is removed
        if (mPolicyRegistered != mHandles.size() > 0) {
            doRegister = true;
            mPolicyRegistered = mHandles.size() > 0;
            if (mPolicyRegistered) {
                const auto callback = getCallback();
                io = callback->io();
                strategy = callback->strategy();
            }
        }
        // enable effect when registered according to enable state requested by controlling handle
        if (mHandles.size() > 0) {
            IAfEffectHandle *handle = controlHandle_l();
            if (handle != nullptr && mPolicyEnabled != handle->enabled()) {
                doEnable = true;
                mPolicyEnabled = handle->enabled();
            }
        }
        registered = mPolicyRegistered;
        enabled = mPolicyEnabled;
        // The simultaneous release of two EffectHandles with the same EffectModule
        // may cause us to call this method at the same time.
        // This may deadlock under some circumstances (b/180941720).  Avoid this.
        if (!doRegister && !(registered && doEnable)) {
            return NO_ERROR;
        }
    }
    policyMutex().lock();
    ALOGV("%s name %s id %d session %d doRegister %d registered %d doEnable %d enabled %d",
        __func__, mDescriptor.name, mId, mSessionId, doRegister, registered, doEnable, enabled);
    if (doRegister) {
        if (registered) {
            status = AudioSystem::registerEffect(
                &mDescriptor,
                io,
                strategy,
                mSessionId,
                mId);
        } else {
            status = AudioSystem::unregisterEffect(mId);
        }
    }
    if (registered && doEnable) {
        status = AudioSystem::setEffectEnabled(mId, enabled);
    }
    policyMutex().unlock();

    return status;
}


ssize_t EffectBase::removeHandle(IAfEffectHandle *handle)
{
    audio_utils::lock_guard _l(mutex());
    return removeHandle_l(handle);
}

ssize_t EffectBase::removeHandle_l(IAfEffectHandle *handle)
{
    size_t size = mHandles.size();
    size_t i;
    for (i = 0; i < size; i++) {
        if (mHandles[i] == handle) {
            break;
        }
    }
    if (i == size) {
        ALOGW("%s %p handle not found %p", __FUNCTION__, this, handle);
        return BAD_VALUE;
    }
    ALOGV("removeHandle_l() %p removed handle %p in position %zu", this, handle, i);

    mHandles.removeAt(i);
    // if removed from first place, move effect control from this handle to next in line
    if (i == 0) {
        IAfEffectHandle *h = controlHandle_l();
        if (h != NULL) {
            h->setControl(true /*hasControl*/, true /*signal*/ , handle->enabled() /*enabled*/);
        }
    }

    // Prevent calls to process() and other functions on effect interface from now on.
    // The effect engine will be released by the destructor when the last strong reference on
    // this object is released which can happen after next process is called.
    if (mHandles.size() == 0 && !mPinned) {
        mState = DESTROYED;
    }

    return mHandles.size();
}

// must be called with EffectModule::mutex() held
IAfEffectHandle *EffectBase::controlHandle_l()
{
    // the first valid handle in the list has control over the module
    for (size_t i = 0; i < mHandles.size(); i++) {
        IAfEffectHandle *h = mHandles[i];
        if (h != NULL && !h->disconnected()) {
            return h;
        }
    }

    return NULL;
}

// unsafe method called when the effect parent thread has been destroyed
ssize_t EffectBase::disconnectHandle(IAfEffectHandle *handle, bool unpinIfLast)
{
    const auto callback = getCallback();
    ALOGV("disconnect() %p handle %p", this, handle);
    if (callback->disconnectEffectHandle(handle, unpinIfLast)) {
        return mHandles.size();
    }

    audio_utils::lock_guard _l(mutex());
    ssize_t numHandles = removeHandle_l(handle);
    if ((numHandles == 0) && (!mPinned || unpinIfLast)) {
        mutex().unlock();
        callback->updateOrphanEffectChains(this);
        mutex().lock();
    }
    return numHandles;
}

bool EffectBase::purgeHandles()
{
    bool enabled = false;
    audio_utils::lock_guard _l(mutex());
    IAfEffectHandle *handle = controlHandle_l();
    if (handle != NULL) {
        enabled = handle->enabled();
    }
    mHandles.clear();
    return enabled;
}

void EffectBase::checkSuspendOnEffectEnabled(bool enabled, bool threadLocked) {
    getCallback()->checkSuspendOnEffectEnabled(this, enabled, threadLocked);
}

static String8 effectFlagsToString(uint32_t flags) {
    String8 s;

    s.append("conn. mode: ");
    switch (flags & EFFECT_FLAG_TYPE_MASK) {
    case EFFECT_FLAG_TYPE_INSERT: s.append("insert"); break;
    case EFFECT_FLAG_TYPE_AUXILIARY: s.append("auxiliary"); break;
    case EFFECT_FLAG_TYPE_REPLACE: s.append("replace"); break;
    case EFFECT_FLAG_TYPE_PRE_PROC: s.append("preproc"); break;
    case EFFECT_FLAG_TYPE_POST_PROC: s.append("postproc"); break;
    default: s.append("unknown/reserved"); break;
    }
    s.append(", ");

    s.append("insert pref: ");
    switch (flags & EFFECT_FLAG_INSERT_MASK) {
    case EFFECT_FLAG_INSERT_ANY: s.append("any"); break;
    case EFFECT_FLAG_INSERT_FIRST: s.append("first"); break;
    case EFFECT_FLAG_INSERT_LAST: s.append("last"); break;
    case EFFECT_FLAG_INSERT_EXCLUSIVE: s.append("exclusive"); break;
    default: s.append("unknown/reserved"); break;
    }
    s.append(", ");

    s.append("volume mgmt: ");
    switch (flags & EFFECT_FLAG_VOLUME_MASK) {
    case EFFECT_FLAG_VOLUME_NONE: s.append("none"); break;
    case EFFECT_FLAG_VOLUME_CTRL: s.append("implements control"); break;
    case EFFECT_FLAG_VOLUME_IND: s.append("requires indication"); break;
    case EFFECT_FLAG_VOLUME_MONITOR: s.append("monitors volume"); break;
    default: s.append("unknown/reserved"); break;
    }
    s.append(", ");

    uint32_t devind = flags & EFFECT_FLAG_DEVICE_MASK;
    if (devind) {
        s.append("device indication: ");
        switch (devind) {
        case EFFECT_FLAG_DEVICE_IND: s.append("requires updates"); break;
        default: s.append("unknown/reserved"); break;
        }
        s.append(", ");
    }

    s.append("input mode: ");
    switch (flags & EFFECT_FLAG_INPUT_MASK) {
    case EFFECT_FLAG_INPUT_DIRECT: s.append("direct"); break;
    case EFFECT_FLAG_INPUT_PROVIDER: s.append("provider"); break;
    case EFFECT_FLAG_INPUT_BOTH: s.append("direct+provider"); break;
    default: s.append("not set"); break;
    }
    s.append(", ");

    s.append("output mode: ");
    switch (flags & EFFECT_FLAG_OUTPUT_MASK) {
    case EFFECT_FLAG_OUTPUT_DIRECT: s.append("direct"); break;
    case EFFECT_FLAG_OUTPUT_PROVIDER: s.append("provider"); break;
    case EFFECT_FLAG_OUTPUT_BOTH: s.append("direct+provider"); break;
    default: s.append("not set"); break;
    }
    s.append(", ");

    uint32_t accel = flags & EFFECT_FLAG_HW_ACC_MASK;
    if (accel) {
        s.append("hardware acceleration: ");
        switch (accel) {
        case EFFECT_FLAG_HW_ACC_SIMPLE: s.append("non-tunneled"); break;
        case EFFECT_FLAG_HW_ACC_TUNNEL: s.append("tunneled"); break;
        default: s.append("unknown/reserved"); break;
        }
        s.append(", ");
    }

    uint32_t modeind = flags & EFFECT_FLAG_AUDIO_MODE_MASK;
    if (modeind) {
        s.append("mode indication: ");
        switch (modeind) {
        case EFFECT_FLAG_AUDIO_MODE_IND: s.append("required"); break;
        default: s.append("unknown/reserved"); break;
        }
        s.append(", ");
    }

    uint32_t srcind = flags & EFFECT_FLAG_AUDIO_SOURCE_MASK;
    if (srcind) {
        s.append("source indication: ");
        switch (srcind) {
        case EFFECT_FLAG_AUDIO_SOURCE_IND: s.append("required"); break;
        default: s.append("unknown/reserved"); break;
        }
        s.append(", ");
    }

    if (flags & EFFECT_FLAG_OFFLOAD_MASK) {
        s.append("offloadable, ");
    }

    int len = s.length();
    if (s.length() > 2) {
        (void) s.lockBuffer(len);
        s.unlockBuffer(len - 2);
    }
    return s;
}

void EffectBase::dump(int fd, const Vector<String16>& args __unused) const
NO_THREAD_SAFETY_ANALYSIS // conditional try lock
{
    String8 result;

    result.appendFormat("\tEffect ID %d:\n", mId);

    const bool locked = afutils::dumpTryLock(mutex());
    // failed to lock - AudioFlinger is probably deadlocked
    if (!locked) {
        result.append("\t\tCould not lock Fx mutex:\n");
    }
    bool isInternal = isInternal_l();
    result.append("\t\tSession State Registered Internal Enabled Suspended:\n");
    result.appendFormat("\t\t%05d   %03d   %s          %s        %s       %s\n",
            mSessionId, mState, mPolicyRegistered ? "y" : "n", isInternal ? "y" : "n",
            ((isInternal && isEnabled()) || (!isInternal && mPolicyEnabled)) ? "y" : "n",
            mSuspended ? "y" : "n");

    result.append("\t\tDescriptor:\n");
    char uuidStr[64];
    AudioEffect::guidToString(&mDescriptor.uuid, uuidStr, sizeof(uuidStr));
    result.appendFormat("\t\t- UUID: %s\n", uuidStr);
    AudioEffect::guidToString(&mDescriptor.type, uuidStr, sizeof(uuidStr));
    result.appendFormat("\t\t- TYPE: %s\n", uuidStr);
    result.appendFormat("\t\t- apiVersion: %08X\n\t\t- flags: %08X (%s)\n",
            mDescriptor.apiVersion,
            mDescriptor.flags,
            effectFlagsToString(mDescriptor.flags).c_str());
    result.appendFormat("\t\t- name: %s\n",
            mDescriptor.name);

    result.appendFormat("\t\t- implementor: %s\n",
            mDescriptor.implementor);

    result.appendFormat("\t\t%zu Clients:\n", mHandles.size());
    result.append("\t\t\t  Pid Priority Ctrl Locked client server\n");
    char buffer[256];
    for (size_t i = 0; i < mHandles.size(); ++i) {
        IAfEffectHandle *handle = mHandles[i];
        if (handle != NULL && !handle->disconnected()) {
            handle->dumpToBuffer(buffer, sizeof(buffer));
            result.append(buffer);
        }
    }
    if (locked) {
        mutex().unlock();
    }

    write(fd, result.c_str(), result.length());
}

// ----------------------------------------------------------------------------
//  EffectModule implementation
// ----------------------------------------------------------------------------

#undef LOG_TAG
#define LOG_TAG "EffectModule"

EffectModule::EffectModule(const sp<EffectCallbackInterface>& callback, effect_descriptor_t* desc,
                           int id, audio_session_t sessionId, bool pinned,
                           audio_port_handle_t deviceId)
    : EffectBase(callback, desc, id, sessionId, pinned),
      // clear mConfig to ensure consistent initial value of buffer framecount
      // in case buffers are associated by setInBuffer() or setOutBuffer()
      // prior to configure_l().
      mConfig{{}, {}},
      mStatus(NO_INIT),
      mMaxDisableWaitCnt(1), // set by configure_l(), should be >= 1
      mDisableWaitCnt(0),    // set by process() and updateState()
      mOffloaded(false),
      mIsOutput(false),
      mSupportsFloat(false),
      mEffectInterfaceDebug(desc->name) {
    ALOGV("Constructor %p pinned %d", this, pinned);
    int lStatus;

    // create effect engine from effect factory
    mStatus = callback->createEffectHal(
            &desc->uuid, sessionId, deviceId, &mEffectInterface);
    if (mStatus != NO_ERROR) {
        ALOGE("%s createEffectHal failed: %d", __func__, mStatus);
        return;
    }
    lStatus = init_l();
    if (lStatus < 0) {
        mStatus = lStatus;
        goto Error;
    }

    setOffloaded_l(callback->isOffload(), callback->io());
    ALOGV("%s Constructor success name %s, Interface %p", __func__, mDescriptor.name,
          mEffectInterface.get());

    return;
Error:
    mEffectInterface.clear();
    mEffectInterfaceDebug += " init failed:" + std::to_string(lStatus);
    ALOGE("%s Constructor Error %d", __func__, mStatus);
}

EffectModule::~EffectModule()
{
    ALOGV("Destructor %p", this);
    if (mEffectInterface != 0) {
        char uuidStr[64];
        AudioEffect::guidToString(&mDescriptor.uuid, uuidStr, sizeof(uuidStr));
        ALOGW("EffectModule %p destructor called with unreleased interface, effect %s",
                this, uuidStr);
        release_l("~EffectModule");
    }

}

// return true if any effect started or stopped
bool EffectModule::updateState_l() {
    audio_utils::lock_guard _l(mutex());

    bool startedOrStopped = false;
    switch (mState) {
    case RESTART:
        reset_l();
        FALLTHROUGH_INTENDED;

    case STARTING:
        // clear auxiliary effect input buffer for next accumulation
        if ((mDescriptor.flags & EFFECT_FLAG_TYPE_MASK) == EFFECT_FLAG_TYPE_AUXILIARY) {
            memset(mConfig.inputCfg.buffer.raw,
                   0,
                   mConfig.inputCfg.buffer.frameCount*sizeof(int32_t));
        }
        if (start_ll() == NO_ERROR) {
            mState = ACTIVE;
            startedOrStopped = true;
        } else {
            mState = IDLE;
        }
        break;
    case STOPPING:
        // volume control for offload and direct threads must take effect immediately.
        if (stop_ll() == NO_ERROR
            && !(isVolumeControl() && isOffloadedOrDirect_l())) {
            mDisableWaitCnt = mMaxDisableWaitCnt;
        } else {
            mDisableWaitCnt = 1; // will cause immediate transition to IDLE
        }
        mState = STOPPED;
        break;
    case STOPPED:
        // mDisableWaitCnt is forced to 1 by process() when the engine indicates the end of the
        // turn off sequence.
        if (--mDisableWaitCnt == 0) {
            reset_l();
            startedOrStopped = true;
            mState = IDLE;
        }
        break;
    case ACTIVE:
        for (size_t i = 0; i < mHandles.size(); i++) {
            if (!mHandles[i]->disconnected()) {
                mHandles[i]->framesProcessed(mConfig.inputCfg.buffer.frameCount);
            }
        }
        break;
    default: //IDLE , ACTIVE, DESTROYED
        break;
    }

    return startedOrStopped;
}

void EffectModule::process()
{
    audio_utils::lock_guard _l(mutex());

    if (mState == DESTROYED || mEffectInterface == 0 || mInBuffer == 0 || mOutBuffer == 0) {
        return;
    }

    const uint32_t inChannelCount =
            audio_channel_count_from_out_mask(mConfig.inputCfg.channels);
    const uint32_t outChannelCount =
            audio_channel_count_from_out_mask(mConfig.outputCfg.channels);
    const bool auxType =
            (mDescriptor.flags & EFFECT_FLAG_TYPE_MASK) == EFFECT_FLAG_TYPE_AUXILIARY;

    // safeInputOutputSampleCount is 0 if the channel count between input and output
    // buffers do not match. This prevents automatic accumulation or copying between the
    // input and output effect buffers without an intermediary effect process.
    // TODO: consider implementing channel conversion.
    const size_t safeInputOutputSampleCount =
            mInChannelCountRequested != mOutChannelCountRequested ? 0
                    : mOutChannelCountRequested * std::min(
                            mConfig.inputCfg.buffer.frameCount,
                            mConfig.outputCfg.buffer.frameCount);
    const auto accumulateInputToOutput = [this, safeInputOutputSampleCount]() {
        accumulate_float(
                mConfig.outputCfg.buffer.f32,
                mConfig.inputCfg.buffer.f32,
                safeInputOutputSampleCount);
    };
    const auto copyInputToOutput = [this, safeInputOutputSampleCount]() {
        memcpy(
                mConfig.outputCfg.buffer.f32,
                mConfig.inputCfg.buffer.f32,
                safeInputOutputSampleCount * sizeof(*mConfig.outputCfg.buffer.f32));
    };

    if (isProcessEnabled()) {
        int ret;
        if (isProcessImplemented()) {
            if (auxType) {
                // We overwrite the aux input buffer here and clear after processing.
                // aux input is always mono.

                if (!mSupportsFloat) {
                    memcpy_to_i16_from_float(
                            mConfig.inputCfg.buffer.s16,
                            mConfig.inputCfg.buffer.f32,
                            mConfig.inputCfg.buffer.frameCount);
                }
            }
            sp<EffectBufferHalInterface> inBuffer = mInBuffer;
            sp<EffectBufferHalInterface> outBuffer = mOutBuffer;

            if (!auxType && mInChannelCountRequested != inChannelCount) {
                adjust_channels(
                        inBuffer->audioBuffer()->f32, mInChannelCountRequested,
                        mInConversionBuffer->audioBuffer()->f32, inChannelCount,
                        sizeof(float),
                        sizeof(float)
                        * mInChannelCountRequested * mConfig.inputCfg.buffer.frameCount);
                inBuffer = mInConversionBuffer;
            }
            if (mConfig.outputCfg.accessMode == EFFECT_BUFFER_ACCESS_ACCUMULATE
                    && mOutChannelCountRequested != outChannelCount) {
                adjust_selected_channels(
                        outBuffer->audioBuffer()->f32, mOutChannelCountRequested,
                        mOutConversionBuffer->audioBuffer()->f32, outChannelCount,
                        sizeof(float),
                        sizeof(float)
                        * mOutChannelCountRequested * mConfig.outputCfg.buffer.frameCount);
                outBuffer = mOutConversionBuffer;
            }
            if (!mSupportsFloat) { // convert input to int16_t as effect doesn't support float.
                if (!auxType) {
                    if (mInConversionBuffer == nullptr) {
                        ALOGW("%s: mInConversionBuffer is null, bypassing", __func__);
                        goto data_bypass;
                    }
                    memcpy_to_i16_from_float(
                            mInConversionBuffer->audioBuffer()->s16,
                            inBuffer->audioBuffer()->f32,
                            inChannelCount * mConfig.inputCfg.buffer.frameCount);
                    inBuffer = mInConversionBuffer;
                }
                if (mConfig.outputCfg.accessMode == EFFECT_BUFFER_ACCESS_ACCUMULATE) {
                    if (mOutConversionBuffer == nullptr) {
                        ALOGW("%s: mOutConversionBuffer is null, bypassing", __func__);
                        goto data_bypass;
                    }
                    memcpy_to_i16_from_float(
                            mOutConversionBuffer->audioBuffer()->s16,
                            outBuffer->audioBuffer()->f32,
                            outChannelCount * mConfig.outputCfg.buffer.frameCount);
                    outBuffer = mOutConversionBuffer;
                }
            }
            ret = mEffectInterface->process();
            if (!mSupportsFloat) { // convert output int16_t back to float.
                sp<EffectBufferHalInterface> target =
                        mOutChannelCountRequested != outChannelCount
                        ? mOutConversionBuffer : mOutBuffer;

                memcpy_to_float_from_i16(
                        target->audioBuffer()->f32,
                        mOutConversionBuffer->audioBuffer()->s16,
                        outChannelCount * mConfig.outputCfg.buffer.frameCount);
            }
            if (mOutChannelCountRequested != outChannelCount) {
                adjust_selected_channels(mOutConversionBuffer->audioBuffer()->f32, outChannelCount,
                        mOutBuffer->audioBuffer()->f32, mOutChannelCountRequested,
                        sizeof(float),
                        sizeof(float) * outChannelCount * mConfig.outputCfg.buffer.frameCount);
            }
        } else {
            data_bypass:
            if (!auxType  /* aux effects do not require data bypass */
                    && mConfig.inputCfg.buffer.raw != mConfig.outputCfg.buffer.raw) {
                if (mConfig.outputCfg.accessMode == EFFECT_BUFFER_ACCESS_ACCUMULATE) {
                    accumulateInputToOutput();
                } else {
                    copyInputToOutput();
                }
            }
            ret = -ENODATA;
        }

        // force transition to IDLE state when engine is ready
        if (mState == STOPPED && ret == -ENODATA) {
            mDisableWaitCnt = 1;
        }

        // clear auxiliary effect input buffer for next accumulation
        if (auxType) {
            const size_t size =
                    mConfig.inputCfg.buffer.frameCount * inChannelCount * sizeof(float);
            memset(mConfig.inputCfg.buffer.raw, 0, size);
        }
    } else if ((mDescriptor.flags & EFFECT_FLAG_TYPE_MASK) == EFFECT_FLAG_TYPE_INSERT &&
                // mInBuffer->audioBuffer()->raw != mOutBuffer->audioBuffer()->raw
                mConfig.inputCfg.buffer.raw != mConfig.outputCfg.buffer.raw) {
        // If an insert effect is idle and input buffer is different from output buffer,
        // accumulate input onto output
        if (getCallback()->activeTrackCnt() != 0) {
            // similar handling with data_bypass above.
            if (mConfig.outputCfg.accessMode == EFFECT_BUFFER_ACCESS_ACCUMULATE) {
                accumulateInputToOutput();
            } else { // EFFECT_BUFFER_ACCESS_WRITE
                copyInputToOutput();
            }
        }
    }
}

void EffectModule::reset_l()
{
    if (mStatus != NO_ERROR || mEffectInterface == 0) {
        return;
    }

    int reply = 0;
    uint32_t replySize = sizeof(reply);
    mEffectInterface->command(EFFECT_CMD_RESET, 0, NULL, &replySize, &reply);
}

status_t EffectModule::configure_l()
{
    ALOGVV("%s started", __func__);
    status_t status;
    uint32_t size;
    audio_channel_mask_t channelMask;
    sp<EffectCallbackInterface> callback;

    if (mEffectInterface == 0) {
        status = NO_INIT;
        goto exit;
    }

    // TODO: handle configuration of effects replacing track process
    // TODO: handle configuration of input (record) SW effects above the HAL,
    // similar to output EFFECT_FLAG_TYPE_INSERT/REPLACE,
    // in which case input channel masks should be used here.
    callback = getCallback();
    channelMask = callback->inChannelMask(mId);
    mConfig.inputCfg.channels = channelMask;
    mConfig.outputCfg.channels = callback->outChannelMask();

    if ((mDescriptor.flags & EFFECT_FLAG_TYPE_MASK) == EFFECT_FLAG_TYPE_AUXILIARY) {
        if (mConfig.inputCfg.channels != AUDIO_CHANNEL_OUT_MONO) {
            mConfig.inputCfg.channels = AUDIO_CHANNEL_OUT_MONO;
            ALOGV("Overriding auxiliary effect input channels %#x as MONO",
                    mConfig.inputCfg.channels);
        }
    }
    if (isHapticGenerator()) {
        audio_channel_mask_t hapticChannelMask = callback->hapticChannelMask();
        mConfig.inputCfg.channels |= hapticChannelMask;
        mConfig.outputCfg.channels |= hapticChannelMask;
    }
    mInChannelCountRequested =
            audio_channel_count_from_out_mask(mConfig.inputCfg.channels);
    mOutChannelCountRequested =
            audio_channel_count_from_out_mask(mConfig.outputCfg.channels);

    mConfig.inputCfg.format = AUDIO_FORMAT_PCM_FLOAT;
    mConfig.outputCfg.format = AUDIO_FORMAT_PCM_FLOAT;

    // Don't use sample rate for thread if effect isn't offloadable.
    if (callback->isOffloadOrDirect() && !isOffloaded_l()) {
        mConfig.inputCfg.samplingRate = DEFAULT_OUTPUT_SAMPLE_RATE;
        ALOGV("Overriding effect input as 48kHz");
    } else {
        mConfig.inputCfg.samplingRate = callback->sampleRate();
    }
    mConfig.outputCfg.samplingRate = mConfig.inputCfg.samplingRate;
    mConfig.inputCfg.bufferProvider.cookie = NULL;
    mConfig.inputCfg.bufferProvider.getBuffer = NULL;
    mConfig.inputCfg.bufferProvider.releaseBuffer = NULL;
    mConfig.outputCfg.bufferProvider.cookie = NULL;
    mConfig.outputCfg.bufferProvider.getBuffer = NULL;
    mConfig.outputCfg.bufferProvider.releaseBuffer = NULL;
    mConfig.inputCfg.accessMode = EFFECT_BUFFER_ACCESS_READ;
    // Insert effect:
    // - in global sessions (e.g AUDIO_SESSION_OUTPUT_MIX),
    // always overwrites output buffer: input buffer == output buffer
    // - in other sessions:
    //      last effect in the chain accumulates in output buffer: input buffer != output buffer
    //      other effect: overwrites output buffer: input buffer == output buffer
    // Auxiliary effect:
    //      accumulates in output buffer: input buffer != output buffer
    // Therefore: accumulate <=> input buffer != output buffer
    mConfig.outputCfg.accessMode = requiredEffectBufferAccessMode();
    mConfig.inputCfg.mask = EFFECT_CONFIG_ALL;
    mConfig.outputCfg.mask = EFFECT_CONFIG_ALL;
    mConfig.inputCfg.buffer.frameCount = callback->frameCount();
    mConfig.outputCfg.buffer.frameCount = mConfig.inputCfg.buffer.frameCount;
    mIsOutput = callback->isOutput();

    ALOGV("%s %p chain %p buffer %p framecount %zu", __func__, this,
          callback->chain().promote().get(), mConfig.inputCfg.buffer.raw,
          mConfig.inputCfg.buffer.frameCount);

    status_t cmdStatus;
    size = sizeof(int);
    status = mEffectInterface->command(EFFECT_CMD_SET_CONFIG,
                                       sizeof(mConfig),
                                       &mConfig,
                                       &size,
                                       &cmdStatus);
    if (status == NO_ERROR) {
        status = cmdStatus;
    }

    if (status != NO_ERROR &&
            EffectConfiguration::isHidl() && // only HIDL effects support channel conversion
            mIsOutput &&
            (mConfig.inputCfg.channels != AUDIO_CHANNEL_OUT_STEREO
                    || mConfig.outputCfg.channels != AUDIO_CHANNEL_OUT_STEREO)) {
        // Older effects may require exact STEREO position mask.
        if (mConfig.inputCfg.channels != AUDIO_CHANNEL_OUT_STEREO
                && (mDescriptor.flags & EFFECT_FLAG_TYPE_MASK) != EFFECT_FLAG_TYPE_AUXILIARY) {
            ALOGV("Overriding effect input channels %#x as STEREO", mConfig.inputCfg.channels);
            mConfig.inputCfg.channels = AUDIO_CHANNEL_OUT_STEREO;
        }
        if (mConfig.outputCfg.channels != AUDIO_CHANNEL_OUT_STEREO) {
            ALOGV("Overriding effect output channels %#x as STEREO", mConfig.outputCfg.channels);
            mConfig.outputCfg.channels = AUDIO_CHANNEL_OUT_STEREO;
        }
        size = sizeof(int);
        status = mEffectInterface->command(EFFECT_CMD_SET_CONFIG,
                                           sizeof(mConfig),
                                           &mConfig,
                                           &size,
                                           &cmdStatus);
        if (status == NO_ERROR) {
            status = cmdStatus;
        }
    }

    if (status == NO_ERROR) {
        mSupportsFloat = true;
    }

    // only HIDL effects support integer conversion.
    if (status != NO_ERROR && EffectConfiguration::isHidl()) {
        ALOGV("EFFECT_CMD_SET_CONFIG failed with float format, retry with int16_t.");
        mConfig.inputCfg.format = AUDIO_FORMAT_PCM_16_BIT;
        mConfig.outputCfg.format = AUDIO_FORMAT_PCM_16_BIT;
        size = sizeof(int);
        status = mEffectInterface->command(EFFECT_CMD_SET_CONFIG,
                                           sizeof(mConfig),
                                           &mConfig,
                                           &size,
                                           &cmdStatus);
        if (status == NO_ERROR) {
            status = cmdStatus;
        }
        if (status == NO_ERROR) {
            mSupportsFloat = false;
            ALOGVV("config worked with 16 bit");
        } else {
            ALOGE("%s failed %d with int16_t (as well as float)", __func__, status);
        }
    }

    if (status == NO_ERROR) {
        // Establish Buffer strategy
        setInBuffer(mInBuffer);
        setOutBuffer(mOutBuffer);

        // Update visualizer latency
        if (memcmp(&mDescriptor.type, SL_IID_VISUALIZATION, sizeof(effect_uuid_t)) == 0) {
            uint32_t buf32[sizeof(effect_param_t) / sizeof(uint32_t) + 2];
            effect_param_t *p = (effect_param_t *)buf32;

            p->psize = sizeof(uint32_t);
            p->vsize = sizeof(uint32_t);
            size = sizeof(int);
            *(int32_t *)p->data = VISUALIZER_PARAM_LATENCY;

            uint32_t latency = callback->latency();

            *((int32_t *)p->data + 1)= latency;
            mEffectInterface->command(EFFECT_CMD_SET_PARAM,
                    sizeof(effect_param_t) + 8,
                    &buf32,
                    &size,
                    &cmdStatus);
        }
    }

    // mConfig.outputCfg.buffer.frameCount cannot be zero.
    mMaxDisableWaitCnt = (uint32_t)std::max(
            (uint64_t)1, // mMaxDisableWaitCnt must be greater than zero.
            (uint64_t)mConfig.outputCfg.buffer.frameCount == 0 ? 1
                : (MAX_DISABLE_TIME_MS * mConfig.outputCfg.samplingRate
                / ((uint64_t)1000 * mConfig.outputCfg.buffer.frameCount)));

exit:
    // TODO: consider clearing mConfig on error.
    mStatus = status;
    ALOGVV("%s ended", __func__);
    return status;
}

status_t EffectModule::init_l()
{
    audio_utils::lock_guard _l(mutex());
    if (mEffectInterface == 0) {
        return NO_INIT;
    }
    status_t cmdStatus;
    uint32_t size = sizeof(status_t);
    status_t status = mEffectInterface->command(EFFECT_CMD_INIT,
                                                0,
                                                NULL,
                                                &size,
                                                &cmdStatus);
    if (status == 0) {
        status = cmdStatus;
    }
    return status;
}

void EffectModule::addEffectToHal_l()
{
    if ((mDescriptor.flags & EFFECT_FLAG_TYPE_MASK) == EFFECT_FLAG_TYPE_PRE_PROC ||
         (mDescriptor.flags & EFFECT_FLAG_TYPE_MASK) == EFFECT_FLAG_TYPE_POST_PROC) {
        if (mCurrentHalStream == getCallback()->io()) {
            return;
        }

        (void)getCallback()->addEffectToHal(mEffectInterface);
        mCurrentHalStream = getCallback()->io();
    }
}

// start_l() must be called with EffectChain::mutex() held
status_t EffectModule::start_l()
{
    status_t status;
    {
        audio_utils::lock_guard _l(mutex());
        status = start_ll();
    }
    if (status == NO_ERROR) {
        getCallback()->resetVolume_l();
    }
    return status;
}

status_t EffectModule::start_ll()
{
    if (mEffectInterface == 0) {
        return NO_INIT;
    }
    if (mStatus != NO_ERROR) {
        return mStatus;
    }
    status_t cmdStatus;
    uint32_t size = sizeof(status_t);
    status_t status = mEffectInterface->command(EFFECT_CMD_ENABLE,
                                                0,
                                                NULL,
                                                &size,
                                                &cmdStatus);
    if (status == 0) {
        status = cmdStatus;
    }
    if (status == 0) {
        addEffectToHal_l();
    }
    return status;
}

status_t EffectModule::stop_l()
{
    audio_utils::lock_guard _l(mutex());
    return stop_ll();
}

status_t EffectModule::stop_ll()
{
    if (mEffectInterface == 0) {
        return NO_INIT;
    }
    if (mStatus != NO_ERROR) {
        return mStatus;
    }
    status_t cmdStatus = NO_ERROR;
    uint32_t size = sizeof(status_t);

    if (isVolumeControl() && isOffloadedOrDirect_l()) {
        // We have the EffectChain and EffectModule lock, permit a reentrant call to setVolume:
        // resetVolume_l --> setVolume_l --> EffectModule::setVolume
        mSetVolumeReentrantTid = gettid();
        getCallback()->resetVolume_l();
        mSetVolumeReentrantTid = INVALID_PID;
    }

    status_t status = mEffectInterface->command(EFFECT_CMD_DISABLE,
                                                0,
                                                NULL,
                                                &size,
                                                &cmdStatus);
    if (status == NO_ERROR) {
        status = cmdStatus;
    }
    if (status == NO_ERROR) {
        status = removeEffectFromHal_l();
    }
    return status;
}

// must be called with EffectChain::mutex() held
void EffectModule::release_l(const std::string& from)
{
    if (mEffectInterface != 0) {
        removeEffectFromHal_l();
        // release effect engine
        mEffectInterface->close();
        mEffectInterface.clear();
        mEffectInterfaceDebug += " released by: " + from;
    }
}

status_t EffectModule::removeEffectFromHal_l()
{
    if ((mDescriptor.flags & EFFECT_FLAG_TYPE_MASK) == EFFECT_FLAG_TYPE_PRE_PROC ||
             (mDescriptor.flags & EFFECT_FLAG_TYPE_MASK) == EFFECT_FLAG_TYPE_POST_PROC) {
        if (mCurrentHalStream != getCallback()->io()) {
            return (mCurrentHalStream == AUDIO_IO_HANDLE_NONE) ? NO_ERROR : INVALID_OPERATION;
        }
        getCallback()->removeEffectFromHal(mEffectInterface);
        mCurrentHalStream = AUDIO_IO_HANDLE_NONE;
    }
    return NO_ERROR;
}

// round up delta valid if value and divisor are positive.
template <typename T>
static T roundUpDelta(const T &value, const T &divisor) {
    T remainder = value % divisor;
    return remainder == 0 ? 0 : divisor - remainder;
}

status_t EffectModule::command(int32_t cmdCode,
                     const std::vector<uint8_t>& cmdData,
                     int32_t maxReplySize,
                     std::vector<uint8_t>* reply)
{
    audio_utils::lock_guard _l(mutex());
    ALOGVV("%s, cmdCode: %d, mEffectInterface: %p", __func__, cmdCode, mEffectInterface.get());

    if (mState == DESTROYED || mEffectInterface == 0) {
        return NO_INIT;
    }
    if (mStatus != NO_ERROR) {
        return mStatus;
    }
    if (maxReplySize < 0 || maxReplySize > EFFECT_PARAM_SIZE_MAX) {
        return -EINVAL;
    }
    size_t cmdSize = cmdData.size();
    const effect_param_t* param = cmdSize >= sizeof(effect_param_t)
                                  ? reinterpret_cast<const effect_param_t*>(cmdData.data())
                                  : nullptr;
    if (cmdCode == EFFECT_CMD_GET_PARAM &&
            (param == nullptr || param->psize > cmdSize - sizeof(effect_param_t))) {
        android_errorWriteLog(0x534e4554, "32438594");
        android_errorWriteLog(0x534e4554, "33003822");
        return -EINVAL;
    }
    if (cmdCode == EFFECT_CMD_GET_PARAM &&
            (maxReplySize < static_cast<signed>(sizeof(effect_param_t)) ||
                   param->psize > maxReplySize - sizeof(effect_param_t))) {
        android_errorWriteLog(0x534e4554, "29251553");
        return -EINVAL;
    }
    if (cmdCode == EFFECT_CMD_GET_PARAM &&
            (static_cast<signed>(sizeof(effect_param_t)) > maxReplySize
                    || param->psize > maxReplySize - sizeof(effect_param_t)
                    || param->vsize > maxReplySize - sizeof(effect_param_t)
                            - param->psize
                    || roundUpDelta(param->psize, (uint32_t) sizeof(int)) >
                            maxReplySize
                                    - sizeof(effect_param_t)
                                    - param->psize
                                    - param->vsize)) {
        ALOGV("\tLVM_ERROR : EFFECT_CMD_GET_PARAM: reply size inconsistent");
                     android_errorWriteLog(0x534e4554, "32705438");
        return -EINVAL;
    }
    if ((cmdCode == EFFECT_CMD_SET_PARAM
            || cmdCode == EFFECT_CMD_SET_PARAM_DEFERRED)
            &&  // DEFERRED not generally used
                    (param == nullptr
                            || param->psize > cmdSize - sizeof(effect_param_t)
                            || param->vsize > cmdSize - sizeof(effect_param_t)
                                    - param->psize
                            || roundUpDelta(param->psize,
                                            (uint32_t) sizeof(int)) >
                                    cmdSize
                                            - sizeof(effect_param_t)
                                            - param->psize
                                            - param->vsize)) {
        android_errorWriteLog(0x534e4554, "30204301");
        return -EINVAL;
    }
    uint32_t replySize = maxReplySize;
    reply->resize(replySize);
    status_t status = mEffectInterface->command(cmdCode,
                                                cmdSize,
                                                const_cast<uint8_t*>(cmdData.data()),
                                                &replySize,
                                                reply->data());
    reply->resize(status == NO_ERROR ? replySize : 0);
    if (cmdCode != EFFECT_CMD_GET_PARAM && status == NO_ERROR) {
        for (size_t i = 1; i < mHandles.size(); i++) {
            IAfEffectHandle *h = mHandles[i];
            if (h != NULL && !h->disconnected()) {
                h->commandExecuted(cmdCode, cmdData, *reply);
            }
        }
    }
    return status;
}

bool EffectModule::isProcessEnabled() const
{
    if (mStatus != NO_ERROR) {
        return false;
    }

    switch (mState) {
    case RESTART:
    case ACTIVE:
    case STOPPING:
    case STOPPED:
        return true;
    case IDLE:
    case STARTING:
    case DESTROYED:
    default:
        return false;
    }
}

bool EffectModule::isOffloadedOrDirect_l() const
{
    return getCallback()->isOffloadOrDirect();
}

bool EffectModule::isVolumeControlEnabled_l() const
{
    return (isVolumeControl() && (isOffloadedOrDirect_l() ? isEnabled() : isProcessEnabled()));
}

void EffectModule::setInBuffer(const sp<EffectBufferHalInterface>& buffer) {
    ALOGVV("setInBuffer %p",(&buffer));

    // mConfig.inputCfg.buffer.frameCount may be zero if configure_l() is not called yet.
    if (buffer != 0) {
        mConfig.inputCfg.buffer.raw = buffer->audioBuffer()->raw;
        buffer->setFrameCount(mConfig.inputCfg.buffer.frameCount);
    } else {
        mConfig.inputCfg.buffer.raw = NULL;
    }
    mInBuffer = buffer;
    mEffectInterface->setInBuffer(buffer);

    // aux effects do in place conversion to float - we don't allocate mInConversionBuffer.
    // Theoretically insert effects can also do in-place conversions (destroying
    // the original buffer) when the output buffer is identical to the input buffer,
    // but we don't optimize for it here.
    const bool auxType = (mDescriptor.flags & EFFECT_FLAG_TYPE_MASK) == EFFECT_FLAG_TYPE_AUXILIARY;
    const uint32_t inChannelCount =
            audio_channel_count_from_out_mask(mConfig.inputCfg.channels);
    const bool formatMismatch = !mSupportsFloat || mInChannelCountRequested != inChannelCount;
    if (!auxType && formatMismatch && mInBuffer != nullptr) {
        // we need to translate - create hidl shared buffer and intercept
        const size_t inFrameCount = mConfig.inputCfg.buffer.frameCount;
        // Use FCC_2 in case mInChannelCountRequested is mono and the effect is stereo.
        const uint32_t inChannels = std::max((uint32_t)FCC_2, mInChannelCountRequested);
        const size_t size = inChannels * inFrameCount * std::max(sizeof(int16_t), sizeof(float));

        ALOGV("%s: setInBuffer updating for inChannels:%d inFrameCount:%zu total size:%zu",
                __func__, inChannels, inFrameCount, size);

        if (size > 0 && (mInConversionBuffer == nullptr
                || size > mInConversionBuffer->getSize())) {
            mInConversionBuffer.clear();
            ALOGV("%s: allocating mInConversionBuffer %zu", __func__, size);
            (void)getCallback()->allocateHalBuffer(size, &mInConversionBuffer);
        }
        if (mInConversionBuffer != nullptr) {
            mInConversionBuffer->setFrameCount(inFrameCount);
            mEffectInterface->setInBuffer(mInConversionBuffer);
        } else if (size > 0) {
            ALOGE("%s cannot create mInConversionBuffer", __func__);
        }
    }
}

void EffectModule::setOutBuffer(const sp<EffectBufferHalInterface>& buffer) {
    ALOGVV("setOutBuffer %p",(&buffer));

    // mConfig.outputCfg.buffer.frameCount may be zero if configure_l() is not called yet.
    if (buffer != 0) {
        mConfig.outputCfg.buffer.raw = buffer->audioBuffer()->raw;
        buffer->setFrameCount(mConfig.outputCfg.buffer.frameCount);
    } else {
        mConfig.outputCfg.buffer.raw = NULL;
    }
    mOutBuffer = buffer;
    mEffectInterface->setOutBuffer(buffer);

    // Note: Any effect that does not accumulate does not need mOutConversionBuffer and
    // can do in-place conversion from int16_t to float.  We don't optimize here.
    const uint32_t outChannelCount =
            audio_channel_count_from_out_mask(mConfig.outputCfg.channels);
    const bool formatMismatch = !mSupportsFloat || mOutChannelCountRequested != outChannelCount;
    if (formatMismatch && mOutBuffer != nullptr) {
        const size_t outFrameCount = mConfig.outputCfg.buffer.frameCount;
        // Use FCC_2 in case mOutChannelCountRequested is mono and the effect is stereo.
        const uint32_t outChannels = std::max((uint32_t)FCC_2, mOutChannelCountRequested);
        const size_t size = outChannels * outFrameCount * std::max(sizeof(int16_t), sizeof(float));

        ALOGV("%s: setOutBuffer updating for outChannels:%d outFrameCount:%zu total size:%zu",
                __func__, outChannels, outFrameCount, size);

        if (size > 0 && (mOutConversionBuffer == nullptr
                || size > mOutConversionBuffer->getSize())) {
            mOutConversionBuffer.clear();
            ALOGV("%s: allocating mOutConversionBuffer %zu", __func__, size);
            (void)getCallback()->allocateHalBuffer(size, &mOutConversionBuffer);
        }
        if (mOutConversionBuffer != nullptr) {
            mOutConversionBuffer->setFrameCount(outFrameCount);
            mEffectInterface->setOutBuffer(mOutConversionBuffer);
        } else if (size > 0) {
            ALOGE("%s cannot create mOutConversionBuffer", __func__);
        }
    }
}

status_t EffectModule::setVolume_l(uint32_t* left, uint32_t* right, bool controller, bool force) {
    AutoLockReentrant _l(mutex(), mSetVolumeReentrantTid);
    if (mStatus != NO_ERROR) {
        return mStatus;
    }
    status_t status = NO_ERROR;
    // Send volume indication if EFFECT_FLAG_VOLUME_IND is set and read back altered volume
    // if controller flag is set (Note that controller == TRUE => the volume controller effect in
    // the effect chain)
    if (((isOffloadedOrDirect_l() ? isEnabled() : isProcessEnabled()) || force) &&
            ((mDescriptor.flags & EFFECT_FLAG_VOLUME_MASK) == EFFECT_FLAG_VOLUME_CTRL ||
             (mDescriptor.flags & EFFECT_FLAG_VOLUME_MASK) == EFFECT_FLAG_VOLUME_IND ||
             (mDescriptor.flags & EFFECT_FLAG_VOLUME_MASK) == EFFECT_FLAG_VOLUME_MONITOR)) {
        status = setVolumeInternal(left, right, controller);
    }
    return status;
}

status_t EffectModule::setVolumeInternal(
        uint32_t *left, uint32_t *right, bool controller) {
    if (mVolume.has_value() && *left == mVolume.value()[0] && *right == mVolume.value()[1] &&
            !controller) {
        LOG_ALWAYS_FATAL_IF(
                !mReturnedVolume.has_value(),
                "The cached returned volume must not be null when the cached volume has value");
        *left = mReturnedVolume.value()[0];
        *right = mReturnedVolume.value()[1];
        return NO_ERROR;
    }
<<<<<<< HEAD
    LOG_ALWAYS_FATAL_IF(mEffectInterface == nullptr, "%s", mEffectInterfaceDebug.c_str());
=======
>>>>>>> 30a16cce
    uint32_t volume[2] = {*left, *right};
    uint32_t* pVolume = isVolumeControl() ? volume : nullptr;
    uint32_t size = sizeof(volume);
    status_t status = mEffectInterface->command(EFFECT_CMD_SET_VOLUME,
                                                size,
                                                volume,
                                                &size,
                                                pVolume);
    if (pVolume && status == NO_ERROR && size == sizeof(volume)) {
        mVolume = {*left, *right}; // Cache the value that has been set
        *left = volume[0];
        *right = volume[1];
        mReturnedVolume = {*left, *right};
    }
    return status;
}

void EffectChain::setVolumeForOutput_l(uint32_t left, uint32_t right)
{
    // for offload or direct thread, if the effect chain has non-offloadable
    // effect and any effect module within the chain has volume control, then
    // volume control is delegated to effect, otherwise, set volume to hal.
    if (mEffectCallback->isOffloadOrDirect() &&
        !(isNonOffloadableEnabled_l() && hasVolumeControlEnabled_l())) {
        float vol_l = (float)left / (1 << 24);
        float vol_r = (float)right / (1 << 24);
        mEffectCallback->setVolumeForOutput(vol_l, vol_r);
    }
}

status_t EffectModule::sendSetAudioDevicesCommand(
        const AudioDeviceTypeAddrVector &devices, uint32_t cmdCode)
{
    audio_devices_t deviceType = deviceTypesToBitMask(getAudioDeviceTypes(devices));
    if (deviceType == AUDIO_DEVICE_NONE) {
        return NO_ERROR;
    }

    audio_utils::lock_guard _l(mutex());
    if (mStatus != NO_ERROR) {
        return mStatus;
    }
    status_t status = NO_ERROR;
    if ((mDescriptor.flags & EFFECT_FLAG_DEVICE_MASK) == EFFECT_FLAG_DEVICE_IND) {
        status_t cmdStatus;
        uint32_t size = sizeof(status_t);
        // FIXME: use audio device types and addresses when the hal interface is ready.
        status = mEffectInterface->command(cmdCode,
                                           sizeof(uint32_t),
                                           &deviceType,
                                           &size,
                                           &cmdStatus);
    }
    return status;
}

status_t EffectModule::setDevices(const AudioDeviceTypeAddrVector &devices)
{
    return sendSetAudioDevicesCommand(devices, EFFECT_CMD_SET_DEVICE);
}

status_t EffectModule::setInputDevice(const AudioDeviceTypeAddr &device)
{
    return sendSetAudioDevicesCommand({device}, EFFECT_CMD_SET_INPUT_DEVICE);
}

status_t EffectModule::setMode(audio_mode_t mode)
{
    audio_utils::lock_guard _l(mutex());
    if (mStatus != NO_ERROR) {
        return mStatus;
    }
    status_t status = NO_ERROR;
    if ((mDescriptor.flags & EFFECT_FLAG_AUDIO_MODE_MASK) == EFFECT_FLAG_AUDIO_MODE_IND) {
        status_t cmdStatus;
        uint32_t size = sizeof(status_t);
        status = mEffectInterface->command(EFFECT_CMD_SET_AUDIO_MODE,
                                           sizeof(audio_mode_t),
                                           &mode,
                                           &size,
                                           &cmdStatus);
        if (status == NO_ERROR) {
            status = cmdStatus;
        }
    }
    return status;
}

status_t EffectModule::setAudioSource(audio_source_t source)
{
    audio_utils::lock_guard _l(mutex());
    if (mStatus != NO_ERROR) {
        return mStatus;
    }
    status_t status = NO_ERROR;
    if ((mDescriptor.flags & EFFECT_FLAG_AUDIO_SOURCE_MASK) == EFFECT_FLAG_AUDIO_SOURCE_IND) {
        uint32_t size = 0;
        status = mEffectInterface->command(EFFECT_CMD_SET_AUDIO_SOURCE,
                                           sizeof(audio_source_t),
                                           &source,
                                           &size,
                                           NULL);
    }
    return status;
}

status_t EffectModule::setOffloaded_l(bool offloaded, audio_io_handle_t io)
{
    audio_utils::lock_guard _l(mutex());
    if (mStatus != NO_ERROR) {
        return mStatus;
    }
    status_t status = NO_ERROR;
    if ((mDescriptor.flags & EFFECT_FLAG_OFFLOAD_SUPPORTED) != 0) {
        status_t cmdStatus;
        uint32_t size = sizeof(status_t);
        effect_offload_param_t cmd;

        cmd.isOffload = offloaded;
        cmd.ioHandle = io;
        status = mEffectInterface->command(EFFECT_CMD_OFFLOAD,
                                           sizeof(effect_offload_param_t),
                                           &cmd,
                                           &size,
                                           &cmdStatus);
        if (status == NO_ERROR) {
            status = cmdStatus;
        }
        mOffloaded = (status == NO_ERROR) ? offloaded : false;
    } else {
        if (offloaded) {
            status = INVALID_OPERATION;
        }
        mOffloaded = false;
    }
    ALOGV("%s offloaded %d io %d status %d", __func__, offloaded, io, status);
    return status;
}

bool EffectModule::isOffloaded_l() const
{
    audio_utils::lock_guard _l(mutex());
    return mOffloaded;
}

/*static*/
bool IAfEffectModule::isHapticGenerator(const effect_uuid_t *type) {
    return memcmp(type, FX_IID_HAPTICGENERATOR, sizeof(effect_uuid_t)) == 0;
}

bool EffectModule::isHapticGenerator() const {
    return IAfEffectModule::isHapticGenerator(&mDescriptor.type);
}

/*static*/
bool IAfEffectModule::isSpatializer(const effect_uuid_t *type) {
    return memcmp(type, FX_IID_SPATIALIZER, sizeof(effect_uuid_t)) == 0;
}

bool EffectModule::isSpatializer() const {
    return IAfEffectModule::isSpatializer(&mDescriptor.type);
}

status_t EffectModule::setHapticScale_l(int id, os::HapticScale hapticScale) {
    if (mStatus != NO_ERROR) {
        return mStatus;
    }
    if (!isHapticGenerator()) {
        ALOGW("Should not set haptic intensity for effects that are not HapticGenerator");
        return INVALID_OPERATION;
    }

    std::vector<uint8_t> request(sizeof(effect_param_t) + 3 * sizeof(uint32_t) + sizeof(float));
    effect_param_t *param = (effect_param_t*) request.data();
    param->psize = sizeof(int32_t);
    param->vsize = sizeof(int32_t) * 2 + sizeof(float);
    *(int32_t*)param->data = HG_PARAM_HAPTIC_INTENSITY;
    int32_t* hapticScalePtr = reinterpret_cast<int32_t*>(param->data + sizeof(int32_t));
    hapticScalePtr[0] = id;
    hapticScalePtr[1] = static_cast<int32_t>(hapticScale.getLevel());
    float* adaptiveScaleFactorPtr = reinterpret_cast<float*>(param->data + 3 * sizeof(int32_t));
    *adaptiveScaleFactorPtr = hapticScale.getAdaptiveScaleFactor();
    std::vector<uint8_t> response;
    status_t status = command(EFFECT_CMD_SET_PARAM, request, sizeof(int32_t), &response);
    if (status == NO_ERROR) {
        LOG_ALWAYS_FATAL_IF(response.size() != 4);
        status = *reinterpret_cast<const status_t*>(response.data());
    }
    return status;
}

status_t EffectModule::setVibratorInfo_l(const media::AudioVibratorInfo& vibratorInfo) {
    if (mStatus != NO_ERROR) {
        return mStatus;
    }
    if (!isHapticGenerator()) {
        ALOGW("Should not set vibrator info for effects that are not HapticGenerator");
        return INVALID_OPERATION;
    }

    const size_t paramCount = 3;
    std::vector<uint8_t> request(
            sizeof(effect_param_t) + sizeof(int32_t) + paramCount * sizeof(float));
    effect_param_t *param = (effect_param_t*) request.data();
    param->psize = sizeof(int32_t);
    param->vsize = paramCount * sizeof(float);
    *(int32_t*)param->data = HG_PARAM_VIBRATOR_INFO;
    float* vibratorInfoPtr = reinterpret_cast<float*>(param->data + sizeof(int32_t));
    vibratorInfoPtr[0] = vibratorInfo.resonantFrequency;
    vibratorInfoPtr[1] = vibratorInfo.qFactor;
    vibratorInfoPtr[2] = vibratorInfo.maxAmplitude;
    std::vector<uint8_t> response;
    status_t status = command(EFFECT_CMD_SET_PARAM, request, sizeof(int32_t), &response);
    if (status == NO_ERROR) {
        LOG_ALWAYS_FATAL_IF(response.size() != sizeof(status_t));
        status = *reinterpret_cast<const status_t*>(response.data());
    }
    return status;
}

status_t EffectModule::getConfigs_l(audio_config_base_t* inputCfg, audio_config_base_t* outputCfg,
                                    bool* isOutput) const {
    audio_utils::lock_guard _l(mutex());
    if (mConfig.inputCfg.mask == 0 || mConfig.outputCfg.mask == 0) {
        return NO_INIT;
    }
    inputCfg->sample_rate = mConfig.inputCfg.samplingRate;
    inputCfg->channel_mask = static_cast<audio_channel_mask_t>(mConfig.inputCfg.channels);
    inputCfg->format = static_cast<audio_format_t>(mConfig.inputCfg.format);
    outputCfg->sample_rate = mConfig.outputCfg.samplingRate;
    outputCfg->channel_mask = static_cast<audio_channel_mask_t>(mConfig.outputCfg.channels);
    outputCfg->format = static_cast<audio_format_t>(mConfig.outputCfg.format);
    *isOutput = mIsOutput;
    return NO_ERROR;
}

status_t EffectModule::sendMetadata_ll(const std::vector<playback_track_metadata_v7_t>& metadata) {
    if (mStatus != NO_ERROR) {
        return mStatus;
    }
    // TODO b/307368176: send all metadata to effects if requested by the implementation.
    // For now only send channel mask to Spatializer.
    if (!isSpatializer()) {
        return INVALID_OPERATION;
    }

    std::vector<uint8_t> request(
            sizeof(effect_param_t) + sizeof(int32_t) + metadata.size() * sizeof(uint32_t));
    effect_param_t *param = (effect_param_t*) request.data();
    param->psize = sizeof(int32_t);
    param->vsize = metadata.size() * sizeof(uint32_t);
    *(int32_t*)param->data = SPATIALIZER_PARAM_INPUT_CHANNEL_MASK;
    uint32_t* channelMasks = reinterpret_cast<uint32_t*>(param->data + sizeof(int32_t));
    for (auto m : metadata) {
        *channelMasks++ = m.channel_mask;
    }
    std::vector<uint8_t> response;
    status_t status = command(EFFECT_CMD_SET_PARAM, request, sizeof(int32_t), &response);
    if (status == NO_ERROR) {
        LOG_ALWAYS_FATAL_IF(response.size() != sizeof(status_t));
        status = *reinterpret_cast<const status_t*>(response.data());
    }
    return status;
}

static std::string dumpInOutBuffer(bool isInput, const sp<EffectBufferHalInterface> &buffer) {
    std::stringstream ss;

    if (buffer == nullptr) {
        return "nullptr"; // make different than below
    } else if (buffer->externalData() != nullptr) {
        ss << (isInput ? buffer->externalData() : buffer->audioBuffer()->raw)
                << " -> "
                << (isInput ? buffer->audioBuffer()->raw : buffer->externalData());
    } else {
        ss << buffer->audioBuffer()->raw;
    }
    return ss.str();
}

void EffectModule::dump(int fd, const Vector<String16>& args) const
NO_THREAD_SAFETY_ANALYSIS  // conditional try lock
{
    EffectBase::dump(fd, args);

    String8 result;
    const bool locked = afutils::dumpTryLock(mutex());

    result.append("\t\tStatus Engine:\n");
    result.appendFormat("\t\t%03d    %p\n",
            mStatus, mEffectInterface.get());

    result.appendFormat("\t\t- data: %s\n", mSupportsFloat ? "float" : "int16");

    result.append("\t\t- Input configuration:\n");
    result.append("\t\t\tBuffer     Frames  Smp rate Channels Format\n");
    result.appendFormat("\t\t\t%p %05zu   %05d    %08x %6d (%s)\n",
            mConfig.inputCfg.buffer.raw,
            mConfig.inputCfg.buffer.frameCount,
            mConfig.inputCfg.samplingRate,
            mConfig.inputCfg.channels,
            mConfig.inputCfg.format,
            toString(static_cast<audio_format_t>(mConfig.inputCfg.format)).c_str());

    result.append("\t\t- Output configuration:\n");
    result.append("\t\t\tBuffer     Frames  Smp rate Channels Format\n");
    result.appendFormat("\t\t\t%p %05zu   %05d    %08x %6d (%s)\n",
            mConfig.outputCfg.buffer.raw,
            mConfig.outputCfg.buffer.frameCount,
            mConfig.outputCfg.samplingRate,
            mConfig.outputCfg.channels,
            mConfig.outputCfg.format,
            toString(static_cast<audio_format_t>(mConfig.outputCfg.format)).c_str());

    result.appendFormat("\t\t- HAL buffers:\n"
            "\t\t\tIn(%s) InConversion(%s) Out(%s) OutConversion(%s)\n",
            dumpInOutBuffer(true /* isInput */, mInBuffer).c_str(),
            dumpInOutBuffer(true /* isInput */, mInConversionBuffer).c_str(),
            dumpInOutBuffer(false /* isInput */, mOutBuffer).c_str(),
            dumpInOutBuffer(false /* isInput */, mOutConversionBuffer).c_str());

    write(fd, result.c_str(), result.length());

    if (mEffectInterface != 0) {
        dprintf(fd, "\tEffect ID %d HAL dump:\n", mId);
        (void)mEffectInterface->dump(fd);
    }

    if (locked) {
        mutex().unlock();
    }
}

// ----------------------------------------------------------------------------
//  EffectHandle implementation
// ----------------------------------------------------------------------------

#undef LOG_TAG
#define LOG_TAG "EffectHandle"

/* static */
sp<IAfEffectHandle> IAfEffectHandle::create(
        const sp<IAfEffectBase>& effect,
        const sp<Client>& client,
        const sp<media::IEffectClient>& effectClient,
        int32_t priority, bool notifyFramesProcessed)
{
    return sp<EffectHandle>::make(
            effect, client, effectClient, priority, notifyFramesProcessed);
}

EffectHandle::EffectHandle(const sp<IAfEffectBase>& effect,
                                         const sp<Client>& client,
                                         const sp<media::IEffectClient>& effectClient,
                                         int32_t priority, bool notifyFramesProcessed)
    : BnEffect(),
    mEffect(effect), mEffectClient(media::EffectClientAsyncProxy::makeIfNeeded(effectClient)),
    mClient(client), mCblk(nullptr),
    mPriority(priority), mHasControl(false), mEnabled(false), mDisconnected(false),
    mNotifyFramesProcessed(notifyFramesProcessed)
{
    ALOGV("constructor %p client %p", this, client.get());
    setMinSchedulerPolicy(SCHED_NORMAL, ANDROID_PRIORITY_AUDIO);
    setInheritRt(true);

    if (client == 0) {
        return;
    }
    int bufOffset = ((sizeof(effect_param_cblk_t) - 1) / sizeof(int) + 1) * sizeof(int);
    mCblkMemory = client->allocator().allocate(mediautils::NamedAllocRequest{
            {static_cast<size_t>(EFFECT_PARAM_BUFFER_SIZE + bufOffset)},
            std::string("Effect ID: ")
                    .append(std::to_string(effect->id()))
                    .append(" Session ID: ")
                    .append(std::to_string(static_cast<int>(effect->sessionId())))
                    .append(" \n")
            });
    if (mCblkMemory == 0 ||
            (mCblk = static_cast<effect_param_cblk_t *>(mCblkMemory->unsecurePointer())) == NULL) {
        ALOGE("not enough memory for Effect size=%zu", EFFECT_PARAM_BUFFER_SIZE +
                sizeof(effect_param_cblk_t));
        mCblkMemory.clear();
        return;
    }
    new(mCblk) effect_param_cblk_t();
    mBuffer = (uint8_t *)mCblk + bufOffset;
}

EffectHandle::~EffectHandle()
{
    ALOGV("Destructor %p", this);
    disconnect(false);
}

// Creates an association between Binder code to name for IEffect.
#define IEFFECT_BINDER_METHOD_MACRO_LIST \
BINDER_METHOD_ENTRY(enable) \
BINDER_METHOD_ENTRY(disable) \
BINDER_METHOD_ENTRY(command) \
BINDER_METHOD_ENTRY(disconnect) \
BINDER_METHOD_ENTRY(getCblk) \
BINDER_METHOD_ENTRY(getConfig) \

// singleton for Binder Method Statistics for IEffect
mediautils::MethodStatistics<int>& getIEffectStatistics() {
    using Code = int;

#pragma push_macro("BINDER_METHOD_ENTRY")
#undef BINDER_METHOD_ENTRY
#define BINDER_METHOD_ENTRY(ENTRY) \
        {(Code)media::BnEffect::TRANSACTION_##ENTRY, #ENTRY},

    static mediautils::MethodStatistics<Code> methodStatistics{
        IEFFECT_BINDER_METHOD_MACRO_LIST
        METHOD_STATISTICS_BINDER_CODE_NAMES(Code)
    };
#pragma pop_macro("BINDER_METHOD_ENTRY")

    return methodStatistics;
}

status_t EffectHandle::onTransact(
        uint32_t code, const Parcel& data, Parcel* reply, uint32_t flags) {
    const std::string methodName = getIEffectStatistics().getMethodForCode(code);
    mediautils::TimeCheck check(
            std::string("IEffect::").append(methodName),
            [code](bool timeout, float elapsedMs) {
        if (timeout) {
            ; // we don't timeout right now on the effect interface.
        } else {
            getIEffectStatistics().event(code, elapsedMs);
        }
    }, {} /* timeoutDuration */, {} /* secondChanceDuration */, false /* crashOnTimeout */);
    return BnEffect::onTransact(code, data, reply, flags);
}

status_t EffectHandle::initCheck() const
{
    return mClient == 0 || mCblkMemory != 0 ? OK : NO_MEMORY;
}

#define RETURN(code) \
  *_aidl_return = (code); \
  return Status::ok();

#define VALUE_OR_RETURN_STATUS_AS_OUT(exp)              \
    ({                                                  \
        auto _tmp = (exp);                              \
        if (!_tmp.ok()) { RETURN(_tmp.error()); }       \
        std::move(_tmp.value());                        \
    })

Status EffectHandle::enable(int32_t* _aidl_return)
{
    audio_utils::lock_guard _l(mutex());
    ALOGV("enable %p", this);
    sp<IAfEffectBase> effect = mEffect.promote();
    if (effect == 0 || mDisconnected) {
        RETURN(DEAD_OBJECT);
    }
    if (!mHasControl) {
        RETURN(INVALID_OPERATION);
    }

    if (mEnabled) {
        RETURN(NO_ERROR);
    }

    mEnabled = true;

    status_t status = effect->updatePolicyState();
    if (status != NO_ERROR) {
        mEnabled = false;
        RETURN(status);
    }

    effect->checkSuspendOnEffectEnabled(true, false /*threadLocked*/);

    // checkSuspendOnEffectEnabled() can suspend this same effect when enabled
    if (effect->suspended()) {
        RETURN(NO_ERROR);
    }

    status = effect->setEnabled(true, true /*fromHandle*/);
    if (status != NO_ERROR) {
        mEnabled = false;
    }
    RETURN(status);
}

Status EffectHandle::disable(int32_t* _aidl_return)
{
    ALOGV("disable %p", this);
    audio_utils::lock_guard _l(mutex());
    sp<IAfEffectBase> effect = mEffect.promote();
    if (effect == 0 || mDisconnected) {
        RETURN(DEAD_OBJECT);
    }
    if (!mHasControl) {
        RETURN(INVALID_OPERATION);
    }

    if (!mEnabled) {
        RETURN(NO_ERROR);
    }
    mEnabled = false;

    effect->updatePolicyState();

    if (effect->suspended()) {
        RETURN(NO_ERROR);
    }

    status_t status = effect->setEnabled(false, true /*fromHandle*/);
    RETURN(status);
}

Status EffectHandle::disconnect()
{
    ALOGV("%s %p", __FUNCTION__, this);
    disconnect(true);
    return Status::ok();
}

void EffectHandle::disconnect(bool unpinIfLast)
{
    audio_utils::lock_guard _l(mutex());
    ALOGV("disconnect(%s) %p", unpinIfLast ? "true" : "false", this);
    if (mDisconnected) {
        if (unpinIfLast) {
            android_errorWriteLog(0x534e4554, "32707507");
        }
        return;
    }
    mDisconnected = true;
    {
        sp<IAfEffectBase> effect = mEffect.promote();
        if (effect != 0) {
            if (effect->disconnectHandle(this, unpinIfLast) > 0) {
                ALOGW("%s Effect handle %p disconnected after thread destruction",
                    __func__, this);
            }
            effect->updatePolicyState();
        }
    }

    if (mClient != 0) {
        if (mCblk != NULL) {
            // unlike ~TrackBase(), mCblk is never a local new, so don't delete
            mCblk->~effect_param_cblk_t();   // destroy our shared-structure.
        }
        mCblkMemory.clear();    // free the shared memory before releasing the heap it belongs to
        // Client destructor must run with AudioFlinger client mutex locked
        audio_utils::lock_guard _l2(mClient->afClientCallback()->clientMutex());
        mClient.clear();
    }
}

Status EffectHandle::getCblk(media::SharedFileRegion* _aidl_return) {
    LOG_ALWAYS_FATAL_IF(!convertIMemoryToSharedFileRegion(mCblkMemory, _aidl_return));
    return Status::ok();
}

Status EffectHandle::getConfig(
        media::EffectConfig* _config, int32_t* _aidl_return) {
    audio_utils::lock_guard _l(mutex());
    sp<IAfEffectBase> effect = mEffect.promote();
    if (effect == nullptr || mDisconnected) {
        RETURN(DEAD_OBJECT);
    }
    sp<IAfEffectModule> effectModule = effect->asEffectModule();
    if (effectModule == nullptr) {
        RETURN(INVALID_OPERATION);
    }
    audio_config_base_t inputCfg = AUDIO_CONFIG_BASE_INITIALIZER;
    audio_config_base_t outputCfg = AUDIO_CONFIG_BASE_INITIALIZER;
    bool isOutput;
    status_t status = effectModule->getConfigs_l(&inputCfg, &outputCfg, &isOutput);
    if (status == NO_ERROR) {
        constexpr bool isInput = false; // effects always use 'OUT' channel masks.
        _config->inputCfg = VALUE_OR_RETURN_STATUS_AS_OUT(
                legacy2aidl_audio_config_base_t_AudioConfigBase(inputCfg, isInput));
        _config->outputCfg = VALUE_OR_RETURN_STATUS_AS_OUT(
                legacy2aidl_audio_config_base_t_AudioConfigBase(outputCfg, isInput));
        _config->isOnInputStream = !isOutput;
    }
    RETURN(status);
}

Status EffectHandle::command(int32_t cmdCode,
                       const std::vector<uint8_t>& cmdData,
                       int32_t maxResponseSize,
                       std::vector<uint8_t>* response,
                       int32_t* _aidl_return)
{
    ALOGVV("command(), cmdCode: %d, mHasControl: %d, mEffect: %p",
            cmdCode, mHasControl, mEffect.unsafe_get());

    // reject commands reserved for internal use by audio framework if coming from outside
    // of audioserver
    switch(cmdCode) {
        case EFFECT_CMD_ENABLE:
        case EFFECT_CMD_DISABLE:
        case EFFECT_CMD_SET_PARAM:
        case EFFECT_CMD_SET_PARAM_DEFERRED:
        case EFFECT_CMD_SET_PARAM_COMMIT:
        case EFFECT_CMD_GET_PARAM:
            break;
        default:
            if (cmdCode >= EFFECT_CMD_FIRST_PROPRIETARY) {
                break;
            }
            android_errorWriteLog(0x534e4554, "62019992");
            RETURN(BAD_VALUE);
    }

    if (cmdCode == EFFECT_CMD_ENABLE) {
        if (maxResponseSize < static_cast<signed>(sizeof(int))) {
            android_errorWriteLog(0x534e4554, "32095713");
            RETURN(BAD_VALUE);
        }
        writeToBuffer(NO_ERROR, response);
        return enable(_aidl_return);
    } else if (cmdCode == EFFECT_CMD_DISABLE) {
        if (maxResponseSize < static_cast<signed>(sizeof(int))) {
            android_errorWriteLog(0x534e4554, "32095713");
            RETURN(BAD_VALUE);
        }
        writeToBuffer(NO_ERROR, response);
        return disable(_aidl_return);
    }

    audio_utils::lock_guard _l(mutex());
    sp<IAfEffectBase> effect = mEffect.promote();
    if (effect == 0 || mDisconnected) {
        RETURN(DEAD_OBJECT);
    }
    // only get parameter command is permitted for applications not controlling the effect
    if (!mHasControl && cmdCode != EFFECT_CMD_GET_PARAM) {
        RETURN(INVALID_OPERATION);
    }

    // handle commands that are not forwarded transparently to effect engine
    if (cmdCode == EFFECT_CMD_SET_PARAM_COMMIT) {
        if (mClient == 0) {
            RETURN(INVALID_OPERATION);
        }

        if (maxResponseSize < (signed)sizeof(int)) {
            android_errorWriteLog(0x534e4554, "32095713");
            RETURN(BAD_VALUE);
        }
        writeToBuffer(NO_ERROR, response);

        // No need to trylock() here as this function is executed in the binder thread serving a
        // particular client process:  no risk to block the whole media server process or mixer
        // threads if we are stuck here
        Mutex::Autolock _l2(mCblk->lock);
        // keep local copy of index in case of client corruption b/32220769
        const uint32_t clientIndex = mCblk->clientIndex;
        const uint32_t serverIndex = mCblk->serverIndex;
        if (clientIndex > EFFECT_PARAM_BUFFER_SIZE ||
            serverIndex > EFFECT_PARAM_BUFFER_SIZE) {
            mCblk->serverIndex = 0;
            mCblk->clientIndex = 0;
            RETURN(BAD_VALUE);
        }
        status_t status = NO_ERROR;
        std::vector<uint8_t> param;
        for (uint32_t index = serverIndex; index < clientIndex;) {
            int *p = (int *)(mBuffer + index);
            const int size = *p++;
            if (size < 0
                    || size > EFFECT_PARAM_BUFFER_SIZE
                    || ((uint8_t *)p + size) > mBuffer + clientIndex) {
                ALOGW("command(): invalid parameter block size");
                status = BAD_VALUE;
                break;
            }

            std::copy(reinterpret_cast<const uint8_t*>(p),
                      reinterpret_cast<const uint8_t*>(p) + size,
                      std::back_inserter(param));

            std::vector<uint8_t> replyBuffer;
            status_t ret = effect->command(EFFECT_CMD_SET_PARAM,
                                            param,
                                            sizeof(int),
                                            &replyBuffer);
            int reply = *reinterpret_cast<const int*>(replyBuffer.data());

            // verify shared memory: server index shouldn't change; client index can't go back.
            if (serverIndex != mCblk->serverIndex
                    || clientIndex > mCblk->clientIndex) {
                android_errorWriteLog(0x534e4554, "32220769");
                status = BAD_VALUE;
                break;
            }

            // stop at first error encountered
            if (ret != NO_ERROR) {
                status = ret;
                writeToBuffer(reply, response);
                break;
            } else if (reply != NO_ERROR) {
                writeToBuffer(reply, response);
                break;
            }
            index += size;
        }
        mCblk->serverIndex = 0;
        mCblk->clientIndex = 0;
        RETURN(status);
    }

    status_t status = effect->command(cmdCode,
                                      cmdData,
                                      maxResponseSize,
                                      response);
    RETURN(status);
}

void EffectHandle::setControl(bool hasControl, bool signal, bool enabled)
{
    ALOGV("setControl %p control %d", this, hasControl);

    mHasControl = hasControl;
    mEnabled = enabled;

    if (signal && mEffectClient != 0) {
        mEffectClient->controlStatusChanged(hasControl);
    }
}

void EffectHandle::commandExecuted(uint32_t cmdCode,
                         const std::vector<uint8_t>& cmdData,
                         const std::vector<uint8_t>& replyData)
{
    if (mEffectClient != 0) {
        mEffectClient->commandExecuted(cmdCode, cmdData, replyData);
    }
}



void EffectHandle::setEnabled(bool enabled)
{
    if (mEffectClient != 0) {
        mEffectClient->enableStatusChanged(enabled);
    }
}

void EffectHandle::framesProcessed(int32_t frames) const
{
    if (mEffectClient != 0 && mNotifyFramesProcessed) {
        mEffectClient->framesProcessed(frames);
    }
}

void EffectHandle::dumpToBuffer(char* buffer, size_t size) const
NO_THREAD_SAFETY_ANALYSIS  // conditional try lock
{
    const bool locked = mCblk != nullptr && afutils::dumpTryLock(mCblk->lock);

    snprintf(buffer, size, "\t\t\t%5d    %5d  %3s    %3s  %5u  %5u\n",
            (mClient == 0) ? getpid() : mClient->pid(),
            mPriority,
            mHasControl ? "yes" : "no",
            locked ? "yes" : "no",
            mCblk ? mCblk->clientIndex : 0,
            mCblk ? mCblk->serverIndex : 0
            );

    if (locked) {
        mCblk->lock.unlock();
    }
}

#undef LOG_TAG
#define LOG_TAG "EffectChain"

/* static */
sp<IAfEffectChain> IAfEffectChain::create(
        const sp<IAfThreadBase>& thread,
        audio_session_t sessionId,
        const sp<IAfThreadCallback>& afThreadCallback)
{
    return sp<EffectChain>::make(thread, sessionId, afThreadCallback);
}

EffectChain::EffectChain(const sp<IAfThreadBase>& thread, audio_session_t sessionId,
                         const sp<IAfThreadCallback>& afThreadCallback)
    : mSessionId(sessionId), mActiveTrackCnt(0), mTrackCnt(0), mTailBufferCount(0),
      mLeftVolume(UINT_MAX), mRightVolume(UINT_MAX),
      mNewLeftVolume(UINT_MAX), mNewRightVolume(UINT_MAX),
      mEffectCallback(new EffectCallback(wp<EffectChain>(this), thread, afThreadCallback))
{
    if (thread != nullptr) {
        mStrategy = thread->getStrategyForStream(AUDIO_STREAM_MUSIC);
        mMaxTailBuffers =
            ((kProcessTailDurationMs * thread->sampleRate()) / 1000) /
                thread->frameCount();
    }
}

sp<IAfEffectModule> EffectChain::getEffectFromDesc(
        effect_descriptor_t *descriptor) const
{
    audio_utils::lock_guard _l(mutex());
    size_t size = mEffects.size();

    for (size_t i = 0; i < size; i++) {
        if (memcmp(&mEffects[i]->desc().uuid, &descriptor->uuid, sizeof(effect_uuid_t)) == 0) {
            return mEffects[i];
        }
    }
    return 0;
}

// getEffectFromId_l() must be called with IAfThreadBase::mutex() held
sp<IAfEffectModule> EffectChain::getEffectFromId_l(int id) const
{
    audio_utils::lock_guard _l(mutex());
    size_t size = mEffects.size();

    for (size_t i = 0; i < size; i++) {
        // by convention, return first effect if id provided is 0 (0 is never a valid id)
        if (id == 0 || mEffects[i]->id() == id) {
            return mEffects[i];
        }
    }
    return 0;
}

// getEffectFromType_l() must be called with IAfThreadBase::mutex() held
sp<IAfEffectModule> EffectChain::getEffectFromType_l(
        const effect_uuid_t *type) const
{
    audio_utils::lock_guard _l(mutex());
    size_t size = mEffects.size();

    for (size_t i = 0; i < size; i++) {
        if (memcmp(&mEffects[i]->desc().type, type, sizeof(effect_uuid_t)) == 0) {
            return mEffects[i];
        }
    }
    return 0;
}

std::vector<int> EffectChain::getEffectIds_l() const
{
    std::vector<int> ids;
    audio_utils::lock_guard _l(mutex());
    for (size_t i = 0; i < mEffects.size(); i++) {
        ids.push_back(mEffects[i]->id());
    }
    return ids;
}

void EffectChain::clearInputBuffer()
{
    audio_utils::lock_guard _l(mutex());
    clearInputBuffer_l();
}

// Must be called with EffectChain::mutex() locked
void EffectChain::clearInputBuffer_l()
{
    if (mInBuffer == NULL) {
        return;
    }
    const size_t frameSize = audio_bytes_per_sample(AUDIO_FORMAT_PCM_FLOAT)
            * mEffectCallback->inChannelCount(mEffects[0]->id());

    memset(mInBuffer->audioBuffer()->raw, 0, mEffectCallback->frameCount() * frameSize);
    mInBuffer->commit();
}

// Must be called with EffectChain::mutex() locked
void EffectChain::process_l() {
    // never process effects when:
    // - on an OFFLOAD thread
    // - no more tracks are on the session and the effect tail has been rendered
    bool doProcess = !mEffectCallback->isOffloadOrMmap();
    if (!audio_is_global_session(mSessionId)) {
        bool tracksOnSession = (trackCnt() != 0);

        if (!tracksOnSession && mTailBufferCount == 0) {
            doProcess = false;
        }

        if (activeTrackCnt() == 0) {
            // if no track is active and the effect tail has not been rendered,
            // the input buffer must be cleared here as the mixer process will not do it
            if (tracksOnSession || mTailBufferCount > 0) {
                clearInputBuffer_l();
                if (mTailBufferCount > 0) {
                    mTailBufferCount--;
                }
            }
        }
    }

    size_t size = mEffects.size();
    if (doProcess) {
        // Only the input and output buffers of the chain can be external,
        // and 'update' / 'commit' do nothing for allocated buffers, thus
        // it's not needed to consider any other buffers here.
        mInBuffer->update();
        if (mInBuffer->audioBuffer()->raw != mOutBuffer->audioBuffer()->raw) {
            mOutBuffer->update();
        }
        for (size_t i = 0; i < size; i++) {
            mEffects[i]->process();
        }
        mInBuffer->commit();
        if (mInBuffer->audioBuffer()->raw != mOutBuffer->audioBuffer()->raw) {
            mOutBuffer->commit();
        }
    }
    bool doResetVolume = false;
    for (size_t i = 0; i < size; i++) {
        // reset volume when any effect just started or stopped.
        // resetVolume_l will check if the volume controller effect in the chain needs update and
        // apply the correct volume
        doResetVolume = mEffects[i]->updateState_l() || doResetVolume;
    }
    if (doResetVolume) {
        resetVolume_l();
    }
}

status_t EffectChain::createEffect(sp<IAfEffectModule>& effect,
                                                   effect_descriptor_t *desc,
                                                   int id,
                                                   audio_session_t sessionId,
                                                   bool pinned)
{
    audio_utils::lock_guard _l(mutex());
    effect = new EffectModule(mEffectCallback, desc, id, sessionId, pinned, AUDIO_PORT_HANDLE_NONE);
    status_t lStatus = effect->status();
    if (lStatus == NO_ERROR) {
        lStatus = addEffect_l(effect);
    }
    if (lStatus != NO_ERROR) {
        effect.clear();
    }
    return lStatus;
}

status_t EffectChain::addEffect(const sp<IAfEffectModule>& effect)
{
    audio_utils::lock_guard _l(mutex());
    return addEffect_l(effect);
}
// addEffect_l() must be called with EffectChain::mutex() held
status_t EffectChain::addEffect_l(const sp<IAfEffectModule>& effect)
{
    effect->setCallback(mEffectCallback);

    effect_descriptor_t desc = effect->desc();
    ssize_t idx_insert = 0;
    if ((desc.flags & EFFECT_FLAG_TYPE_MASK) == EFFECT_FLAG_TYPE_AUXILIARY) {
        // Auxiliary effects are inserted at the beginning of mEffects vector as
        // they are processed first and accumulated in chain input buffer
        mEffects.insertAt(effect, idx_insert);

        // the input buffer for auxiliary effect contains mono samples in
        // 32 bit format. This is to avoid saturation in AudoMixer
        // accumulation stage. Saturation is done in EffectModule::process() before
        // calling the process in effect engine
        size_t numSamples = mEffectCallback->frameCount();
        sp<EffectBufferHalInterface> halBuffer;

        status_t result = mEffectCallback->allocateHalBuffer(
                numSamples * sizeof(float), &halBuffer);
        if (result != OK) return result;

        effect->configure_l();

        effect->setInBuffer(halBuffer);
        // auxiliary effects output samples to chain input buffer for further processing
        // by insert effects
        effect->setOutBuffer(mInBuffer);
    } else {
        idx_insert = getInsertIndex_l(desc);
        if (idx_insert < 0) {
            return INVALID_OPERATION;
        }

        size_t previousSize = mEffects.size();
        mEffects.insertAt(effect, idx_insert);

        effect->configure_l();

        // - By default:
        //   All effects read samples from chain input buffer.
        //   The last effect in the chain, writes samples to chain output buffer,
        //   otherwise to chain input buffer
        // - In the OUTPUT_STAGE chain of a spatializer mixer thread:
        //   The spatializer effect (first effect) reads samples from the input buffer
        //   and writes samples to the output buffer.
        //   All other effects read and writes samples to the output buffer
        if (mEffectCallback->isSpatializer()
                && mSessionId == AUDIO_SESSION_OUTPUT_STAGE) {
            effect->setOutBuffer(mOutBuffer);
            if (idx_insert == 0) {
                if (previousSize != 0) {
                    mEffects[1]->configure_l();
                    mEffects[1]->setInBuffer(mOutBuffer);
                    mEffects[1]->updateAccessMode_l();  // reconfig if needed.
                }
                effect->setInBuffer(mInBuffer);
            } else {
                effect->setInBuffer(mOutBuffer);
            }
        } else {
            effect->setInBuffer(mInBuffer);
            if (idx_insert == static_cast<ssize_t>(previousSize)) {
                if (idx_insert != 0) {
                    mEffects[idx_insert-1]->configure_l();
                    mEffects[idx_insert-1]->setOutBuffer(mInBuffer);
                    mEffects[idx_insert - 1]->updateAccessMode_l();  // reconfig if needed.
                }
                effect->setOutBuffer(mOutBuffer);
            } else {
                effect->setOutBuffer(mInBuffer);
            }
        }
        ALOGV("%s effect %p, added in chain %p at rank %zu",
                __func__, effect.get(), this, idx_insert);
    }
    effect->configure_l();

    if (effect->isVolumeControl()) {
        const auto volumeControlIndex = findVolumeControl_l(0, mEffects.size());
        if (!volumeControlIndex.has_value() || (ssize_t)volumeControlIndex.value() < idx_insert) {
            // If this effect will be the new volume control effect when it is enabled, force
            // initializing the volume as 0 for volume control effect for safer ramping. The actual
            // volume will be set from setVolume_l.
            uint32_t left = 0;
            uint32_t right = 0;
            effect->setVolume_l(&left, &right, true /*controller*/, true /*force*/);
        }
    }

    return NO_ERROR;
}

std::optional<size_t> EffectChain::findVolumeControl_l(size_t from, size_t to) const {
    for (size_t i = std::min(to, mEffects.size()); i > from; i--) {
        if (mEffects[i - 1]->isVolumeControlEnabled_l()) {
            return i - 1;
        }
    }
    return std::nullopt;
}

ssize_t EffectChain::getInsertIndex_l(const effect_descriptor_t& desc) {
    // Insert effects are inserted at the end of mEffects vector as they are processed
    //  after track and auxiliary effects.
    // Insert effect order as a function of indicated preference:
    //  if EFFECT_FLAG_INSERT_EXCLUSIVE, insert in first position or reject if
    //  another effect is present
    //  else if EFFECT_FLAG_INSERT_FIRST, insert in first position or after the
    //  last effect claiming first position
    //  else if EFFECT_FLAG_INSERT_LAST, insert in last position or before the
    //  first effect claiming last position
    //  else if EFFECT_FLAG_INSERT_ANY insert after first or before last
    // Reject insertion if an effect with EFFECT_FLAG_INSERT_EXCLUSIVE is
    // already present
    // Spatializer or Downmixer effects are inserted in first position because
    // they adapt the channel count for all other effects in the chain
    if (IAfEffectModule::isSpatializer(&desc.type)
            || (memcmp(&desc.type, EFFECT_UIID_DOWNMIX, sizeof(effect_uuid_t)) == 0)) {
        return 0;
    }

    size_t size = mEffects.size();
    uint32_t insertPref = desc.flags & EFFECT_FLAG_INSERT_MASK;
    ssize_t idx_insert;
    ssize_t idx_insert_first = -1;
    ssize_t idx_insert_last = -1;

    idx_insert = size;
    for (size_t i = 0; i < size; i++) {
        effect_descriptor_t d = mEffects[i]->desc();
        uint32_t iMode = d.flags & EFFECT_FLAG_TYPE_MASK;
        uint32_t iPref = d.flags & EFFECT_FLAG_INSERT_MASK;
        if (iMode == EFFECT_FLAG_TYPE_INSERT) {
            // check invalid effect chaining combinations
            if (insertPref == EFFECT_FLAG_INSERT_EXCLUSIVE ||
                iPref == EFFECT_FLAG_INSERT_EXCLUSIVE) {
                ALOGW("%s could not insert effect %s: exclusive conflict with %s",
                        __func__, desc.name, d.name);
                return -1;
            }
            // remember position of first insert effect and by default
            // select this as insert position for new effect
            if (idx_insert == static_cast<ssize_t>(size)) {
                idx_insert = i;
            }
            // remember position of last insert effect claiming
            // first position
            if (iPref == EFFECT_FLAG_INSERT_FIRST) {
                idx_insert_first = i;
            }
            // remember position of first insert effect claiming
            // last position
            if (iPref == EFFECT_FLAG_INSERT_LAST &&
                idx_insert_last == -1) {
                idx_insert_last = i;
            }
        }
    }

    // modify idx_insert from first position if needed
    if (insertPref == EFFECT_FLAG_INSERT_LAST) {
        if (idx_insert_last != -1) {
            idx_insert = idx_insert_last;
        } else {
            idx_insert = size;
        }
    } else {
        if (idx_insert_first != -1) {
            idx_insert = idx_insert_first + 1;
        }
    }
    return idx_insert;
}

size_t EffectChain::removeEffect(const sp<IAfEffectModule>& effect,
                                                 bool release)
{
    audio_utils::lock_guard _l(mutex());
    size_t size = mEffects.size();
    uint32_t type = effect->desc().flags & EFFECT_FLAG_TYPE_MASK;

    const bool hasThreadAttached = mEffectCallback->hasThreadAttached();
    for (size_t i = 0; i < size; i++) {
        if (effect == mEffects[i]) {
            // calling stop here will remove pre-processing effect from the audio HAL.
            // This is safe as we hold the EffectChain mutex which guarantees that we are not in
            // the middle of a read from audio HAL
            if (mEffects[i]->state() == EffectModule::ACTIVE ||
                    mEffects[i]->state() == EffectModule::STOPPING) {
                mEffects[i]->stop_l();
            }
            if (release) {
                mEffects[i]->release_l("EffectChain::removeEffect");
            }
            // Skip operation when no thread attached (could lead to sigfpe as framecount is 0...)
            if (hasThreadAttached && type != EFFECT_FLAG_TYPE_AUXILIARY) {
                if (i == size - 1 && i != 0) {
                    mEffects[i - 1]->configure_l();
                    mEffects[i - 1]->setOutBuffer(mOutBuffer);
                    mEffects[i - 1]->updateAccessMode_l();      // reconfig if needed.
                }
            }
            mEffects.removeAt(i);

            // make sure the input buffer configuration for the new first effect in the chain
            // is updated if needed (can switch from HAL channel mask to mixer channel mask)
            if (type != EFFECT_FLAG_TYPE_AUXILIARY // TODO(b/284522658) breaks for aux FX, why?
                    && hasThreadAttached && i == 0 && size > 1) {
                mEffects[0]->configure_l();
                mEffects[0]->setInBuffer(mInBuffer);
                mEffects[0]->updateAccessMode_l();      // reconfig if needed.
            }

            ALOGV("removeEffect_l() effect %p, removed from chain %p at rank %zu", effect.get(),
                    this, i);
            break;
        }
    }

    return mEffects.size();
}

// setDevices_l() must be called with IAfThreadBase::mutex() held
void EffectChain::setDevices_l(const AudioDeviceTypeAddrVector &devices)
{
    audio_utils::lock_guard _l(mutex());
    size_t size = mEffects.size();
    for (size_t i = 0; i < size; i++) {
        mEffects[i]->setDevices(devices);
    }
}

// setInputDevice_l() must be called with IAfThreadBase::mutex() held
void EffectChain::setInputDevice_l(const AudioDeviceTypeAddr &device)
{
    audio_utils::lock_guard _l(mutex());
    size_t size = mEffects.size();
    for (size_t i = 0; i < size; i++) {
        mEffects[i]->setInputDevice(device);
    }
}

// setMode_l() must be called with IAfThreadBase::mutex() held
void EffectChain::setMode_l(audio_mode_t mode)
{
    audio_utils::lock_guard _l(mutex());
    size_t size = mEffects.size();
    for (size_t i = 0; i < size; i++) {
        mEffects[i]->setMode(mode);
    }
}

// setAudioSource_l() must be called with IAfThreadBase::mutex() held
void EffectChain::setAudioSource_l(audio_source_t source)
{
    audio_utils::lock_guard _l(mutex());
    size_t size = mEffects.size();
    for (size_t i = 0; i < size; i++) {
        mEffects[i]->setAudioSource(source);
    }
}

bool EffectChain::hasVolumeControlEnabled_l() const {
    for (const auto &effect : mEffects) {
        if (effect->isVolumeControlEnabled_l()) return true;
    }
    return false;
}

// setVolume() must be called without EffectChain::mutex()
bool EffectChain::setVolume(uint32_t* left, uint32_t* right, bool force) {
    audio_utils::lock_guard _l(mutex());
    return setVolume_l(left, right, force);
}

// setVolume_l() must be called with EffectChain::mutex() held
bool EffectChain::setVolume_l(uint32_t* left, uint32_t* right, bool force) {
    uint32_t newLeft = *left;
    uint32_t newRight = *right;
    const size_t size = mEffects.size();

    // first update volume controller
    const auto volumeControlIndex = findVolumeControl_l(0, size);
    // index of the effect chain volume controller
    const int ctrlIdx = volumeControlIndex.value_or(-1);
    const sp<IAfEffectModule> volumeControlEffect =
            volumeControlIndex.has_value() ? mEffects[ctrlIdx] : nullptr;
    const sp<IAfEffectModule> cachedVolumeControlEffect = mVolumeControlEffect.promote();

    if (!force && volumeControlEffect == cachedVolumeControlEffect &&
            *left == mLeftVolume && *right == mRightVolume) {
        if (volumeControlIndex.has_value()) {
            *left = mNewLeftVolume;
            *right = mNewRightVolume;
        }
        return volumeControlIndex.has_value();
    }
    mVolumeControlEffect = volumeControlEffect;

    for (int i = 0; i < ctrlIdx; ++i) {
        // For all effects before the effect that controls volume, they are not controlling the
        // effect chain volume, if these effects has the volume control capability, set the volume
        // to maximum to avoid double attenuation.
        if (mEffects[i]->isVolumeControl()) {
            uint32_t leftMax = 1 << 24;
            uint32_t rightMax = 1 << 24;
            mEffects[i]->setVolume_l(&leftMax, &rightMax,
                                     false /* not an effect chain volume controller */,
                                     true /* force */);
        }
    }

    mLeftVolume = newLeft;
    mRightVolume = newRight;

    // second get volume update from volume controller
    if (ctrlIdx >= 0) {
        mEffects[ctrlIdx]->setVolume_l(&newLeft, &newRight,
                                       true /* effect chain volume controller */);
        mNewLeftVolume = newLeft;
        mNewRightVolume = newRight;
        ALOGD("%s sessionId %d volume controller effect %s set (%d, %d), ret (%d, %d)", __func__,
              mSessionId, mEffects[ctrlIdx]->desc().name, mLeftVolume, mRightVolume, newLeft,
              newRight);
    }
    // then indicate volume to all other effects in chain.
    // Pass altered volume to effects before volume controller
    // and requested volume to effects after controller or with volume monitor flag
    uint32_t lVol = newLeft;
    uint32_t rVol = newRight;

    for (size_t i = 0; i < size; i++) {
        if ((int)i == ctrlIdx) {
            continue;
        }
        // this also works for ctrlIdx == -1 when there is no volume controller
        if ((int)i > ctrlIdx) {
            lVol = *left;
            rVol = *right;
        }
        // Pass requested volume directly if this is volume monitor module
        if (mEffects[i]->isVolumeMonitor()) {
            mEffects[i]->setVolume_l(left, right,
                                     false /* not an effect chain volume controller */);
        } else {
            mEffects[i]->setVolume_l(&lVol, &rVol,
                                     false /* not an effect chain volume controller */);
        }
    }
    *left = newLeft;
    *right = newRight;

    setVolumeForOutput_l(*left, *right);

    return volumeControlIndex.has_value();
}

// resetVolume_l() must be called with EffectChain::mutex() held
void EffectChain::resetVolume_l()
{
    if ((mLeftVolume != UINT_MAX) && (mRightVolume != UINT_MAX)) {
        uint32_t left = mLeftVolume;
        uint32_t right = mRightVolume;
        (void)setVolume_l(&left, &right, true);
    }
}

bool EffectChain::containsHapticGeneratingEffect()
{
    audio_utils::lock_guard _l(mutex());
    return containsHapticGeneratingEffect_l();
}
// containsHapticGeneratingEffect_l must be called with EffectChain::mutex() held
bool EffectChain::containsHapticGeneratingEffect_l()
{
    for (size_t i = 0; i < mEffects.size(); ++i) {
        if (mEffects[i]->isHapticGenerator()) {
            return true;
        }
    }
    return false;
}

void EffectChain::setHapticScale_l(int id, os::HapticScale hapticScale)
{
    audio_utils::lock_guard _l(mutex());
    for (size_t i = 0; i < mEffects.size(); ++i) {
        mEffects[i]->setHapticScale_l(id, hapticScale);
    }
}

void EffectChain::syncHalEffectsState_l()
{
    audio_utils::lock_guard _l(mutex());
    for (size_t i = 0; i < mEffects.size(); i++) {
        if (mEffects[i]->state() == EffectModule::ACTIVE ||
                mEffects[i]->state() == EffectModule::STOPPING) {
            mEffects[i]->addEffectToHal_l();
        }
    }
}

void EffectChain::dump(int fd, const Vector<String16>& args) const
NO_THREAD_SAFETY_ANALYSIS  // conditional try lock
{
    String8 result;

    const size_t numEffects = mEffects.size();
    result.appendFormat("    %zu effects for session %d\n", numEffects, mSessionId);

    if (numEffects) {
        const bool locked = afutils::dumpTryLock(mutex());
        // failed to lock - AudioFlinger is probably deadlocked
        if (!locked) {
            result.append("\tCould not lock mutex:\n");
        }

        const std::string inBufferStr = dumpInOutBuffer(true /* isInput */, mInBuffer);
        const std::string outBufferStr = dumpInOutBuffer(false /* isInput */, mOutBuffer);
        result.appendFormat("\t%-*s%-*s   Active tracks:\n",
                (int)inBufferStr.size(), "In buffer    ",
                (int)outBufferStr.size(), "Out buffer      ");
        result.appendFormat("\t%s   %s   %d\n",
                inBufferStr.c_str(), outBufferStr.c_str(), mActiveTrackCnt);
        write(fd, result.c_str(), result.size());

        for (size_t i = 0; i < numEffects; ++i) {
            sp<IAfEffectModule> effect = mEffects[i];
            if (effect != 0) {
                effect->dump(fd, args);
            }
        }

        if (locked) {
            mutex().unlock();
        }
    } else {
        write(fd, result.c_str(), result.size());
    }
}

// must be called with IAfThreadBase::mutex() held
void EffectChain::setEffectSuspended_l(
        const effect_uuid_t *type, bool suspend)
{
    sp<SuspendedEffectDesc> desc;
    // use effect type UUID timelow as key as there is no real risk of identical
    // timeLow fields among effect type UUIDs.
    ssize_t index = mSuspendedEffects.indexOfKey(type->timeLow);
    if (suspend) {
        if (index >= 0) {
            desc = mSuspendedEffects.valueAt(index);
        } else {
            desc = new SuspendedEffectDesc();
            desc->mType = *type;
            mSuspendedEffects.add(type->timeLow, desc);
            ALOGV("setEffectSuspended_l() add entry for %08x", type->timeLow);
        }

        if (desc->mRefCount++ == 0) {
            sp<IAfEffectModule> effect = getEffectIfEnabled_l(type);
            if (effect != 0) {
                desc->mEffect = effect;
                effect->setSuspended(true);
                effect->setEnabled(false, false /*fromHandle*/);
            }
        }
    } else {
        if (index < 0) {
            return;
        }
        desc = mSuspendedEffects.valueAt(index);
        if (desc->mRefCount <= 0) {
            ALOGW("setEffectSuspended_l() restore refcount should not be 0 %d", desc->mRefCount);
            desc->mRefCount = 0;
            return;
        }
        if (--desc->mRefCount == 0) {
            ALOGV("setEffectSuspended_l() remove entry for %08x", mSuspendedEffects.keyAt(index));
            if (desc->mEffect != 0) {
                sp<IAfEffectModule> effect = desc->mEffect.promote();
                if (effect != 0) {
                    effect->setSuspended(false);
                    effect->mutex().lock();
                    IAfEffectHandle *handle = effect->controlHandle_l();
                    if (handle != NULL && !handle->disconnected()) {
                        effect->setEnabled_l(handle->enabled());
                    }
                    effect->mutex().unlock();
                }
                desc->mEffect.clear();
            }
            mSuspendedEffects.removeItemsAt(index);
        }
    }
}

// must be called with IAfThreadBase::mutex() held
void EffectChain::setEffectSuspendedAll_l(bool suspend)
{
    sp<SuspendedEffectDesc> desc;

    ssize_t index = mSuspendedEffects.indexOfKey((int)kKeyForSuspendAll);
    if (suspend) {
        if (index >= 0) {
            desc = mSuspendedEffects.valueAt(index);
        } else {
            desc = new SuspendedEffectDesc();
            mSuspendedEffects.add((int)kKeyForSuspendAll, desc);
            ALOGV("setEffectSuspendedAll_l() add entry for 0");
        }
        if (desc->mRefCount++ == 0) {
            Vector< sp<IAfEffectModule> > effects;
            getSuspendEligibleEffects(effects);
            for (size_t i = 0; i < effects.size(); i++) {
                setEffectSuspended_l(&effects[i]->desc().type, true);
            }
        }
    } else {
        if (index < 0) {
            return;
        }
        desc = mSuspendedEffects.valueAt(index);
        if (desc->mRefCount <= 0) {
            ALOGW("setEffectSuspendedAll_l() restore refcount should not be 0 %d", desc->mRefCount);
            desc->mRefCount = 1;
        }
        if (--desc->mRefCount == 0) {
            Vector<const effect_uuid_t *> types;
            for (size_t i = 0; i < mSuspendedEffects.size(); i++) {
                if (mSuspendedEffects.keyAt(i) == (int)kKeyForSuspendAll) {
                    continue;
                }
                types.add(&mSuspendedEffects.valueAt(i)->mType);
            }
            for (size_t i = 0; i < types.size(); i++) {
                setEffectSuspended_l(types[i], false);
            }
            ALOGV("setEffectSuspendedAll_l() remove entry for %08x",
                    mSuspendedEffects.keyAt(index));
            mSuspendedEffects.removeItem((int)kKeyForSuspendAll);
        }
    }
}


// The volume effect is used for automated tests only
#ifndef OPENSL_ES_H_
static const effect_uuid_t SL_IID_VOLUME_ = { 0x09e8ede0, 0xddde, 0x11db, 0xb4f6,
                                            { 0x00, 0x02, 0xa5, 0xd5, 0xc5, 0x1b } };
const effect_uuid_t * const SL_IID_VOLUME = &SL_IID_VOLUME_;
#endif //OPENSL_ES_H_

/* static */
bool EffectChain::isEffectEligibleForBtNrecSuspend_l(const effect_uuid_t* type) {
    // Only NS and AEC are suspended when BtNRec is off
    if ((memcmp(type, FX_IID_AEC, sizeof(effect_uuid_t)) == 0) ||
        (memcmp(type, FX_IID_NS, sizeof(effect_uuid_t)) == 0)) {
        return true;
    }
    return false;
}

bool EffectChain::isEffectEligibleForSuspend(const effect_descriptor_t& desc)
{
    // auxiliary effects and visualizer are never suspended on output mix
    if ((mSessionId == AUDIO_SESSION_OUTPUT_MIX) &&
        (((desc.flags & EFFECT_FLAG_TYPE_MASK) == EFFECT_FLAG_TYPE_AUXILIARY) ||
         (memcmp(&desc.type, SL_IID_VISUALIZATION, sizeof(effect_uuid_t)) == 0) ||
         (memcmp(&desc.type, SL_IID_VOLUME, sizeof(effect_uuid_t)) == 0) ||
         (memcmp(&desc.type, SL_IID_DYNAMICSPROCESSING, sizeof(effect_uuid_t)) == 0))) {
        return false;
    }
    return true;
}

void EffectChain::getSuspendEligibleEffects(
        Vector< sp<IAfEffectModule> > &effects)
{
    effects.clear();
    audio_utils::lock_guard _l(mutex());
    for (size_t i = 0; i < mEffects.size(); i++) {
        if (isEffectEligibleForSuspend(mEffects[i]->desc())) {
            effects.add(mEffects[i]);
        }
    }
}

sp<IAfEffectModule> EffectChain::getEffectIfEnabled_l(const effect_uuid_t *type)
{
    sp<IAfEffectModule> effect = getEffectFromType_l(type);
    return effect != 0 && effect->isEnabled() ? effect : 0;
}

void EffectChain::checkSuspendOnEffectEnabled_l(const sp<IAfEffectModule>& effect, bool enabled) {
    ssize_t index = mSuspendedEffects.indexOfKey(effect->desc().type.timeLow);
    if (enabled) {
        if (index < 0) {
            // if the effect is not suspend check if all effects are suspended
            index = mSuspendedEffects.indexOfKey((int)kKeyForSuspendAll);
            if (index < 0) {
                return;
            }
            if (!isEffectEligibleForSuspend(effect->desc())) {
                return;
            }
            setEffectSuspended_l(&effect->desc().type, enabled);
            index = mSuspendedEffects.indexOfKey(effect->desc().type.timeLow);
            if (index < 0) {
                ALOGW("%s Fx should be suspended here!", __func__);
                return;
            }
        }
        ALOGV("%s enable suspending fx %08x", __func__, effect->desc().type.timeLow);
        sp<SuspendedEffectDesc> desc = mSuspendedEffects.valueAt(index);
        // if effect is requested to suspended but was not yet enabled, suspend it now.
        if (desc->mEffect == 0) {
            desc->mEffect = effect;
            effect->setEnabled(false, false /*fromHandle*/);
            effect->setSuspended(true);
        }
    } else {
        if (index < 0) {
            return;
        }
        ALOGV("%s disable restoring fx %08x", __func__, effect->desc().type.timeLow);
        sp<SuspendedEffectDesc> desc = mSuspendedEffects.valueAt(index);
        desc->mEffect.clear();
        effect->setSuspended(false);
    }
}

bool EffectChain::isNonOffloadableEnabled() const
{
    audio_utils::lock_guard _l(mutex());
    return isNonOffloadableEnabled_l();
}

bool EffectChain::isNonOffloadableEnabled_l() const
{
    size_t size = mEffects.size();
    for (size_t i = 0; i < size; i++) {
        if (mEffects[i]->isEnabled() && !mEffects[i]->isOffloadable()) {
            return true;
        }
    }
    return false;
}

void EffectChain::setThread(const sp<IAfThreadBase>& thread)
{
    if (thread != nullptr) {
        mStrategy = thread->getStrategyForStream(AUDIO_STREAM_MUSIC);
        mMaxTailBuffers =
            ((kProcessTailDurationMs * thread->sampleRate()) / 1000) /
                thread->frameCount();
    }
    audio_utils::lock_guard _l(mutex());
    mEffectCallback->setThread(thread);
}

void EffectChain::checkOutputFlagCompatibility(audio_output_flags_t *flags) const
{
    if ((*flags & AUDIO_OUTPUT_FLAG_RAW) != 0 && !isRawCompatible()) {
        *flags = (audio_output_flags_t)(*flags & ~AUDIO_OUTPUT_FLAG_RAW);
    }
    if ((*flags & AUDIO_OUTPUT_FLAG_FAST) != 0 && !isFastCompatible()) {
        *flags = (audio_output_flags_t)(*flags & ~AUDIO_OUTPUT_FLAG_FAST);
    }
    if ((*flags & AUDIO_OUTPUT_FLAG_BIT_PERFECT) != 0 && !isBitPerfectCompatible()) {
        *flags = (audio_output_flags_t)(*flags & ~AUDIO_OUTPUT_FLAG_BIT_PERFECT);
    }
}

void EffectChain::checkInputFlagCompatibility(audio_input_flags_t *flags) const
{
    if ((*flags & AUDIO_INPUT_FLAG_RAW) != 0 && !isRawCompatible()) {
        *flags = (audio_input_flags_t)(*flags & ~AUDIO_INPUT_FLAG_RAW);
    }
    if ((*flags & AUDIO_INPUT_FLAG_FAST) != 0 && !isFastCompatible()) {
        *flags = (audio_input_flags_t)(*flags & ~AUDIO_INPUT_FLAG_FAST);
    }
}

bool EffectChain::isRawCompatible() const
{
    audio_utils::lock_guard _l(mutex());
    for (const auto &effect : mEffects) {
        if (effect->isProcessImplemented()) {
            return false;
        }
    }
    // Allow effects without processing.
    return true;
}

bool EffectChain::isFastCompatible() const
{
    audio_utils::lock_guard _l(mutex());
    for (const auto &effect : mEffects) {
        if (effect->isProcessImplemented()
                && effect->isImplementationSoftware()) {
            return false;
        }
    }
    // Allow effects without processing or hw accelerated effects.
    return true;
}

bool EffectChain::isBitPerfectCompatible() const {
    audio_utils::lock_guard _l(mutex());
    for (const auto &effect : mEffects) {
        if (effect->isProcessImplemented()
                && effect->isImplementationSoftware()) {
            return false;
        }
    }
    // Allow effects without processing or hw accelerated effects.
    return true;
}

// isCompatibleWithThread_l() must be called with thread->mutex() held
bool EffectChain::isCompatibleWithThread_l(const sp<IAfThreadBase>& thread) const
{
    audio_utils::lock_guard _l(mutex());
    for (size_t i = 0; i < mEffects.size(); i++) {
        if (thread->checkEffectCompatibility_l(&(mEffects[i]->desc()), mSessionId) != NO_ERROR) {
            return false;
        }
    }
    return true;
}

// sendMetadata_l() must be called with thread->mutex() held
void EffectChain::sendMetadata_l(const std::vector<playback_track_metadata_v7_t>& allMetadata,
        const std::optional<const std::vector<playback_track_metadata_v7_t>> spatializedMetadata) {
    audio_utils::lock_guard _l(mutex());
    for (const auto& effect : mEffects) {
        if (spatializedMetadata.has_value()
                && IAfEffectModule::isSpatializer(&effect->desc().type)) {
            effect->sendMetadata_ll(spatializedMetadata.value());
        } else {
            effect->sendMetadata_ll(allMetadata);
        }
    }
}

// EffectCallbackInterface implementation
status_t EffectChain::EffectCallback::createEffectHal(
        const effect_uuid_t *pEffectUuid, int32_t sessionId, int32_t deviceId,
        sp<EffectHalInterface> *effect) {
    status_t status = NO_INIT;
    const sp<EffectsFactoryHalInterface> effectsFactory =
            EffectConfiguration::getEffectsFactoryHal();
    if (effectsFactory != 0) {
        status = effectsFactory->createEffect(pEffectUuid, sessionId, io(), deviceId, effect);
    }
    return status;
}

bool EffectChain::EffectCallback::updateOrphanEffectChains(
        const sp<IAfEffectBase>& effect) {
    // in EffectChain context, an EffectBase is always from an EffectModule so static cast is safe
    return mAfThreadCallback->updateOrphanEffectChains(effect->asEffectModule());
}

status_t EffectChain::EffectCallback::allocateHalBuffer(
        size_t size, sp<EffectBufferHalInterface>* buffer) {
    return mAfThreadCallback->getEffectsFactoryHal()->allocateBuffer(size, buffer);
}

status_t EffectChain::EffectCallback::addEffectToHal(
        const sp<EffectHalInterface>& effect) {
    status_t result = NO_INIT;
    const sp<IAfThreadBase> t = thread().promote();
    if (t == nullptr) {
        return result;
    }
    sp <StreamHalInterface> st = t->stream();
    if (st == nullptr) {
        return result;
    }
    result = st->addEffect(effect);
    ALOGE_IF(result != OK, "Error when adding effect: %d", result);
    return result;
}

status_t EffectChain::EffectCallback::removeEffectFromHal(
        const sp<EffectHalInterface>& effect) {
    status_t result = NO_INIT;
    const sp<IAfThreadBase> t = thread().promote();
    if (t == nullptr) {
        return result;
    }
    sp <StreamHalInterface> st = t->stream();
    if (st == nullptr) {
        return result;
    }
    result = st->removeEffect(effect);
    ALOGE_IF(result != OK, "Error when removing effect: %d", result);
    return result;
}

audio_io_handle_t EffectChain::EffectCallback::io() const {
    const sp<IAfThreadBase> t = thread().promote();
    if (t == nullptr) {
        return AUDIO_IO_HANDLE_NONE;
    }
    return t->id();
}

bool EffectChain::EffectCallback::isOutput() const {
    const sp<IAfThreadBase> t = thread().promote();
    if (t == nullptr) {
        return true;
    }
    return t->isOutput();
}

bool EffectChain::EffectCallback::isOffload() const {
    return mThreadType == IAfThreadBase::OFFLOAD;
}

bool EffectChain::EffectCallback::isOffloadOrDirect() const {
    return mThreadType == IAfThreadBase::OFFLOAD
            || mThreadType == IAfThreadBase::DIRECT;
}

bool EffectChain::EffectCallback::isOffloadOrMmap() const {
    switch (mThreadType) {
    case IAfThreadBase::OFFLOAD:
    case IAfThreadBase::MMAP_PLAYBACK:
    case IAfThreadBase::MMAP_CAPTURE:
        return true;
    default:
        return false;
    }
}

bool EffectChain::EffectCallback::isSpatializer() const {
    return mThreadType == IAfThreadBase::SPATIALIZER;
}

uint32_t EffectChain::EffectCallback::sampleRate() const {
    const sp<IAfThreadBase> t = thread().promote();
    if (t == nullptr) {
        return DEFAULT_OUTPUT_SAMPLE_RATE;
    }
    return t->sampleRate();
}

audio_channel_mask_t EffectChain::EffectCallback::inChannelMask(int id) const
NO_THREAD_SAFETY_ANALYSIS
// calling function 'hasAudioSession_l' requires holding mutex 'ThreadBase_Mutex' exclusively
// calling function 'isFirstEffect_l' requires holding mutex 'EffectChain_Mutex' exclusively
{
    const sp<IAfThreadBase> t = thread().promote();
    if (t == nullptr) {
        return AUDIO_CHANNEL_OUT_STEREO;
    }
    sp<IAfEffectChain> c = chain().promote();
    if (c == nullptr) {
        return AUDIO_CHANNEL_OUT_STEREO;
    }

    if (mThreadType == IAfThreadBase::SPATIALIZER) {
        if (c->sessionId() == AUDIO_SESSION_OUTPUT_STAGE) {
            if (c->isFirstEffect_l(id)) {
                return t->mixerChannelMask();
            } else {
                return t->channelMask();
            }
        } else if (!audio_is_global_session(c->sessionId())) {
            if ((t->hasAudioSession_l(c->sessionId())
                    & IAfThreadBase::SPATIALIZED_SESSION) != 0) {
                return t->mixerChannelMask();
            } else {
                return t->channelMask();
            }
        } else {
            return t->channelMask();
        }
    } else {
        return t->channelMask();
    }
}

uint32_t EffectChain::EffectCallback::inChannelCount(int id) const {
    return audio_channel_count_from_out_mask(inChannelMask(id));
}

audio_channel_mask_t EffectChain::EffectCallback::outChannelMask() const
NO_THREAD_SAFETY_ANALYSIS
// calling function 'hasAudioSession_l' requires holding mutex 'ThreadBase_Mutex' exclusively
{
    const sp<IAfThreadBase> t = thread().promote();
    if (t == nullptr) {
        return AUDIO_CHANNEL_OUT_STEREO;
    }
    sp<IAfEffectChain> c = chain().promote();
    if (c == nullptr) {
        return AUDIO_CHANNEL_OUT_STEREO;
    }

    if (mThreadType == IAfThreadBase::SPATIALIZER) {
        if (!audio_is_global_session(c->sessionId())) {
            if ((t->hasAudioSession_l(c->sessionId())
                    & IAfThreadBase::SPATIALIZED_SESSION) != 0) {
                return t->mixerChannelMask();
            } else {
                return t->channelMask();
            }
        } else {
            return t->channelMask();
        }
    } else {
        return t->channelMask();
    }
}

uint32_t EffectChain::EffectCallback::outChannelCount() const {
    return audio_channel_count_from_out_mask(outChannelMask());
}

audio_channel_mask_t EffectChain::EffectCallback::hapticChannelMask() const {
    const sp<IAfThreadBase> t = thread().promote();
    if (t == nullptr) {
        return AUDIO_CHANNEL_NONE;
    }
    return t->hapticChannelMask();
}

size_t EffectChain::EffectCallback::frameCount() const {
    const sp<IAfThreadBase> t = thread().promote();
    if (t == nullptr) {
        // frameCount cannot be zero.
        return 1;
    }
    return t->frameCount();
}

uint32_t EffectChain::EffectCallback::latency() const
NO_THREAD_SAFETY_ANALYSIS  // latency_l() access
{
    const sp<IAfThreadBase> t = thread().promote();
    if (t == nullptr) {
        return 0;
    }
    // TODO(b/275956781) - this requires the thread lock.
    return t->latency_l();
}

void EffectChain::EffectCallback::setVolumeForOutput(float left, float right) const
NO_THREAD_SAFETY_ANALYSIS  // setVolumeForOutput_l() access
{
    const sp<IAfThreadBase> t = thread().promote();
    if (t == nullptr) {
        return;
    }
    t->setVolumeForOutput_l(left, right);
}

void EffectChain::EffectCallback::checkSuspendOnEffectEnabled(const sp<IAfEffectBase>& effect,
                                                              bool enabled, bool threadLocked)
        NO_THREAD_SAFETY_ANALYSIS {
    const sp<IAfThreadBase> t = thread().promote();
    if (t == nullptr) {
        return;
    }
    t->checkSuspendOnEffectEnabled(enabled, effect->sessionId(), threadLocked);

    sp<IAfEffectChain> c = chain().promote();
    if (c == nullptr) {
        return;
    }
    // in EffectChain context, an EffectBase is always from an EffectModule so static cast is safe
    c->checkSuspendOnEffectEnabled_l(effect->asEffectModule(), enabled);
}

void EffectChain::EffectCallback::onEffectEnable(const sp<IAfEffectBase>& effect) {
    const sp<IAfThreadBase> t = thread().promote();
    if (t == nullptr) {
        return;
    }
    // in EffectChain context, an EffectBase is always from an EffectModule so static cast is safe
    t->onEffectEnable(effect->asEffectModule());
}

void EffectChain::EffectCallback::onEffectDisable(const sp<IAfEffectBase>& effect) {
    checkSuspendOnEffectEnabled(effect, false, false /*threadLocked*/);

    const sp<IAfThreadBase> t = thread().promote();
    if (t == nullptr) {
        return;
    }
    t->onEffectDisable();
}

bool EffectChain::EffectCallback::disconnectEffectHandle(IAfEffectHandle *handle,
                                                      bool unpinIfLast) {
    const sp<IAfThreadBase> t = thread().promote();
    if (t == nullptr) {
        return false;
    }
    t->disconnectEffectHandle(handle, unpinIfLast);
    return true;
}

void EffectChain::EffectCallback::resetVolume_l() {
    sp<IAfEffectChain> c = chain().promote();
    if (c == nullptr) {
        return;
    }
    c->resetVolume_l();

}

product_strategy_t EffectChain::EffectCallback::strategy() const {
    sp<IAfEffectChain> c = chain().promote();
    if (c == nullptr) {
        return PRODUCT_STRATEGY_NONE;
    }
    return c->strategy();
}

int32_t EffectChain::EffectCallback::activeTrackCnt() const {
    sp<IAfEffectChain> c = chain().promote();
    if (c == nullptr) {
        return 0;
    }
    return c->activeTrackCnt();
}


#undef LOG_TAG
#define LOG_TAG "DeviceEffectProxy"

/* static */
sp<IAfDeviceEffectProxy> IAfDeviceEffectProxy::create(
        const AudioDeviceTypeAddr& device,
        const sp<DeviceEffectManagerCallback>& callback,
        effect_descriptor_t *desc, int id, bool notifyFramesProcessed)
{
    return sp<DeviceEffectProxy>::make(device,
            callback,
            desc, id, notifyFramesProcessed);
}

status_t DeviceEffectProxy::setEnabled(bool enabled, bool fromHandle)
{
    status_t status = EffectBase::setEnabled(enabled, fromHandle);
    audio_utils::lock_guard _l(proxyMutex());
    if (status == NO_ERROR) {
        for (auto& handle : mEffectHandles) {
            Status bs;
            if (enabled) {
                bs = handle.second->asIEffect()->enable(&status);
            } else {
                bs = handle.second->asIEffect()->disable(&status);
            }
            if (!bs.isOk()) {
              status = statusTFromBinderStatus(bs);
            }
        }
    }
    ALOGV("%s enable %d status %d", __func__, enabled, status);
    return status;
}

status_t DeviceEffectProxy::init_l(
        const std::map <audio_patch_handle_t, IAfPatchPanel::Patch>& patches) {
//For all audio patches
//If src or sink device match
//If the effect is HW accelerated
//	if no corresponding effect module
//		Create EffectModule: mHalEffect
//Create and attach EffectHandle
//If the effect is not HW accelerated and the patch sink or src is a mixer port
//	Create Effect on patch input or output thread on session -1
//Add EffectHandle to EffectHandle map of Effect Proxy:
    ALOGV("%s device type %d address %s", __func__,  mDevice.mType, mDevice.getAddress());
    status_t status = NO_ERROR;
    for (auto &patch : patches) {
        status = onCreatePatch(patch.first, patch.second);
        ALOGV("%s onCreatePatch status %d", __func__, status);
        if (status == BAD_VALUE) {
            return status;
        }
    }
    return status;
}

status_t DeviceEffectProxy::onUpdatePatch(audio_patch_handle_t oldPatchHandle,
        audio_patch_handle_t newPatchHandle,
        const IAfPatchPanel::Patch& /* patch */) {
    status_t status = NAME_NOT_FOUND;
    ALOGV("%s", __func__);
    audio_utils::lock_guard _l(proxyMutex());
    if (mEffectHandles.find(oldPatchHandle) != mEffectHandles.end()) {
        ALOGV("%s replacing effect from handle %d to handle %d", __func__, oldPatchHandle,
                newPatchHandle);
        sp<IAfEffectHandle> effect = mEffectHandles.at(oldPatchHandle);
        mEffectHandles.erase(oldPatchHandle);
        mEffectHandles.emplace(newPatchHandle, effect);
        status = NO_ERROR;
    }
    return status;
}

status_t DeviceEffectProxy::onCreatePatch(
        audio_patch_handle_t patchHandle, const IAfPatchPanel::Patch& patch) {
    status_t status = NAME_NOT_FOUND;
    sp<IAfEffectHandle> handle;
    // only consider source[0] as this is the only "true" source of a patch
    status = checkPort(patch, &patch.mAudioPatch.sources[0], &handle);
    ALOGV("%s source checkPort status %d", __func__, status);
    for (uint32_t i = 0; i < patch.mAudioPatch.num_sinks && status == NAME_NOT_FOUND; i++) {
        status = checkPort(patch, &patch.mAudioPatch.sinks[i], &handle);
        ALOGV("%s sink %d checkPort status %d", __func__, i, status);
    }
    if (status == NO_ERROR || status == ALREADY_EXISTS) {
        audio_utils::lock_guard _l(proxyMutex());
        size_t erasedHandle = mEffectHandles.erase(patchHandle);
        ALOGV("%s %s effecthandle %p for patch %d",
                __func__, (erasedHandle == 0 ? "adding" : "replacing"), handle.get(), patchHandle);
        mEffectHandles.emplace(patchHandle, handle);
    }
    ALOGW_IF(status == BAD_VALUE,
            "%s cannot attach effect %s on patch %d", __func__, mDescriptor.name, patchHandle);

    return status;
}

status_t DeviceEffectProxy::checkPort(const IAfPatchPanel::Patch& patch,
        const struct audio_port_config *port, sp<IAfEffectHandle> *handle)
NO_THREAD_SAFETY_ANALYSIS
// calling function 'createEffect_l' requires holding mutex 'AudioFlinger_Mutex' exclusively
{

    ALOGV("%s type %d device type %d address %s device ID %d patch.isSoftware() %d",
            __func__, port->type, port->ext.device.type,
            port->ext.device.address, port->id, patch.isSoftware());
    if (port->type != AUDIO_PORT_TYPE_DEVICE || port->ext.device.type != mDevice.mType ||
        port->ext.device.address != mDevice.address()) {
        return NAME_NOT_FOUND;
    }
    if (((mDescriptor.flags & EFFECT_FLAG_TYPE_MASK) == EFFECT_FLAG_TYPE_POST_PROC) &&
        (audio_port_config_has_input_direction(port))) {
        ALOGI("%s don't create postprocessing effect on record port", __func__);
        return NAME_NOT_FOUND;
    }
    if (((mDescriptor.flags & EFFECT_FLAG_TYPE_MASK) == EFFECT_FLAG_TYPE_PRE_PROC) &&
        (!audio_port_config_has_input_direction(port))) {
        ALOGI("%s don't create preprocessing effect on playback port", __func__);
        return NAME_NOT_FOUND;
    }
    status_t status = NAME_NOT_FOUND;

    if (mDescriptor.flags & EFFECT_FLAG_HW_ACC_TUNNEL) {
        audio_utils::lock_guard _l(proxyMutex());
        if (mHalEffect != nullptr && mDevicePort.id == port->id) {
            ALOGV("%s reusing HAL effect", __func__);
        } else {
            mDevicePort = *port;
            mHalEffect = new EffectModule(mMyCallback,
                                      const_cast<effect_descriptor_t *>(&mDescriptor),
                                      mMyCallback->newEffectId(), AUDIO_SESSION_DEVICE,
                                      false /* pinned */, port->id);
            if (audio_is_input_device(mDevice.mType)) {
                mHalEffect->setInputDevice(mDevice);
            } else {
                mHalEffect->setDevices({mDevice});
            }
            mHalEffect->configure_l();
        }
        *handle = new EffectHandle(mHalEffect, nullptr, nullptr, 0 /*priority*/,
                                   mNotifyFramesProcessed);
        status = (*handle)->initCheck();
        if (status == OK) {
            status = mHalEffect->addHandle((*handle).get());
        } else {
            mHalEffect.clear();
            mDevicePort.id = AUDIO_PORT_HANDLE_NONE;
        }
    } else if (patch.isSoftware() || patch.thread().promote() != nullptr) {
        sp<IAfThreadBase> thread;
        if (audio_port_config_has_input_direction(port)) {
            if (patch.isSoftware()) {
                thread = patch.mRecord.thread();
            } else {
                thread = patch.thread().promote();
            }
        } else {
            if (patch.isSoftware()) {
                thread = patch.mPlayback.thread();
            } else {
                thread = patch.thread().promote();
            }
        }
        int enabled;
        *handle = thread->createEffect_l(nullptr, nullptr, 0, AUDIO_SESSION_DEVICE,
                                         const_cast<effect_descriptor_t *>(&mDescriptor),
                                         &enabled, &status, false, false /*probe*/,
                                         mNotifyFramesProcessed);
        ALOGV("%s thread->createEffect_l status %d", __func__, status);
    } else {
        status = BAD_VALUE;
    }

    if (status == NO_ERROR || status == ALREADY_EXISTS) {
        Status bs;
        if (isEnabled()) {
            bs = (*handle)->asIEffect()->enable(&status);
        } else {
            bs = (*handle)->asIEffect()->disable(&status);
        }
        if (!bs.isOk()) {
            status = statusTFromBinderStatus(bs);
        }
    }
    return status;
}

void DeviceEffectProxy::onReleasePatch(audio_patch_handle_t patchHandle) {
    sp<IAfEffectHandle> effect;
    {
        audio_utils::lock_guard _l(proxyMutex());
        if (mEffectHandles.find(patchHandle) != mEffectHandles.end()) {
            effect = mEffectHandles.at(patchHandle);
            mEffectHandles.erase(patchHandle);
        }
    }
}


size_t DeviceEffectProxy::removeEffect(const sp<IAfEffectModule>& effect)
{
    audio_utils::lock_guard _l(proxyMutex());
    if (effect == mHalEffect) {
        mHalEffect->release_l("DeviceEffectProxy::removeEffect");
        mHalEffect.clear();
        mDevicePort.id = AUDIO_PORT_HANDLE_NONE;
    }
    return mHalEffect == nullptr ? 0 : 1;
}

status_t DeviceEffectProxy::addEffectToHal(
        const sp<EffectHalInterface>& effect) {
    if (mHalEffect == nullptr) {
        return NO_INIT;
    }
    return mManagerCallback->addEffectToHal(&mDevicePort, effect);
}

status_t DeviceEffectProxy::removeEffectFromHal(
        const sp<EffectHalInterface>& effect) {
    if (mHalEffect == nullptr) {
        return NO_INIT;
    }
    return mManagerCallback->removeEffectFromHal(&mDevicePort, effect);
}

status_t DeviceEffectProxy::command(
        int32_t cmdCode, const std::vector<uint8_t>& cmdData, int32_t maxReplySize,
        std::vector<uint8_t>* reply) {
    audio_utils::lock_guard _l(proxyMutex());
    status_t status = EffectBase::command(cmdCode, cmdData, maxReplySize, reply);
    if (status == NO_ERROR) {
        for (auto& handle : mEffectHandles) {
            sp<IAfEffectBase> effect = handle.second->effect().promote();
            if (effect != nullptr) {
                status = effect->command(cmdCode, cmdData, maxReplySize, reply);
            }
        }
    }
    ALOGV("%s status %d", __func__, status);
    return status;
}

bool DeviceEffectProxy::isOutput() const {
    if (mDevicePort.id != AUDIO_PORT_HANDLE_NONE) {
        return mDevicePort.role == AUDIO_PORT_ROLE_SINK;
    }
    return true;
}

uint32_t DeviceEffectProxy::sampleRate() const {
    if (mDevicePort.id != AUDIO_PORT_HANDLE_NONE &&
            (mDevicePort.config_mask & AUDIO_PORT_CONFIG_SAMPLE_RATE) != 0) {
        return mDevicePort.sample_rate;
    }
    return DEFAULT_OUTPUT_SAMPLE_RATE;
}

audio_channel_mask_t DeviceEffectProxy::channelMask() const {
    if (mDevicePort.id != AUDIO_PORT_HANDLE_NONE &&
            (mDevicePort.config_mask & AUDIO_PORT_CONFIG_CHANNEL_MASK) != 0) {
        return mDevicePort.channel_mask;
    }
    return AUDIO_CHANNEL_OUT_STEREO;
}

uint32_t DeviceEffectProxy::channelCount() const {
    if (isOutput()) {
        return audio_channel_count_from_out_mask(channelMask());
    }
    return audio_channel_count_from_in_mask(channelMask());
}

void DeviceEffectProxy::dump2(int fd, int spaces) const
NO_THREAD_SAFETY_ANALYSIS  // conditional try lock
{
    const Vector<String16> args;
    EffectBase::dump(fd, args);

    const bool locked = afutils::dumpTryLock(proxyMutex());
    if (!locked) {
        String8 result("DeviceEffectProxy may be deadlocked\n");
        write(fd, result.c_str(), result.size());
    }

    String8 outStr;
    if (mHalEffect != nullptr) {
        outStr.appendFormat("%*sHAL Effect Id: %d\n", spaces, "", mHalEffect->id());
    } else {
        outStr.appendFormat("%*sNO HAL Effect\n", spaces, "");
    }
    write(fd, outStr.c_str(), outStr.size());
    outStr.clear();

    outStr.appendFormat("%*sSub Effects:\n", spaces, "");
    write(fd, outStr.c_str(), outStr.size());
    outStr.clear();

    for (const auto& iter : mEffectHandles) {
        outStr.appendFormat("%*sEffect for patch handle %d:\n", spaces + 2, "", iter.first);
        write(fd, outStr.c_str(), outStr.size());
        outStr.clear();
        sp<IAfEffectBase> effect = iter.second->effect().promote();
        if (effect != nullptr) {
            effect->dump(fd, args);
        }
    }

    if (locked) {
        proxyMutex().unlock();
    }
}

#undef LOG_TAG
#define LOG_TAG "DeviceEffectProxy::ProxyCallback"

int DeviceEffectProxy::ProxyCallback::newEffectId() {
    return mManagerCallback->newEffectId();
}


bool DeviceEffectProxy::ProxyCallback::disconnectEffectHandle(
        IAfEffectHandle *handle, bool unpinIfLast) {
    sp<IAfEffectBase> effectBase = handle->effect().promote();
    if (effectBase == nullptr) {
        return false;
    }

    sp<IAfEffectModule> effect = effectBase->asEffectModule();
    if (effect == nullptr) {
        return false;
    }

    // restore suspended effects if the disconnected handle was enabled and the last one.
    bool remove = (effect->removeHandle(handle) == 0) && (!effect->isPinned() || unpinIfLast);
    if (remove) {
        sp<DeviceEffectProxy> proxy = mProxy.promote();
        if (proxy != nullptr) {
            proxy->removeEffect(effect);
        }
        if (handle->enabled()) {
            effectBase->checkSuspendOnEffectEnabled(false, false /*threadLocked*/);
        }
    }
    return true;
}

status_t DeviceEffectProxy::ProxyCallback::createEffectHal(
        const effect_uuid_t *pEffectUuid, int32_t sessionId, int32_t deviceId,
        sp<EffectHalInterface> *effect) {
    return mManagerCallback->createEffectHal(pEffectUuid, sessionId, deviceId, effect);
}

status_t DeviceEffectProxy::ProxyCallback::addEffectToHal(
        const sp<EffectHalInterface>& effect) {
    sp<DeviceEffectProxy> proxy = mProxy.promote();
    if (proxy == nullptr) {
        return NO_INIT;
    }
    return proxy->addEffectToHal(effect);
}

status_t DeviceEffectProxy::ProxyCallback::removeEffectFromHal(
        const sp<EffectHalInterface>& effect) {
    sp<DeviceEffectProxy> proxy = mProxy.promote();
    if (proxy == nullptr) {
        return NO_INIT;
    }
    return proxy->removeEffectFromHal(effect);
}

bool DeviceEffectProxy::ProxyCallback::isOutput() const {
    sp<DeviceEffectProxy> proxy = mProxy.promote();
    if (proxy == nullptr) {
        return true;
    }
    return proxy->isOutput();
}

uint32_t DeviceEffectProxy::ProxyCallback::sampleRate() const {
    sp<DeviceEffectProxy> proxy = mProxy.promote();
    if (proxy == nullptr) {
        return DEFAULT_OUTPUT_SAMPLE_RATE;
    }
    return proxy->sampleRate();
}

audio_channel_mask_t DeviceEffectProxy::ProxyCallback::inChannelMask(
        int id __unused) const {
    sp<DeviceEffectProxy> proxy = mProxy.promote();
    if (proxy == nullptr) {
        return AUDIO_CHANNEL_OUT_STEREO;
    }
    return proxy->channelMask();
}

uint32_t DeviceEffectProxy::ProxyCallback::inChannelCount(int id __unused) const {
    sp<DeviceEffectProxy> proxy = mProxy.promote();
    if (proxy == nullptr) {
        return 2;
    }
    return proxy->channelCount();
}

audio_channel_mask_t DeviceEffectProxy::ProxyCallback::outChannelMask() const {
    sp<DeviceEffectProxy> proxy = mProxy.promote();
    if (proxy == nullptr) {
        return AUDIO_CHANNEL_OUT_STEREO;
    }
    return proxy->channelMask();
}

uint32_t DeviceEffectProxy::ProxyCallback::outChannelCount() const {
    sp<DeviceEffectProxy> proxy = mProxy.promote();
    if (proxy == nullptr) {
        return 2;
    }
    return proxy->channelCount();
}

void DeviceEffectProxy::ProxyCallback::onEffectEnable(
        const sp<IAfEffectBase>& effectBase) {
    sp<IAfEffectModule> effect = effectBase->asEffectModule();
    if (effect == nullptr) {
        return;
    }
    effect->start_l();
}

void DeviceEffectProxy::ProxyCallback::onEffectDisable(
        const sp<IAfEffectBase>& effectBase) {
    sp<IAfEffectModule> effect = effectBase->asEffectModule();
    if (effect == nullptr) {
        return;
    }
    effect->stop_l();
}

} // namespace android<|MERGE_RESOLUTION|>--- conflicted
+++ resolved
@@ -1389,10 +1389,7 @@
         *right = mReturnedVolume.value()[1];
         return NO_ERROR;
     }
-<<<<<<< HEAD
     LOG_ALWAYS_FATAL_IF(mEffectInterface == nullptr, "%s", mEffectInterfaceDebug.c_str());
-=======
->>>>>>> 30a16cce
     uint32_t volume[2] = {*left, *right};
     uint32_t* pVolume = isVolumeControl() ? volume : nullptr;
     uint32_t size = sizeof(volume);
