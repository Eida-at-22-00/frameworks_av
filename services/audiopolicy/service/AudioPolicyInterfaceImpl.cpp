/*
 * Copyright (C) 2009 The Android Open Source Project
 *
 * Licensed under the Apache License, Version 2.0 (the "License");
 * you may not use this file except in compliance with the License.
 * You may obtain a copy of the License at
 *
 *      http://www.apache.org/licenses/LICENSE-2.0
 *
 * Unless required by applicable law or agreed to in writing, software
 * distributed under the License is distributed on an "AS IS" BASIS,
 * WITHOUT WARRANTIES OR CONDITIONS OF ANY KIND, either express or implied.
 * See the License for the specific language governing permissions and
 * limitations under the License.
 */

#define LOG_TAG "AudioPolicyInterfaceImpl"
//#define LOG_NDEBUG 0

#include "AudioPolicyService.h"
#include "AudioRecordClient.h"
#include "TypeConverter.h"

#include <android/content/AttributionSourceState.h>
#include <android_media_audiopolicy.h>
#include <com_android_media_audio.h>
#include <cutils/properties.h>
#include <error/expected_utils.h>
#include <media/AidlConversion.h>
#include <media/AudioPolicy.h>
#include <media/AudioValidator.h>
#include <media/MediaMetricsItem.h>
#include <media/PolicyAidlConversion.h>
#include <utils/Log.h>

#define VALUE_OR_RETURN_BINDER_STATUS(x) \
    ({ auto _tmp = (x); \
       if (!_tmp.ok()) return aidl_utils::binderStatusFromStatusT(_tmp.error()); \
       std::move(_tmp.value()); })

#define RETURN_BINDER_STATUS_IF_ERROR(x) \
    if (status_t _tmp = (x); _tmp != OK) return aidl_utils::binderStatusFromStatusT(_tmp);

#define RETURN_IF_BINDER_ERROR(x)      \
    {                                  \
        binder::Status _tmp = (x);     \
        if (!_tmp.isOk()) return _tmp; \
    }

#define CHECK_PERM(expr1, expr2) \
    VALUE_OR_RETURN_STATUS(getPermissionProvider().checkPermission((expr1), (expr2)))

#define MAX_ITEMS_PER_LIST 1024

namespace android {
namespace audiopolicy_flags = android::media::audiopolicy;
using binder::Status;
using aidl_utils::binderStatusFromStatusT;
using com::android::media::audio::audioserver_permissions;
using com::android::media::permission::NativePermissionController;
using com::android::media::permission::PermissionEnum::ACCESS_ULTRASOUND;
using com::android::media::permission::PermissionEnum::CALL_AUDIO_INTERCEPTION;
using com::android::media::permission::PermissionEnum::CAPTURE_AUDIO_HOTWORD;
using com::android::media::permission::PermissionEnum::CAPTURE_VOICE_COMMUNICATION_OUTPUT;
using com::android::media::permission::PermissionEnum::CAPTURE_AUDIO_OUTPUT;
using com::android::media::permission::PermissionEnum::CAPTURE_MEDIA_OUTPUT;
using com::android::media::permission::PermissionEnum::CAPTURE_TUNER_AUDIO_INPUT;
using com::android::media::permission::PermissionEnum::MODIFY_AUDIO_ROUTING;
using com::android::media::permission::PermissionEnum::MODIFY_AUDIO_SETTINGS;
using com::android::media::permission::PermissionEnum::MODIFY_DEFAULT_AUDIO_EFFECTS;
using com::android::media::permission::PermissionEnum::MODIFY_PHONE_STATE;
using com::android::media::permission::PermissionEnum::RECORD_AUDIO;
using com::android::media::permission::PermissionEnum::WRITE_SECURE_SETTINGS;
using content::AttributionSourceState;
using media::audio::common::AudioConfig;
using media::audio::common::AudioConfigBase;
using media::audio::common::AudioDevice;
using media::audio::common::AudioDeviceAddress;
using media::audio::common::AudioDeviceDescription;
using media::audio::common::AudioFormatDescription;
using media::audio::common::AudioMode;
using media::audio::common::AudioOffloadInfo;
using media::audio::common::AudioPolicyForceUse;
using media::audio::common::AudioPolicyForcedConfig;
using media::audio::common::AudioSource;
using media::audio::common::AudioStreamType;
using media::audio::common::AudioUsage;
using media::audio::common::AudioUuid;
using media::audio::common::Int;

constexpr int kDefaultVirtualDeviceId = 0;

const std::vector<audio_usage_t>& SYSTEM_USAGES = {
    AUDIO_USAGE_CALL_ASSISTANT,
    AUDIO_USAGE_EMERGENCY,
    AUDIO_USAGE_SAFETY,
    AUDIO_USAGE_VEHICLE_STATUS,
    AUDIO_USAGE_ANNOUNCEMENT
};

bool isSystemUsage(audio_usage_t usage) {
    return std::find(std::begin(SYSTEM_USAGES), std::end(SYSTEM_USAGES), usage)
        != std::end(SYSTEM_USAGES);
}

bool AudioPolicyService::isSupportedSystemUsage(audio_usage_t usage) {
    return std::find(std::begin(mSupportedSystemUsages), std::end(mSupportedSystemUsages), usage)
        != std::end(mSupportedSystemUsages);
}

Status AudioPolicyService::validateUsage(const audio_attributes_t& attr) {
     return validateUsage(attr, getCallingAttributionSource());
}

Status AudioPolicyService::validateUsage(const audio_attributes_t& attr,
        const AttributionSourceState& attributionSource) {
    if (isSystemUsage(attr.usage)) {
        if (isSupportedSystemUsage(attr.usage)) {
            if (attr.usage == AUDIO_USAGE_CALL_ASSISTANT
                    && ((attr.flags & AUDIO_FLAG_CALL_REDIRECTION) != 0)) {
                if (!(audioserver_permissions() ?
                            CHECK_PERM(CALL_AUDIO_INTERCEPTION, attributionSource.uid)
                            : callAudioInterceptionAllowed(attributionSource))) {
                    ALOGE("%s: call audio interception not allowed for attribution source: %s",
                           __func__, attributionSource.toString().c_str());
                    return Status::fromExceptionCode(Status::EX_SECURITY,
                            "Call audio interception not allowed");
                }
            } else if (!(audioserver_permissions() ?
                        CHECK_PERM(MODIFY_AUDIO_ROUTING, attributionSource.uid)
                        : modifyAudioRoutingAllowed(attributionSource))) {
                ALOGE("%s: modify audio routing not allowed for attribution source: %s",
                        __func__, attributionSource.toString().c_str());
                    return Status::fromExceptionCode(Status::EX_SECURITY,
                            "Modify audio routing not allowed");
            }
        } else {
            return Status::fromExceptionCode(Status::EX_ILLEGAL_ARGUMENT);
        }
    }
    return Status::ok();
}



// ----------------------------------------------------------------------------

void AudioPolicyService::doOnNewAudioModulesAvailable()
{
    if (mAudioPolicyManager == NULL) return;
    audio_utils::lock_guard _l(mMutex);
    AutoCallerClear acc;
    mAudioPolicyManager->onNewAudioModulesAvailable();
}

Status AudioPolicyService::setDeviceConnectionState(
        media::AudioPolicyDeviceState stateAidl,
        const android::media::audio::common::AudioPort& port,
        const AudioFormatDescription& encodedFormatAidl) {
    audio_policy_dev_state_t state = VALUE_OR_RETURN_BINDER_STATUS(
            aidl2legacy_AudioPolicyDeviceState_audio_policy_dev_state_t(stateAidl));
    audio_format_t encodedFormat = VALUE_OR_RETURN_BINDER_STATUS(
            aidl2legacy_AudioFormatDescription_audio_format_t(encodedFormatAidl));

    if (mAudioPolicyManager == NULL) {
        return binderStatusFromStatusT(NO_INIT);
    }
    if (!(audioserver_permissions() ?
            CHECK_PERM(MODIFY_AUDIO_SETTINGS, IPCThreadState::self()->getCallingUid())
            : settingsAllowed())) {
        return binderStatusFromStatusT(PERMISSION_DENIED);
    }
    if (state != AUDIO_POLICY_DEVICE_STATE_AVAILABLE &&
            state != AUDIO_POLICY_DEVICE_STATE_UNAVAILABLE) {
        return binderStatusFromStatusT(BAD_VALUE);
    }

    ALOGV("setDeviceConnectionState()");
    audio_utils::lock_guard _l(mMutex);
    AutoCallerClear acc;
    status_t status = mAudioPolicyManager->setDeviceConnectionState(
            state, port, encodedFormat);
    if (status == NO_ERROR) {
        onCheckSpatializer_l();
    }
    return binderStatusFromStatusT(status);
}

Status AudioPolicyService::getDeviceConnectionState(const AudioDevice& deviceAidl,
                                                    media::AudioPolicyDeviceState* _aidl_return) {
    audio_devices_t device;
    std::string address;
    RETURN_BINDER_STATUS_IF_ERROR(
            aidl2legacy_AudioDevice_audio_device(deviceAidl, &device, &address));
    if (mAudioPolicyManager == NULL) {
        *_aidl_return = VALUE_OR_RETURN_BINDER_STATUS(
                legacy2aidl_audio_policy_dev_state_t_AudioPolicyDeviceState(
                        AUDIO_POLICY_DEVICE_STATE_UNAVAILABLE));
        return Status::ok();
    }
    audio_utils::lock_guard _l(mMutex);
    AutoCallerClear acc;
    *_aidl_return = VALUE_OR_RETURN_BINDER_STATUS(
            legacy2aidl_audio_policy_dev_state_t_AudioPolicyDeviceState(
                    mAudioPolicyManager->getDeviceConnectionState(
                            device, address.c_str())));
    return Status::ok();
}

Status AudioPolicyService::handleDeviceConfigChange(
        const AudioDevice& deviceAidl,
        const std::string& deviceNameAidl,
        const AudioFormatDescription& encodedFormatAidl) {
    audio_devices_t device;
    std::string address;
    RETURN_BINDER_STATUS_IF_ERROR(
            aidl2legacy_AudioDevice_audio_device(deviceAidl, &device, &address));
    audio_format_t encodedFormat = VALUE_OR_RETURN_BINDER_STATUS(
            aidl2legacy_AudioFormatDescription_audio_format_t(encodedFormatAidl));

    if (mAudioPolicyManager == NULL) {
        return binderStatusFromStatusT(NO_INIT);
    }
    if (!(audioserver_permissions() ?
            CHECK_PERM(MODIFY_AUDIO_SETTINGS, IPCThreadState::self()->getCallingUid())
            : settingsAllowed())) {
        return binderStatusFromStatusT(PERMISSION_DENIED);
    }

    ALOGV("handleDeviceConfigChange()");
    audio_utils::lock_guard _l(mMutex);
    AutoCallerClear acc;
    status_t status =  mAudioPolicyManager->handleDeviceConfigChange(
            device, address.c_str(), deviceNameAidl.c_str(), encodedFormat);

    if (status == NO_ERROR) {
       onCheckSpatializer_l();
    }
    return binderStatusFromStatusT(status);
}

Status AudioPolicyService::setPhoneState(AudioMode stateAidl, int32_t uidAidl)
{
    audio_mode_t state = VALUE_OR_RETURN_BINDER_STATUS(
            aidl2legacy_AudioMode_audio_mode_t(stateAidl));
    uid_t uid = VALUE_OR_RETURN_BINDER_STATUS(aidl2legacy_int32_t_uid_t(uidAidl));
    if (mAudioPolicyManager == NULL) {
        return binderStatusFromStatusT(NO_INIT);
    }
    if (!(audioserver_permissions() ?
            CHECK_PERM(MODIFY_AUDIO_SETTINGS, IPCThreadState::self()->getCallingUid())
            : settingsAllowed())) {
        return binderStatusFromStatusT(PERMISSION_DENIED);
    }
    if (uint32_t(state) >= AUDIO_MODE_CNT) {
        return binderStatusFromStatusT(BAD_VALUE);
    }

    ALOGV("setPhoneState()");

    // acquire lock before calling setMode() so that setMode() + setPhoneState() are an atomic
    // operation from policy manager standpoint (no other operation (e.g track start or stop)
    // can be interleaved).
    audio_utils::lock_guard _l(mMutex);
    // TODO: check if it is more appropriate to do it in platform specific policy manager

    // Audio HAL mode conversion for call redirect modes
    audio_mode_t halMode = state;
    if (state == AUDIO_MODE_CALL_REDIRECT) {
        halMode = AUDIO_MODE_CALL_SCREEN;
    } else if (state == AUDIO_MODE_COMMUNICATION_REDIRECT) {
        halMode = AUDIO_MODE_NORMAL;
    }
    AudioSystem::setMode(halMode);

    AutoCallerClear acc;
    mAudioPolicyManager->setPhoneState(state);
    mPhoneState = state;
    mPhoneStateOwnerUid = uid;
    updateUidStates_l();
    return Status::ok();
}

Status AudioPolicyService::getPhoneState(AudioMode* _aidl_return) {
    audio_utils::lock_guard _l(mMutex);
    *_aidl_return = VALUE_OR_RETURN_BINDER_STATUS(legacy2aidl_audio_mode_t_AudioMode(mPhoneState));
    return Status::ok();
}

Status AudioPolicyService::setForceUse(AudioPolicyForceUse usageAidl,
                                       AudioPolicyForcedConfig configAidl)
{
    audio_policy_force_use_t usage = VALUE_OR_RETURN_BINDER_STATUS(
            aidl2legacy_AudioPolicyForceUse_audio_policy_force_use_t(usageAidl));
    audio_policy_forced_cfg_t config = VALUE_OR_RETURN_BINDER_STATUS(
            aidl2legacy_AudioPolicyForcedConfig_audio_policy_forced_cfg_t(configAidl));

    if (mAudioPolicyManager == NULL) {
        return binderStatusFromStatusT(NO_INIT);
    }

    if (!(audioserver_permissions() ?
            CHECK_PERM(MODIFY_AUDIO_ROUTING, IPCThreadState::self()->getCallingUid())
            : modifyAudioRoutingAllowed())) {
        return binderStatusFromStatusT(PERMISSION_DENIED);
    }

    if (usage < 0 || usage >= AUDIO_POLICY_FORCE_USE_CNT) {
        return binderStatusFromStatusT(BAD_VALUE);
    }
    if (config < 0 || config >= AUDIO_POLICY_FORCE_CFG_CNT) {
        return binderStatusFromStatusT(BAD_VALUE);
    }
    ALOGV("setForceUse()");
    audio_utils::lock_guard _l(mMutex);
    AutoCallerClear acc;
    mAudioPolicyManager->setForceUse(usage, config);
    onCheckSpatializer_l();
    return Status::ok();
}

Status AudioPolicyService::getForceUse(AudioPolicyForceUse usageAidl,
                                       AudioPolicyForcedConfig* _aidl_return) {
    audio_policy_force_use_t usage = VALUE_OR_RETURN_BINDER_STATUS(
            aidl2legacy_AudioPolicyForceUse_audio_policy_force_use_t(usageAidl));

    if (mAudioPolicyManager == NULL) {
        return binderStatusFromStatusT(NO_INIT);
    }
    if (usage < 0 || usage >= AUDIO_POLICY_FORCE_USE_CNT) {
        *_aidl_return = VALUE_OR_RETURN_BINDER_STATUS(
            legacy2aidl_audio_policy_forced_cfg_t_AudioPolicyForcedConfig(AUDIO_POLICY_FORCE_NONE));
        return Status::ok();
    }
    AutoCallerClear acc;
    *_aidl_return = VALUE_OR_RETURN_BINDER_STATUS(
            legacy2aidl_audio_policy_forced_cfg_t_AudioPolicyForcedConfig(
                    mAudioPolicyManager->getForceUse(usage)));
    return Status::ok();
}

Status AudioPolicyService::getOutput(AudioStreamType streamAidl, int32_t* _aidl_return)
{
    audio_stream_type_t stream = VALUE_OR_RETURN_BINDER_STATUS(
            aidl2legacy_AudioStreamType_audio_stream_type_t(streamAidl));

    if (uint32_t(stream) >= AUDIO_STREAM_PUBLIC_CNT
          && stream != AUDIO_STREAM_ASSISTANT && stream != AUDIO_STREAM_CALL_ASSISTANT) {
        *_aidl_return = VALUE_OR_RETURN_BINDER_STATUS(
            legacy2aidl_audio_io_handle_t_int32_t(AUDIO_IO_HANDLE_NONE));
        return Status::ok();
    }
    if (mAudioPolicyManager == NULL) {
        return binderStatusFromStatusT(NO_INIT);
    }
    ALOGV("getOutput()");
    audio_utils::lock_guard _l(mMutex);
    AutoCallerClear acc;
    *_aidl_return = VALUE_OR_RETURN_BINDER_STATUS(
            legacy2aidl_audio_io_handle_t_int32_t(mAudioPolicyManager->getOutput(stream)));
    return Status::ok();
}

Status AudioPolicyService::getOutputForAttr(const media::audio::common::AudioAttributes& attrAidl,
                                            int32_t sessionAidl,
                                            const AttributionSourceState& attributionSource,
                                            const AudioConfig& configAidl,
                                            int32_t flagsAidl,
                                            int32_t selectedDeviceIdAidl,
                                            media::GetOutputForAttrResponse* _aidl_return)
{
    audio_attributes_t attr = VALUE_OR_RETURN_BINDER_STATUS(
            aidl2legacy_AudioAttributes_audio_attributes_t(attrAidl));
    audio_session_t session = VALUE_OR_RETURN_BINDER_STATUS(
            aidl2legacy_int32_t_audio_session_t(sessionAidl));
    audio_stream_type_t stream = AUDIO_STREAM_DEFAULT;
    audio_config_t config = VALUE_OR_RETURN_BINDER_STATUS(
            aidl2legacy_AudioConfig_audio_config_t(configAidl, false /*isInput*/));
    audio_output_flags_t flags = VALUE_OR_RETURN_BINDER_STATUS(
            aidl2legacy_int32_t_audio_output_flags_t_mask(flagsAidl));
    audio_port_handle_t selectedDeviceId = VALUE_OR_RETURN_BINDER_STATUS(
            aidl2legacy_int32_t_audio_port_handle_t(selectedDeviceIdAidl));

    audio_io_handle_t output;
    audio_port_handle_t portId;
    std::vector<audio_io_handle_t> secondaryOutputs;

    if (mAudioPolicyManager == NULL) {
        return binderStatusFromStatusT(NO_INIT);
    }

    RETURN_IF_BINDER_ERROR(
            binderStatusFromStatusT(AudioValidator::validateAudioAttributes(attr, "68953950")));
    RETURN_IF_BINDER_ERROR(validateUsage(attr, attributionSource));

    ALOGV("%s()", __func__);
    audio_utils::lock_guard _l(mMutex);

    if (!mPackageManager.allowPlaybackCapture(VALUE_OR_RETURN_BINDER_STATUS(
        aidl2legacy_int32_t_uid_t(attributionSource.uid)))) {
        attr.flags = static_cast<audio_flags_mask_t>(attr.flags | AUDIO_FLAG_NO_MEDIA_PROJECTION);
    }
    const bool bypassInterruptionAllowed = audioserver_permissions() ? (
            CHECK_PERM(MODIFY_AUDIO_ROUTING, attributionSource.uid) ||
            CHECK_PERM(MODIFY_PHONE_STATE, attributionSource.uid) ||
            CHECK_PERM(WRITE_SECURE_SETTINGS, attributionSource.uid))
            : bypassInterruptionPolicyAllowed(attributionSource);

    if (((attr.flags & (AUDIO_FLAG_BYPASS_INTERRUPTION_POLICY|AUDIO_FLAG_BYPASS_MUTE)) != 0)
            && !bypassInterruptionAllowed) {
        attr.flags = static_cast<audio_flags_mask_t>(
                attr.flags & ~(AUDIO_FLAG_BYPASS_INTERRUPTION_POLICY|AUDIO_FLAG_BYPASS_MUTE));
    }

    if (attr.content_type == AUDIO_CONTENT_TYPE_ULTRASOUND) {
        if (!(audioserver_permissions() ?
                CHECK_PERM(ACCESS_ULTRASOUND, attributionSource.uid)
                : accessUltrasoundAllowed(attributionSource))) {
            ALOGE("%s: permission denied: ultrasound not allowed for uid %d pid %d",
                    __func__, attributionSource.uid, attributionSource.pid);
            return binderStatusFromStatusT(PERMISSION_DENIED);
        }
    }

    AutoCallerClear acc;
    AudioPolicyInterface::output_type_t outputType;
    bool isSpatialized = false;
    bool isBitPerfect = false;
    float volume;
    status_t result = mAudioPolicyManager->getOutputForAttr(&attr, &output, session,
                                                            &stream,
                                                            attributionSource,
                                                            &config,
                                                            &flags, &selectedDeviceId, &portId,
                                                            &secondaryOutputs,
                                                            &outputType,
                                                            &isSpatialized,
                                                            &isBitPerfect,
                                                            &volume);

    // FIXME: Introduce a way to check for the the telephony device before opening the output
    if (result == NO_ERROR) {
        // enforce permission (if any) required for each type of input
        switch (outputType) {
        case AudioPolicyInterface::API_OUTPUT_LEGACY:
            break;
        case AudioPolicyInterface::API_OUTPUT_TELEPHONY_TX:
            if (((attr.flags & AUDIO_FLAG_CALL_REDIRECTION) != 0)
                && !(audioserver_permissions() ?
                        CHECK_PERM(CALL_AUDIO_INTERCEPTION, attributionSource.uid)
                : callAudioInterceptionAllowed(attributionSource))) {
                ALOGE("%s() permission denied: call redirection not allowed for uid %d",
                    __func__, attributionSource.uid);
                result = PERMISSION_DENIED;
            } else if (!(audioserver_permissions() ?
                        CHECK_PERM(MODIFY_PHONE_STATE, attributionSource.uid)
                    : modifyPhoneStateAllowed(attributionSource))) {
                ALOGE("%s() permission denied: modify phone state not allowed for uid %d",
                    __func__, attributionSource.uid);
                result = PERMISSION_DENIED;
            }
            break;
        case AudioPolicyInterface::API_OUT_MIX_PLAYBACK:
            if (!(audioserver_permissions() ?
                        CHECK_PERM(MODIFY_AUDIO_ROUTING, attributionSource.uid)
                    : modifyAudioRoutingAllowed(attributionSource))) {
                ALOGE("%s() permission denied: modify audio routing not allowed for uid %d",
                    __func__, attributionSource.uid);
                result = PERMISSION_DENIED;
            }
            break;
        case AudioPolicyInterface::API_OUTPUT_INVALID:
        default:
            LOG_ALWAYS_FATAL("%s() encountered an invalid output type %d",
                __func__, (int)outputType);
        }
    }

    if (result == NO_ERROR) {
        // usecase validator is disabled by default
        if (property_get_bool("ro.audio.usecase_validator_enabled", false /* default */)) {
                attr = VALUE_OR_RETURN_BINDER_STATUS(
                        mUsecaseValidator->verifyAudioAttributes(output, attributionSource, attr));
        }

        sp<AudioPlaybackClient> client =
                new AudioPlaybackClient(attr, output, attributionSource, session,
                    portId, selectedDeviceId, stream, isSpatialized, config.channel_mask);
        mAudioPlaybackClients.add(portId, client);

        _aidl_return->output = VALUE_OR_RETURN_BINDER_STATUS(
                legacy2aidl_audio_io_handle_t_int32_t(output));
        _aidl_return->stream = VALUE_OR_RETURN_BINDER_STATUS(
                legacy2aidl_audio_stream_type_t_AudioStreamType(stream));
        _aidl_return->selectedDeviceId = VALUE_OR_RETURN_BINDER_STATUS(
                legacy2aidl_audio_port_handle_t_int32_t(selectedDeviceId));
        _aidl_return->portId = VALUE_OR_RETURN_BINDER_STATUS(
                legacy2aidl_audio_port_handle_t_int32_t(portId));
        _aidl_return->secondaryOutputs = VALUE_OR_RETURN_BINDER_STATUS(
                convertContainer<std::vector<int32_t>>(secondaryOutputs,
                                                       legacy2aidl_audio_io_handle_t_int32_t));
        _aidl_return->isSpatialized = isSpatialized;
        _aidl_return->isBitPerfect = isBitPerfect;
        _aidl_return->attr = VALUE_OR_RETURN_BINDER_STATUS(
                legacy2aidl_audio_attributes_t_AudioAttributes(attr));
        _aidl_return->volume = volume;
    } else {
        _aidl_return->configBase.format = VALUE_OR_RETURN_BINDER_STATUS(
                legacy2aidl_audio_format_t_AudioFormatDescription(config.format));
        _aidl_return->configBase.channelMask = VALUE_OR_RETURN_BINDER_STATUS(
                legacy2aidl_audio_channel_mask_t_AudioChannelLayout(
                        config.channel_mask, false /*isInput*/));
        _aidl_return->configBase.sampleRate = config.sample_rate;
    }
    return binderStatusFromStatusT(result);
}

void AudioPolicyService::getPlaybackClientAndEffects(audio_port_handle_t portId,
                                                     sp<AudioPlaybackClient>& client,
                                                     sp<AudioPolicyEffects>& effects,
                                                     const char *context)
{
    audio_utils::lock_guard _l(mMutex);
    const ssize_t index = mAudioPlaybackClients.indexOfKey(portId);
    if (index < 0) {
        ALOGE("%s AudioTrack client not found for portId %d", context, portId);
        return;
    }
    client = mAudioPlaybackClients.valueAt(index);
    effects = mAudioPolicyEffects;
}

Status AudioPolicyService::startOutput(int32_t portIdAidl)
{
    audio_port_handle_t portId = VALUE_OR_RETURN_BINDER_STATUS(
            aidl2legacy_int32_t_audio_port_handle_t(portIdAidl));
    if (mAudioPolicyManager == NULL) {
        return binderStatusFromStatusT(NO_INIT);
    }
    ALOGV("startOutput()");
    sp<AudioPlaybackClient> client;
    sp<AudioPolicyEffects> audioPolicyEffects;

    getPlaybackClientAndEffects(portId, client, audioPolicyEffects, __func__);

    if (audioPolicyEffects != 0) {
        // create audio processors according to stream
        status_t status = audioPolicyEffects->addOutputSessionEffects(client->io, client->stream,
                                                                      client->session);
        if (status != NO_ERROR && status != ALREADY_EXISTS) {
            ALOGW("Failed to add effects on session %d", client->session);
        }
    }
    audio_utils::lock_guard _l(mMutex);
    AutoCallerClear acc;
    status_t status = mAudioPolicyManager->startOutput(portId);
    if (status == NO_ERROR) {
        //TODO b/257922898: decide if/how we need to handle attributes update when playback starts
        // or during playback
        (void)mUsecaseValidator->startClient(client->io, client->portId, client->attributionSource,
                client->attributes, nullptr /* callback */);
        client->active = true;
        onUpdateActiveSpatializerTracks_l();
    }
    return binderStatusFromStatusT(status);
}

Status AudioPolicyService::stopOutput(int32_t portIdAidl)
{
    audio_port_handle_t portId = VALUE_OR_RETURN_BINDER_STATUS(
            aidl2legacy_int32_t_audio_port_handle_t(portIdAidl));
    if (mAudioPolicyManager == NULL) {
        return binderStatusFromStatusT(NO_INIT);
    }
    ALOGV("stopOutput()");
    mOutputCommandThread->stopOutputCommand(portId);
    return Status::ok();
}

status_t  AudioPolicyService::doStopOutput(audio_port_handle_t portId)
{
    ALOGV("doStopOutput");
    sp<AudioPlaybackClient> client;
    sp<AudioPolicyEffects>audioPolicyEffects;

    getPlaybackClientAndEffects(portId, client, audioPolicyEffects, __func__);

    if (audioPolicyEffects != 0) {
        // release audio processors from the stream
        status_t status = audioPolicyEffects->releaseOutputSessionEffects(
            client->io, client->stream, client->session);
        if (status != NO_ERROR && status != ALREADY_EXISTS) {
            ALOGW("Failed to release effects on session %d", client->session);
        }
    }
    audio_utils::lock_guard _l(mMutex);
    AutoCallerClear acc;
    status_t status = mAudioPolicyManager->stopOutput(portId);
    if (status == NO_ERROR) {
        client->active = false;
        onUpdateActiveSpatializerTracks_l();
        mUsecaseValidator->stopClient(client->io, client->portId);
    }
    return status;
}

Status AudioPolicyService::releaseOutput(int32_t portIdAidl)
{
    audio_port_handle_t portId = VALUE_OR_RETURN_BINDER_STATUS(
            aidl2legacy_int32_t_audio_port_handle_t(portIdAidl));
    if (mAudioPolicyManager == NULL) {
        return binderStatusFromStatusT(NO_INIT);
    }
    ALOGV("releaseOutput()");
    mOutputCommandThread->releaseOutputCommand(portId);
    return Status::ok();
}

void AudioPolicyService::doReleaseOutput(audio_port_handle_t portId)
{
    ALOGV("doReleaseOutput from tid %d", gettid());
    sp<AudioPlaybackClient> client;
    sp<AudioPolicyEffects> audioPolicyEffects;

    getPlaybackClientAndEffects(portId, client, audioPolicyEffects, __func__);

    if (audioPolicyEffects != 0 && client->active) {
        // clean up effects if output was not stopped before being released
        audioPolicyEffects->releaseOutputSessionEffects(
            client->io, client->stream, client->session);
    }
    audio_utils::lock_guard _l(mMutex);
    if (client != nullptr && client->active) {
        onUpdateActiveSpatializerTracks_l();
    }
    mAudioPlaybackClients.removeItem(portId);
    // called from internal thread: no need to clear caller identity
    mAudioPolicyManager->releaseOutput(portId);
}

Status AudioPolicyService::getInputForAttr(const media::audio::common::AudioAttributes& attrAidl,
                                           int32_t inputAidl,
                                           int32_t riidAidl,
                                           int32_t sessionAidl,
                                           const AttributionSourceState& attributionSource,
                                           const AudioConfigBase& configAidl,
                                           int32_t flagsAidl,
                                           int32_t selectedDeviceIdAidl,
                                           media::GetInputForAttrResponse* _aidl_return) {
    audio_attributes_t attr = VALUE_OR_RETURN_BINDER_STATUS(
            aidl2legacy_AudioAttributes_audio_attributes_t(attrAidl));
    audio_io_handle_t input = VALUE_OR_RETURN_BINDER_STATUS(
            aidl2legacy_int32_t_audio_io_handle_t(inputAidl));
    audio_unique_id_t riid = VALUE_OR_RETURN_BINDER_STATUS(
            aidl2legacy_int32_t_audio_unique_id_t(riidAidl));
    audio_session_t session = VALUE_OR_RETURN_BINDER_STATUS(
            aidl2legacy_int32_t_audio_session_t(sessionAidl));
    audio_config_base_t config = VALUE_OR_RETURN_BINDER_STATUS(
            aidl2legacy_AudioConfigBase_audio_config_base_t(configAidl, true /*isInput*/));
    audio_input_flags_t flags = VALUE_OR_RETURN_BINDER_STATUS(
            aidl2legacy_int32_t_audio_input_flags_t_mask(flagsAidl));
    audio_port_handle_t selectedDeviceId = VALUE_OR_RETURN_BINDER_STATUS(
                aidl2legacy_int32_t_audio_port_handle_t(selectedDeviceIdAidl));

    audio_port_handle_t portId;

    if (mAudioPolicyManager == NULL) {
        return binderStatusFromStatusT(NO_INIT);
    }

    RETURN_IF_BINDER_ERROR(
            binderStatusFromStatusT(AudioValidator::validateAudioAttributes(attr, "68953950")));

    audio_source_t inputSource = attr.source;
    if (inputSource == AUDIO_SOURCE_DEFAULT) {
        inputSource = AUDIO_SOURCE_MIC;
    }

    // already checked by client, but double-check in case the client wrapper is bypassed
    if ((inputSource < AUDIO_SOURCE_DEFAULT)
            || (inputSource >= AUDIO_SOURCE_CNT
                && inputSource != AUDIO_SOURCE_HOTWORD
                && inputSource != AUDIO_SOURCE_FM_TUNER
                && inputSource != AUDIO_SOURCE_ECHO_REFERENCE
                && inputSource != AUDIO_SOURCE_ULTRASOUND)) {
        return binderStatusFromStatusT(BAD_VALUE);
    }

    RETURN_IF_BINDER_ERROR(validateUsage(attr, attributionSource));

    uint32_t virtualDeviceId = kDefaultVirtualDeviceId;

    // check calling permissions.
    // Capturing from the following sources does not require permission RECORD_AUDIO
    // as the captured audio does not come from a microphone:
    // - FM_TUNER source is controlled by captureTunerAudioInputAllowed() or
    // captureAudioOutputAllowed() (deprecated).
    // - REMOTE_SUBMIX source is controlled by captureAudioOutputAllowed() if the input
    // type is API_INPUT_MIX_EXT_POLICY_REROUTE and by AudioService if a media projection
    // is used and input type is API_INPUT_MIX_PUBLIC_CAPTURE_PLAYBACK
    // - ECHO_REFERENCE source is controlled by captureAudioOutputAllowed()
    const auto isRecordingAllowed = audioserver_permissions() ?
            CHECK_PERM(RECORD_AUDIO, attributionSource.uid) :
            recordingAllowed(attributionSource, inputSource);
    if (!isAudioServerOrMediaServerUid(attributionSource.uid) && !(isRecordingAllowed
            || inputSource == AUDIO_SOURCE_FM_TUNER
            || inputSource == AUDIO_SOURCE_REMOTE_SUBMIX
            || inputSource == AUDIO_SOURCE_ECHO_REFERENCE)) {
        ALOGE("%s permission denied: recording not allowed for %s",
                __func__, attributionSource.toString().c_str());
        return binderStatusFromStatusT(PERMISSION_DENIED);
    }

    bool canCaptureOutput = audioserver_permissions() ?
                        CHECK_PERM(CAPTURE_AUDIO_OUTPUT, attributionSource.uid)
                        : captureAudioOutputAllowed(attributionSource);
    bool canInterceptCallAudio = audioserver_permissions() ?
                        CHECK_PERM(CALL_AUDIO_INTERCEPTION, attributionSource.uid)
                        : callAudioInterceptionAllowed(attributionSource);
    bool isCallAudioSource = inputSource == AUDIO_SOURCE_VOICE_UPLINK
             || inputSource == AUDIO_SOURCE_VOICE_DOWNLINK
             || inputSource == AUDIO_SOURCE_VOICE_CALL;

    if (isCallAudioSource && !canInterceptCallAudio && !canCaptureOutput) {
        return binderStatusFromStatusT(PERMISSION_DENIED);
    }
    if (inputSource == AUDIO_SOURCE_ECHO_REFERENCE
            && !canCaptureOutput) {
        return binderStatusFromStatusT(PERMISSION_DENIED);
    }
    if (inputSource == AUDIO_SOURCE_FM_TUNER
        && !canCaptureOutput
        && !(audioserver_permissions() ?
                        CHECK_PERM(CAPTURE_TUNER_AUDIO_INPUT, attributionSource.uid)
            : captureTunerAudioInputAllowed(attributionSource))) {
        return binderStatusFromStatusT(PERMISSION_DENIED);
    }

    bool canCaptureHotword = audioserver_permissions() ?
                        CHECK_PERM(CAPTURE_AUDIO_HOTWORD, attributionSource.uid)
                        : captureHotwordAllowed(attributionSource);
    if ((inputSource == AUDIO_SOURCE_HOTWORD) && !canCaptureHotword) {
        return binderStatusFromStatusT(PERMISSION_DENIED);
    }

    if (((flags & (AUDIO_INPUT_FLAG_HW_HOTWORD |
                        AUDIO_INPUT_FLAG_HOTWORD_TAP |
                        AUDIO_INPUT_FLAG_HW_LOOKBACK)) != 0)
            && !canCaptureHotword) {
        ALOGE("%s: permission denied: hotword mode not allowed"
              " for uid %d pid %d", __func__, attributionSource.uid, attributionSource.pid);
        return binderStatusFromStatusT(PERMISSION_DENIED);
    }

    if (attr.source == AUDIO_SOURCE_ULTRASOUND) {
        if (!(audioserver_permissions() ?
                CHECK_PERM(ACCESS_ULTRASOUND, attributionSource.uid)
                : accessUltrasoundAllowed(attributionSource))) {
            ALOGE("%s: permission denied: ultrasound not allowed for uid %d pid %d",
                    __func__, attributionSource.uid, attributionSource.pid);
            return binderStatusFromStatusT(PERMISSION_DENIED);
        }
    }

    sp<AudioPolicyEffects>audioPolicyEffects;
    {
        status_t status;
        AudioPolicyInterface::input_type_t inputType;

        audio_utils::lock_guard _l(mMutex);
        {
            AutoCallerClear acc;
            // the audio_in_acoustics_t parameter is ignored by get_input()
            status = mAudioPolicyManager->getInputForAttr(&attr, &input, riid, session,
                                                          attributionSource, &config,
                                                          flags, &selectedDeviceId,
                                                          &inputType, &portId,
                                                          &virtualDeviceId);

        }
        audioPolicyEffects = mAudioPolicyEffects;

        if (status == NO_ERROR) {
            // enforce permission (if any) required for each type of input
            switch (inputType) {
            case AudioPolicyInterface::API_INPUT_MIX_PUBLIC_CAPTURE_PLAYBACK:
                // this use case has been validated in audio service with a MediaProjection token,
                // and doesn't rely on regular permissions
            case AudioPolicyInterface::API_INPUT_LEGACY:
                break;
            case AudioPolicyInterface::API_INPUT_TELEPHONY_RX:
                if ((attr.flags & AUDIO_FLAG_CALL_REDIRECTION) != 0
                        && canInterceptCallAudio) {
                    break;
                }
                // FIXME: use the same permission as for remote submix for now.
                FALLTHROUGH_INTENDED;
            case AudioPolicyInterface::API_INPUT_MIX_CAPTURE:
                if (!isAudioServerOrMediaServerUid(attributionSource.uid) && !canCaptureOutput) {
                    ALOGE("%s permission denied: capture not allowed", __func__);
                    status = PERMISSION_DENIED;
                }
                break;
            case AudioPolicyInterface::API_INPUT_MIX_EXT_POLICY_REROUTE: {
                bool modAudioRoutingAllowed;
                if (audioserver_permissions()) {
                        auto result = getPermissionProvider().checkPermission(
                                MODIFY_AUDIO_ROUTING, attributionSource.uid);
                        if (!result.ok()) {
                            ALOGE("%s permission provider error: %s", __func__,
                                    result.error().toString8().c_str());
                            status = aidl_utils::statusTFromBinderStatus(result.error());
                            break;
                        }
                        modAudioRoutingAllowed = result.value();
                } else {
                    modAudioRoutingAllowed = modifyAudioRoutingAllowed(attributionSource);
                }
                if (!(modAudioRoutingAllowed
                        || ((attr.flags & AUDIO_FLAG_CALL_REDIRECTION) != 0
                            && canInterceptCallAudio))) {
                    ALOGE("%s permission denied for remote submix capture", __func__);
                    status = PERMISSION_DENIED;
                }
                break;
            }
            case AudioPolicyInterface::API_INPUT_INVALID:
            default:
                LOG_ALWAYS_FATAL("%s encountered an invalid input type %d",
                        __func__, (int)inputType);
            }

            if (audiopolicy_flags::record_audio_device_aware_permission()) {
                // enforce device-aware RECORD_AUDIO permission
                if (virtualDeviceId != kDefaultVirtualDeviceId &&
                    !recordingAllowed(attributionSource, virtualDeviceId, inputSource)) {
                    status = PERMISSION_DENIED;
                }
            }
        }

        if (status != NO_ERROR) {
            if (status == PERMISSION_DENIED) {
                AutoCallerClear acc;
                mAudioPolicyManager->releaseInput(portId);
            } else {
                _aidl_return->config = VALUE_OR_RETURN_BINDER_STATUS(
                        legacy2aidl_audio_config_base_t_AudioConfigBase(config, true /*isInput*/));
            }
            return binderStatusFromStatusT(status);
        }

        sp<AudioRecordClient> client = new AudioRecordClient(attr, input, session, portId,
                                                             selectedDeviceId, attributionSource,
                                                             virtualDeviceId,
                                                             canCaptureOutput, canCaptureHotword,
                                                             mOutputCommandThread);
        mAudioRecordClients.add(portId, client);
    }

    if (audioPolicyEffects != 0) {
        // create audio pre processors according to input source
        status_t status = audioPolicyEffects->addInputEffects(input, inputSource, session);
        if (status != NO_ERROR && status != ALREADY_EXISTS) {
            ALOGW("Failed to add effects on input %d", input);
        }
    }

    _aidl_return->input = VALUE_OR_RETURN_BINDER_STATUS(
            legacy2aidl_audio_io_handle_t_int32_t(input));
    _aidl_return->selectedDeviceId = VALUE_OR_RETURN_BINDER_STATUS(
            legacy2aidl_audio_port_handle_t_int32_t(selectedDeviceId));
    _aidl_return->portId = VALUE_OR_RETURN_BINDER_STATUS(
            legacy2aidl_audio_port_handle_t_int32_t(portId));
    return Status::ok();
}

std::string AudioPolicyService::getDeviceTypeStrForPortId(audio_port_handle_t portId) {
    struct audio_port_v7 port = {};
    port.id = portId;
    status_t status = mAudioPolicyManager->getAudioPort(&port);
    if (status == NO_ERROR && port.type == AUDIO_PORT_TYPE_DEVICE) {
        return toString(port.ext.device.type);
    }
    return {};
}

Status AudioPolicyService::startInput(int32_t portIdAidl)
{
    audio_port_handle_t portId = VALUE_OR_RETURN_BINDER_STATUS(
            aidl2legacy_int32_t_audio_port_handle_t(portIdAidl));

    if (mAudioPolicyManager == NULL) {
        return binderStatusFromStatusT(NO_INIT);
    }
    sp<AudioRecordClient> client;
    {
        audio_utils::lock_guard _l(mMutex);

        ssize_t index = mAudioRecordClients.indexOfKey(portId);
        if (index < 0) {
            return binderStatusFromStatusT(INVALID_OPERATION);
        }
        client = mAudioRecordClients.valueAt(index);
    }

    std::stringstream msg;
    msg << "Audio recording on session " << client->session;
<<<<<<< HEAD
    const auto permitted = isAudioServerOrMediaServerUid(client->attributionSource.uid) ||
            startRecording(client->attributionSource, client->virtualDeviceId,
            String16(msg.str().c_str()), client->attributes.source);
=======
>>>>>>> 10ff44e8

    // check calling permissions
    if (!(startRecording(client->attributionSource, client->virtualDeviceId,
                         String16(msg.str().c_str()), client->attributes.source)
            || client->attributes.source == AUDIO_SOURCE_FM_TUNER
            || client->attributes.source == AUDIO_SOURCE_REMOTE_SUBMIX
            || client->attributes.source == AUDIO_SOURCE_ECHO_REFERENCE)) {
        ALOGE("%s permission denied: recording not allowed for attribution source %s",
                __func__, client->attributionSource.toString().c_str());
        return binderStatusFromStatusT(PERMISSION_DENIED);
    }

    audio_utils::lock_guard _l(mMutex);

    ALOGW_IF(client->silenced, "startInput on silenced input for port %d, uid %d. Unsilencing.",
            portIdAidl,
            client->attributionSource.uid);

    if (client->active) {
        ALOGE("Client should never be active before startInput. Uid %d port %d",
                client->attributionSource.uid, portId);
        finishRecording(client->attributionSource, client->virtualDeviceId,
                        client->attributes.source);
        return binderStatusFromStatusT(INVALID_OPERATION);
    }

    // Force the possibly silenced client to be unsilenced since we just called
    // startRecording (i.e. we have assumed it is unsilenced).
    // At this point in time, the client is inactive, so no calls to appops are sent in
    // setAppState_l.
    // This ensures existing clients have the same behavior as new clients (starting unsilenced).
    // TODO(b/282076713)
    setAppState_l(client, APP_STATE_TOP);

    client->active = true;
    client->startTimeNs = systemTime();
    // This call updates the silenced state, and since we are active, appropriately notifies appops
    // if we silence the track.
    updateUidStates_l();

    status_t status;
    {
        AutoCallerClear acc;
        status = mAudioPolicyManager->startInput(portId);

    }

    // including successes gets very verbose
    // but once we cut over to statsd, log them all.
    if (status != NO_ERROR) {

        static constexpr char kAudioPolicy[] = "audiopolicy";

        static constexpr char kAudioPolicyStatus[] = "android.media.audiopolicy.status";
        static constexpr char kAudioPolicyRqstSrc[] = "android.media.audiopolicy.rqst.src";
        static constexpr char kAudioPolicyRqstPkg[] = "android.media.audiopolicy.rqst.pkg";
        static constexpr char kAudioPolicyRqstSession[] = "android.media.audiopolicy.rqst.session";
        static constexpr char kAudioPolicyRqstDevice[] =
                "android.media.audiopolicy.rqst.device";
        static constexpr char kAudioPolicyActiveSrc[] = "android.media.audiopolicy.active.src";
        static constexpr char kAudioPolicyActivePkg[] = "android.media.audiopolicy.active.pkg";
        static constexpr char kAudioPolicyActiveSession[] =
                "android.media.audiopolicy.active.session";
        static constexpr char kAudioPolicyActiveDevice[] =
                "android.media.audiopolicy.active.device";

        mediametrics::Item *item = mediametrics::Item::create(kAudioPolicy);
        if (item != NULL) {

            item->setInt32(kAudioPolicyStatus, status);

            item->setCString(kAudioPolicyRqstSrc,
                             toString(client->attributes.source).c_str());
            item->setInt32(kAudioPolicyRqstSession, client->session);
            if (client->attributionSource.packageName.has_value() &&
                client->attributionSource.packageName.value().size() != 0) {
                item->setCString(kAudioPolicyRqstPkg,
                    client->attributionSource.packageName.value().c_str());
            } else {
                item->setCString(kAudioPolicyRqstPkg,
                    std::to_string(client->attributionSource.uid).c_str());
            }
            item->setCString(
                    kAudioPolicyRqstDevice, getDeviceTypeStrForPortId(client->deviceId).c_str());

            int count = mAudioRecordClients.size();
            for (int i = 0; i < count ; i++) {
                if (portId == mAudioRecordClients.keyAt(i)) {
                    continue;
                }
                sp<AudioRecordClient> other = mAudioRecordClients.valueAt(i);
                if (other->active) {
                    // keeps the last of the clients marked active
                    item->setCString(kAudioPolicyActiveSrc,
                                     toString(other->attributes.source).c_str());
                    item->setInt32(kAudioPolicyActiveSession, other->session);
                    if (other->attributionSource.packageName.has_value() &&
                        other->attributionSource.packageName.value().size() != 0) {
                        item->setCString(kAudioPolicyActivePkg,
                            other->attributionSource.packageName.value().c_str());
                    } else {
                        item->setCString(kAudioPolicyRqstPkg, std::to_string(
                            other->attributionSource.uid).c_str());
                    }
                    item->setCString(kAudioPolicyActiveDevice,
                                     getDeviceTypeStrForPortId(other->deviceId).c_str());
                }
            }
            item->selfrecord();
            delete item;
            item = NULL;
        }
    }

    if (status != NO_ERROR) {
        client->active = false;
        client->startTimeNs = 0;
        updateUidStates_l();
        finishRecording(client->attributionSource, client->virtualDeviceId,
                        client->attributes.source);
    }

    return binderStatusFromStatusT(status);
}

Status AudioPolicyService::stopInput(int32_t portIdAidl)
{
    audio_port_handle_t portId = VALUE_OR_RETURN_BINDER_STATUS(
            aidl2legacy_int32_t_audio_port_handle_t(portIdAidl));

    if (mAudioPolicyManager == NULL) {
        return binderStatusFromStatusT(NO_INIT);
    }

    audio_utils::lock_guard _l(mMutex);

    ssize_t index = mAudioRecordClients.indexOfKey(portId);
    if (index < 0) {
        return binderStatusFromStatusT(INVALID_OPERATION);
    }
    sp<AudioRecordClient> client = mAudioRecordClients.valueAt(index);

    client->active = false;
    client->startTimeNs = 0;

    updateUidStates_l();

    // finish the recording app op
    finishRecording(client->attributionSource, client->virtualDeviceId, client->attributes.source);
    AutoCallerClear acc;
    return binderStatusFromStatusT(mAudioPolicyManager->stopInput(portId));
}

Status AudioPolicyService::releaseInput(int32_t portIdAidl)
{
    audio_port_handle_t portId = VALUE_OR_RETURN_BINDER_STATUS(
            aidl2legacy_int32_t_audio_port_handle_t(portIdAidl));

    if (mAudioPolicyManager == NULL) {
        return binderStatusFromStatusT(NO_INIT);
    }
    sp<AudioPolicyEffects>audioPolicyEffects;
    sp<AudioRecordClient> client;
    {
        audio_utils::lock_guard _l(mMutex);
        audioPolicyEffects = mAudioPolicyEffects;
        ssize_t index = mAudioRecordClients.indexOfKey(portId);
        if (index < 0) {
            return Status::ok();
        }
        client = mAudioRecordClients.valueAt(index);

        if (client->active) {
            ALOGW("%s releasing active client portId %d", __FUNCTION__, portId);
            client->active = false;
            client->startTimeNs = 0;
            updateUidStates_l();
        }

        mAudioRecordClients.removeItem(portId);
    }
    if (client == 0) {
        return Status::ok();
    }
    if (audioPolicyEffects != 0) {
        // release audio processors from the input
        status_t status = audioPolicyEffects->releaseInputEffects(client->io, client->session);
        if(status != NO_ERROR) {
            ALOGW("Failed to release effects on input %d", client->io);
        }
    }
    {
        audio_utils::lock_guard _l(mMutex);
        AutoCallerClear acc;
        mAudioPolicyManager->releaseInput(portId);
    }
    return Status::ok();
}

Status AudioPolicyService::setDeviceAbsoluteVolumeEnabled(const AudioDevice& deviceAidl,
                                                          bool enabled,
                                                          AudioStreamType streamToDriveAbsAidl) {
    ALOGI("%s: deviceAidl %s, enabled %d, streamToDriveAbsAidl %d", __func__,
          deviceAidl.toString().c_str(), enabled, streamToDriveAbsAidl);

    audio_stream_type_t streamToDriveAbs = AUDIO_STREAM_DEFAULT;
    if (enabled) {
        streamToDriveAbs = VALUE_OR_RETURN_BINDER_STATUS(
                aidl2legacy_AudioStreamType_audio_stream_type_t(streamToDriveAbsAidl));
    }

    audio_devices_t deviceType;
    std::string address;
    RETURN_BINDER_STATUS_IF_ERROR(
            aidl2legacy_AudioDevice_audio_device(deviceAidl, &deviceType, &address));

    if (mAudioPolicyManager == nullptr) {
        return binderStatusFromStatusT(NO_INIT);
    }
    if (!(audioserver_permissions() ?
            CHECK_PERM(MODIFY_AUDIO_SETTINGS, IPCThreadState::self()->getCallingUid())
            : settingsAllowed())) {
        return binderStatusFromStatusT(PERMISSION_DENIED);
    }

    audio_utils::lock_guard _l(mMutex);
    AutoCallerClear acc;
    return binderStatusFromStatusT(
            mAudioPolicyManager->setDeviceAbsoluteVolumeEnabled(deviceType, address.c_str(),
                                                                enabled, streamToDriveAbs));
}

Status AudioPolicyService::initStreamVolume(AudioStreamType streamAidl,
                                            int32_t indexMinAidl,
                                            int32_t indexMaxAidl) {
    audio_stream_type_t stream = VALUE_OR_RETURN_BINDER_STATUS(
            aidl2legacy_AudioStreamType_audio_stream_type_t(streamAidl));
    int indexMin = VALUE_OR_RETURN_BINDER_STATUS(convertIntegral<int>(indexMinAidl));
    int indexMax = VALUE_OR_RETURN_BINDER_STATUS(convertIntegral<int>(indexMaxAidl));

    if (mAudioPolicyManager == NULL) {
        return binderStatusFromStatusT(NO_INIT);
    }
    if (!(audioserver_permissions() ?
            CHECK_PERM(MODIFY_AUDIO_SETTINGS, IPCThreadState::self()->getCallingUid())
            : settingsAllowed())) {
        return binderStatusFromStatusT(PERMISSION_DENIED);
    }
    if (uint32_t(stream) >= AUDIO_STREAM_PUBLIC_CNT) {
        return binderStatusFromStatusT(BAD_VALUE);
    }
    audio_utils::lock_guard _l(mMutex);
    AutoCallerClear acc;
    mAudioPolicyManager->initStreamVolume(stream, indexMin, indexMax);
    return binderStatusFromStatusT(NO_ERROR);
}

Status AudioPolicyService::setStreamVolumeIndex(AudioStreamType streamAidl,
                                                const AudioDeviceDescription& deviceAidl,
                                                int32_t indexAidl) {
    audio_stream_type_t stream = VALUE_OR_RETURN_BINDER_STATUS(
            aidl2legacy_AudioStreamType_audio_stream_type_t(streamAidl));
    int index = VALUE_OR_RETURN_BINDER_STATUS(convertIntegral<int>(indexAidl));
    audio_devices_t device = VALUE_OR_RETURN_BINDER_STATUS(
            aidl2legacy_AudioDeviceDescription_audio_devices_t(deviceAidl));

    if (mAudioPolicyManager == NULL) {
        return binderStatusFromStatusT(NO_INIT);
    }
    if (!(audioserver_permissions() ?
            CHECK_PERM(MODIFY_AUDIO_SETTINGS, IPCThreadState::self()->getCallingUid())
            : settingsAllowed())) {
        return binderStatusFromStatusT(PERMISSION_DENIED);
    }
    if (uint32_t(stream) >= AUDIO_STREAM_PUBLIC_CNT) {
        return binderStatusFromStatusT(BAD_VALUE);
    }
    audio_utils::lock_guard _l(mMutex);
    AutoCallerClear acc;
    return binderStatusFromStatusT(mAudioPolicyManager->setStreamVolumeIndex(stream,
                                                                             index,
                                                                             device));
}

Status AudioPolicyService::getStreamVolumeIndex(AudioStreamType streamAidl,
                                                const AudioDeviceDescription& deviceAidl,
                                                int32_t* _aidl_return) {
    audio_stream_type_t stream = VALUE_OR_RETURN_BINDER_STATUS(
            aidl2legacy_AudioStreamType_audio_stream_type_t(streamAidl));
    audio_devices_t device = VALUE_OR_RETURN_BINDER_STATUS(
            aidl2legacy_AudioDeviceDescription_audio_devices_t(deviceAidl));
    int index;

    if (mAudioPolicyManager == NULL) {
        return binderStatusFromStatusT(NO_INIT);
    }
    if (uint32_t(stream) >= AUDIO_STREAM_PUBLIC_CNT) {
        return binderStatusFromStatusT(BAD_VALUE);
    }
    audio_utils::lock_guard _l(mMutex);
    AutoCallerClear acc;
    RETURN_IF_BINDER_ERROR(binderStatusFromStatusT(
            mAudioPolicyManager->getStreamVolumeIndex(stream, &index, device)));
    *_aidl_return = VALUE_OR_RETURN_BINDER_STATUS(convertIntegral<int32_t>(index));
    return Status::ok();
}

Status AudioPolicyService::setVolumeIndexForAttributes(
        const media::audio::common::AudioAttributes& attrAidl,
        const AudioDeviceDescription& deviceAidl, int32_t indexAidl) {
    audio_attributes_t attributes = VALUE_OR_RETURN_BINDER_STATUS(
            aidl2legacy_AudioAttributes_audio_attributes_t(attrAidl));
    int index = VALUE_OR_RETURN_BINDER_STATUS(convertIntegral<int>(indexAidl));
    audio_devices_t device = VALUE_OR_RETURN_BINDER_STATUS(
            aidl2legacy_AudioDeviceDescription_audio_devices_t(deviceAidl));
    RETURN_IF_BINDER_ERROR(binderStatusFromStatusT(
            AudioValidator::validateAudioAttributes(attributes, "169572641")));

    if (mAudioPolicyManager == NULL) {
        return binderStatusFromStatusT(NO_INIT);
    }
    if (!(audioserver_permissions() ?
            CHECK_PERM(MODIFY_AUDIO_SETTINGS, IPCThreadState::self()->getCallingUid())
            : settingsAllowed())) {
        return binderStatusFromStatusT(PERMISSION_DENIED);
    }
    audio_utils::lock_guard _l(mMutex);
    AutoCallerClear acc;
    return binderStatusFromStatusT(
            mAudioPolicyManager->setVolumeIndexForAttributes(attributes, index, device));
}

Status AudioPolicyService::getVolumeIndexForAttributes(
        const media::audio::common::AudioAttributes& attrAidl,
        const AudioDeviceDescription& deviceAidl, int32_t* _aidl_return) {
    audio_attributes_t attributes = VALUE_OR_RETURN_BINDER_STATUS(
            aidl2legacy_AudioAttributes_audio_attributes_t(attrAidl));
    audio_devices_t device = VALUE_OR_RETURN_BINDER_STATUS(
            aidl2legacy_AudioDeviceDescription_audio_devices_t(deviceAidl));
    int index;
    RETURN_IF_BINDER_ERROR(binderStatusFromStatusT(
            AudioValidator::validateAudioAttributes(attributes, "169572641")));

    if (mAudioPolicyManager == NULL) {
        return binderStatusFromStatusT(NO_INIT);
    }
    audio_utils::lock_guard _l(mMutex);
    AutoCallerClear acc;
    RETURN_IF_BINDER_ERROR(binderStatusFromStatusT(
            mAudioPolicyManager->getVolumeIndexForAttributes(attributes, index, device)));
    *_aidl_return = VALUE_OR_RETURN_BINDER_STATUS(convertIntegral<int32_t>(index));
    return Status::ok();
}

Status AudioPolicyService::getMinVolumeIndexForAttributes(
        const media::audio::common::AudioAttributes& attrAidl, int32_t* _aidl_return) {
    audio_attributes_t attributes = VALUE_OR_RETURN_BINDER_STATUS(
            aidl2legacy_AudioAttributes_audio_attributes_t(attrAidl));
    int index;
    RETURN_IF_BINDER_ERROR(binderStatusFromStatusT(
            AudioValidator::validateAudioAttributes(attributes, "169572641")));

    if (mAudioPolicyManager == NULL) {
        return binderStatusFromStatusT(NO_INIT);
    }
    audio_utils::lock_guard _l(mMutex);
    AutoCallerClear acc;
    RETURN_IF_BINDER_ERROR(binderStatusFromStatusT(
            mAudioPolicyManager->getMinVolumeIndexForAttributes(attributes, index)));
    *_aidl_return = VALUE_OR_RETURN_BINDER_STATUS(convertIntegral<int32_t>(index));
    return Status::ok();
}

Status AudioPolicyService::getMaxVolumeIndexForAttributes(
        const media::audio::common::AudioAttributes& attrAidl, int32_t* _aidl_return) {
    audio_attributes_t attributes = VALUE_OR_RETURN_BINDER_STATUS(
            aidl2legacy_AudioAttributes_audio_attributes_t(attrAidl));
    int index;
    RETURN_IF_BINDER_ERROR(binderStatusFromStatusT(
            AudioValidator::validateAudioAttributes(attributes, "169572641")));

    if (mAudioPolicyManager == NULL) {
        return binderStatusFromStatusT(NO_INIT);
    }
    audio_utils::lock_guard _l(mMutex);
    AutoCallerClear acc;
    RETURN_IF_BINDER_ERROR(binderStatusFromStatusT(
            mAudioPolicyManager->getMaxVolumeIndexForAttributes(attributes, index)));
    *_aidl_return = VALUE_OR_RETURN_BINDER_STATUS(convertIntegral<int32_t>(index));
    return Status::ok();
}

Status AudioPolicyService::getStrategyForStream(AudioStreamType streamAidl,
                                                int32_t* _aidl_return) {
    audio_stream_type_t stream = VALUE_OR_RETURN_BINDER_STATUS(
            aidl2legacy_AudioStreamType_audio_stream_type_t(streamAidl));

    if (uint32_t(stream) >= AUDIO_STREAM_PUBLIC_CNT) {
        *_aidl_return = VALUE_OR_RETURN_BINDER_STATUS(
                convertReinterpret<int32_t>(PRODUCT_STRATEGY_NONE));
        return Status::ok();
    }
    if (mAudioPolicyManager == NULL) {
        return binderStatusFromStatusT(NO_INIT);
    }

    // DO NOT LOCK, may be called from AudioFlinger with lock held, reaching deadlock
    AutoCallerClear acc;
    *_aidl_return = VALUE_OR_RETURN_BINDER_STATUS(
            legacy2aidl_product_strategy_t_int32_t(
                    mAudioPolicyManager->getStrategyForStream(stream)));
    return Status::ok();
}

Status AudioPolicyService::getDevicesForAttributes(
        const media::audio::common::AudioAttributes& attrAidl,
        bool forVolume,
        std::vector<AudioDevice>* _aidl_return)
{
    audio_attributes_t aa = VALUE_OR_RETURN_BINDER_STATUS(
            aidl2legacy_AudioAttributes_audio_attributes_t(attrAidl));
    AudioDeviceTypeAddrVector devices;

    if (mAudioPolicyManager == NULL) {
        return binderStatusFromStatusT(NO_INIT);
    }
    audio_utils::lock_guard _l(mMutex);
    AutoCallerClear acc;
    RETURN_IF_BINDER_ERROR(binderStatusFromStatusT(
            mAudioPolicyManager->getDevicesForAttributes(aa, &devices, forVolume)));
    *_aidl_return = VALUE_OR_RETURN_BINDER_STATUS(
            convertContainer<std::vector<AudioDevice>>(devices,
                                                       legacy2aidl_AudioDeviceTypeAddress));
    return Status::ok();
}

Status AudioPolicyService::getOutputForEffect(const media::EffectDescriptor& descAidl,
                                              int32_t* _aidl_return) {
    effect_descriptor_t desc = VALUE_OR_RETURN_BINDER_STATUS(
            aidl2legacy_EffectDescriptor_effect_descriptor_t(descAidl));
    RETURN_IF_BINDER_ERROR(binderStatusFromStatusT(
            AudioValidator::validateEffectDescriptor(desc, "73126106")));

    if (mAudioPolicyManager == NULL) {
        return binderStatusFromStatusT(NO_INIT);
    }
    audio_utils::lock_guard _l(mMutex);
    AutoCallerClear acc;
    *_aidl_return = VALUE_OR_RETURN_BINDER_STATUS(
            legacy2aidl_audio_io_handle_t_int32_t(mAudioPolicyManager->getOutputForEffect(&desc)));
    return Status::ok();
}

Status AudioPolicyService::registerEffect(const media::EffectDescriptor& descAidl, int32_t ioAidl,
                                          int32_t strategyAidl, int32_t sessionAidl,
                                          int32_t idAidl) {
    effect_descriptor_t desc = VALUE_OR_RETURN_BINDER_STATUS(
            aidl2legacy_EffectDescriptor_effect_descriptor_t(descAidl));
    audio_io_handle_t io = VALUE_OR_RETURN_BINDER_STATUS(
            aidl2legacy_int32_t_audio_io_handle_t(ioAidl));
    product_strategy_t strategy = VALUE_OR_RETURN_BINDER_STATUS(
            aidl2legacy_int32_t_product_strategy_t(strategyAidl));
    audio_session_t session = VALUE_OR_RETURN_BINDER_STATUS(
            aidl2legacy_int32_t_audio_session_t(sessionAidl));
    int id = VALUE_OR_RETURN_BINDER_STATUS(convertReinterpret<int>(idAidl));
    RETURN_IF_BINDER_ERROR(binderStatusFromStatusT(
            AudioValidator::validateEffectDescriptor(desc, "73126106")));

    if (mAudioPolicyManager == NULL) {
        return binderStatusFromStatusT(NO_INIT);
    }
    audio_utils::lock_guard _l(mMutex);
    AutoCallerClear acc;
    return binderStatusFromStatusT(
            mAudioPolicyManager->registerEffect(&desc, io, strategy, session, id));
}

Status AudioPolicyService::unregisterEffect(int32_t idAidl)
{
    int id = VALUE_OR_RETURN_BINDER_STATUS(convertReinterpret<int>(idAidl));
    if (mAudioPolicyManager == NULL) {
        return binderStatusFromStatusT(NO_INIT);
    }
    audio_utils::lock_guard _l(mMutex);
    AutoCallerClear acc;
    return binderStatusFromStatusT(mAudioPolicyManager->unregisterEffect(id));
}

Status AudioPolicyService::setEffectEnabled(int32_t idAidl, bool enabled)
{
    int id = VALUE_OR_RETURN_BINDER_STATUS(convertReinterpret<int>(idAidl));
    if (mAudioPolicyManager == NULL) {
        return binderStatusFromStatusT(NO_INIT);
    }
    audio_utils::lock_guard _l(mMutex);
    AutoCallerClear acc;
    return binderStatusFromStatusT(mAudioPolicyManager->setEffectEnabled(id, enabled));
}

Status AudioPolicyService::moveEffectsToIo(const std::vector<int32_t>& idsAidl, int32_t ioAidl)

{
    const std::vector<int>& ids = VALUE_OR_RETURN_BINDER_STATUS(
            convertContainer<std::vector<int>>(idsAidl, convertReinterpret<int, int32_t>));
    audio_io_handle_t io = VALUE_OR_RETURN_BINDER_STATUS(
            aidl2legacy_int32_t_audio_io_handle_t(ioAidl));
    if (ids.size() > MAX_ITEMS_PER_LIST) {
        return binderStatusFromStatusT(BAD_VALUE);
    }

    if (mAudioPolicyManager == NULL) {
        return binderStatusFromStatusT(NO_INIT);
    }
    audio_utils::lock_guard _l(mMutex);
    AutoCallerClear acc;
    return binderStatusFromStatusT(mAudioPolicyManager->moveEffectsToIo(ids, io));
}

Status AudioPolicyService::isStreamActive(AudioStreamType streamAidl, int32_t inPastMsAidl,
                                          bool* _aidl_return) {
    audio_stream_type_t stream = VALUE_OR_RETURN_BINDER_STATUS(
            aidl2legacy_AudioStreamType_audio_stream_type_t(streamAidl));
    uint32_t inPastMs = VALUE_OR_RETURN_BINDER_STATUS(convertIntegral<uint32_t>(inPastMsAidl));

    if (uint32_t(stream) >= AUDIO_STREAM_PUBLIC_CNT) {
        *_aidl_return = false;
        return Status::ok();
    }
    if (mAudioPolicyManager == NULL) {
        return binderStatusFromStatusT(NO_INIT);
    }
    audio_utils::lock_guard _l(mMutex);
    AutoCallerClear acc;
    *_aidl_return = mAudioPolicyManager->isStreamActive(stream, inPastMs);
    return Status::ok();
}

Status AudioPolicyService::isStreamActiveRemotely(AudioStreamType streamAidl,
                                                  int32_t inPastMsAidl,
                                                  bool* _aidl_return) {
    audio_stream_type_t stream = VALUE_OR_RETURN_BINDER_STATUS(
            aidl2legacy_AudioStreamType_audio_stream_type_t(streamAidl));
    uint32_t inPastMs = VALUE_OR_RETURN_BINDER_STATUS(convertIntegral<uint32_t>(inPastMsAidl));

    if (uint32_t(stream) >= AUDIO_STREAM_PUBLIC_CNT) {
        *_aidl_return = false;
        return Status::ok();
    }
    if (mAudioPolicyManager == NULL) {
        return binderStatusFromStatusT(NO_INIT);
    }
    audio_utils::lock_guard _l(mMutex);
    AutoCallerClear acc;
    *_aidl_return = mAudioPolicyManager->isStreamActiveRemotely(stream, inPastMs);
    return Status::ok();
}

Status AudioPolicyService::isSourceActive(AudioSource sourceAidl, bool* _aidl_return) {
    audio_source_t source = VALUE_OR_RETURN_BINDER_STATUS(
            aidl2legacy_AudioSource_audio_source_t(sourceAidl));
    if (mAudioPolicyManager == NULL) {
        return binderStatusFromStatusT(NO_INIT);
    }
    audio_utils::lock_guard _l(mMutex);
    AutoCallerClear acc;
    *_aidl_return = mAudioPolicyManager->isSourceActive(source);
    return Status::ok();
}

status_t AudioPolicyService::getAudioPolicyEffects(sp<AudioPolicyEffects>& audioPolicyEffects)
{
    if (mAudioPolicyManager == NULL) {
        return NO_INIT;
    }
    {
        audio_utils::lock_guard _l(mMutex);
        audioPolicyEffects = mAudioPolicyEffects;
    }
    if (audioPolicyEffects == 0) {
        return NO_INIT;
    }

    return OK;
}

Status AudioPolicyService::queryDefaultPreProcessing(
        int32_t audioSessionAidl,
        Int* countAidl,
        std::vector<media::EffectDescriptor>* _aidl_return) {
    audio_session_t audioSession = VALUE_OR_RETURN_BINDER_STATUS(
            aidl2legacy_int32_t_audio_session_t(audioSessionAidl));
    uint32_t count = VALUE_OR_RETURN_BINDER_STATUS(convertIntegral<uint32_t>(countAidl->value));
    if (count > AudioEffect::kMaxPreProcessing) {
        count = AudioEffect::kMaxPreProcessing;
    }
    uint32_t countReq = count;
    std::unique_ptr<effect_descriptor_t[]> descriptors(new effect_descriptor_t[count]);

    sp<AudioPolicyEffects> audioPolicyEffects;
    RETURN_IF_BINDER_ERROR(binderStatusFromStatusT(getAudioPolicyEffects(audioPolicyEffects)));
    RETURN_IF_BINDER_ERROR(binderStatusFromStatusT(audioPolicyEffects->queryDefaultInputEffects(
            (audio_session_t) audioSession, descriptors.get(), &count)));
    countReq = std::min(count, countReq);
    RETURN_IF_BINDER_ERROR(binderStatusFromStatusT(
            convertRange(descriptors.get(), descriptors.get() + countReq,
                         std::back_inserter(*_aidl_return),
                         legacy2aidl_effect_descriptor_t_EffectDescriptor)));
    countAidl->value = VALUE_OR_RETURN_BINDER_STATUS(convertIntegral<uint32_t>(count));
    return Status::ok();
}

Status AudioPolicyService::addSourceDefaultEffect(const AudioUuid& typeAidl,
                                                  const std::string& opPackageNameAidl,
                                                  const AudioUuid& uuidAidl,
                                                  int32_t priority,
                                                  AudioSource sourceAidl,
                                                  int32_t* _aidl_return) {
    effect_uuid_t type = VALUE_OR_RETURN_BINDER_STATUS(
            aidl2legacy_AudioUuid_audio_uuid_t(typeAidl));
    String16 opPackageName = VALUE_OR_RETURN_BINDER_STATUS(
            aidl2legacy_string_view_String16(opPackageNameAidl));
    effect_uuid_t uuid = VALUE_OR_RETURN_BINDER_STATUS(
            aidl2legacy_AudioUuid_audio_uuid_t(uuidAidl));
    audio_source_t source = VALUE_OR_RETURN_BINDER_STATUS(
            aidl2legacy_AudioSource_audio_source_t(sourceAidl));
    audio_unique_id_t id;

    sp<AudioPolicyEffects>audioPolicyEffects;
    RETURN_IF_BINDER_ERROR(binderStatusFromStatusT(getAudioPolicyEffects(audioPolicyEffects)));
    if (!(audioserver_permissions() ?
                CHECK_PERM(MODIFY_DEFAULT_AUDIO_EFFECTS, IPCThreadState::self()->getCallingUid())
                : modifyDefaultAudioEffectsAllowed())) {
        return binderStatusFromStatusT(PERMISSION_DENIED);
    }
    RETURN_IF_BINDER_ERROR(binderStatusFromStatusT(audioPolicyEffects->addSourceDefaultEffect(
            &type, opPackageName, &uuid, priority, source, &id)));
    *_aidl_return = VALUE_OR_RETURN_BINDER_STATUS(legacy2aidl_audio_unique_id_t_int32_t(id));
    return Status::ok();
}

Status AudioPolicyService::addStreamDefaultEffect(const AudioUuid& typeAidl,
                                                  const std::string& opPackageNameAidl,
                                                  const AudioUuid& uuidAidl,
                                                  int32_t priority, AudioUsage usageAidl,
                                                  int32_t* _aidl_return) {
    effect_uuid_t type = VALUE_OR_RETURN_BINDER_STATUS(
            aidl2legacy_AudioUuid_audio_uuid_t(typeAidl));
    String16 opPackageName = VALUE_OR_RETURN_BINDER_STATUS(
            aidl2legacy_string_view_String16(opPackageNameAidl));
    effect_uuid_t uuid = VALUE_OR_RETURN_BINDER_STATUS(
            aidl2legacy_AudioUuid_audio_uuid_t(uuidAidl));
    audio_usage_t usage = VALUE_OR_RETURN_BINDER_STATUS(
            aidl2legacy_AudioUsage_audio_usage_t(usageAidl));
    audio_unique_id_t id;

    sp<AudioPolicyEffects> audioPolicyEffects;
    RETURN_IF_BINDER_ERROR(binderStatusFromStatusT(getAudioPolicyEffects(audioPolicyEffects)));
    if (!(audioserver_permissions() ?
                CHECK_PERM(MODIFY_DEFAULT_AUDIO_EFFECTS, IPCThreadState::self()->getCallingUid())
                : modifyDefaultAudioEffectsAllowed())) {
        return binderStatusFromStatusT(PERMISSION_DENIED);
    }
    RETURN_IF_BINDER_ERROR(binderStatusFromStatusT(audioPolicyEffects->addStreamDefaultEffect(
            &type, opPackageName, &uuid, priority, usage, &id)));
    *_aidl_return = VALUE_OR_RETURN_BINDER_STATUS(legacy2aidl_audio_unique_id_t_int32_t(id));
    return Status::ok();
}

Status AudioPolicyService::removeSourceDefaultEffect(int32_t idAidl)
{
    audio_unique_id_t id = VALUE_OR_RETURN_BINDER_STATUS(
            aidl2legacy_int32_t_audio_unique_id_t(idAidl));
    sp<AudioPolicyEffects>audioPolicyEffects;
    RETURN_IF_BINDER_ERROR(binderStatusFromStatusT(getAudioPolicyEffects(audioPolicyEffects)));
    if (!(audioserver_permissions() ?
                CHECK_PERM(MODIFY_DEFAULT_AUDIO_EFFECTS, IPCThreadState::self()->getCallingUid())
                : modifyDefaultAudioEffectsAllowed())) {
        return binderStatusFromStatusT(PERMISSION_DENIED);
    }
    return binderStatusFromStatusT(audioPolicyEffects->removeSourceDefaultEffect(id));
}

Status AudioPolicyService::removeStreamDefaultEffect(int32_t idAidl)
{
    audio_unique_id_t id = VALUE_OR_RETURN_BINDER_STATUS(
            aidl2legacy_int32_t_audio_unique_id_t(idAidl));
    sp<AudioPolicyEffects>audioPolicyEffects;
    RETURN_IF_BINDER_ERROR(binderStatusFromStatusT(getAudioPolicyEffects(audioPolicyEffects)));
    if (!(audioserver_permissions() ?
                CHECK_PERM(MODIFY_DEFAULT_AUDIO_EFFECTS, IPCThreadState::self()->getCallingUid())
                : modifyDefaultAudioEffectsAllowed())) {
        return binderStatusFromStatusT(PERMISSION_DENIED);
    }
    return binderStatusFromStatusT(audioPolicyEffects->removeStreamDefaultEffect(id));
}

Status AudioPolicyService::setSupportedSystemUsages(
        const std::vector<AudioUsage>& systemUsagesAidl) {
    size_t size = systemUsagesAidl.size();
    if (size > MAX_ITEMS_PER_LIST) {
        size = MAX_ITEMS_PER_LIST;
    }
    std::vector<audio_usage_t> systemUsages;
    RETURN_IF_BINDER_ERROR(binderStatusFromStatusT(
            convertRange(systemUsagesAidl.begin(), systemUsagesAidl.begin() + size,
                         std::back_inserter(systemUsages), aidl2legacy_AudioUsage_audio_usage_t)));

    audio_utils::lock_guard _l(mMutex);
    if (!(audioserver_permissions() ?
                CHECK_PERM(MODIFY_AUDIO_ROUTING, IPCThreadState::self()->getCallingUid())
                : modifyAudioRoutingAllowed())) {
        return binderStatusFromStatusT(PERMISSION_DENIED);
    }

    bool areAllSystemUsages = std::all_of(begin(systemUsages), end(systemUsages),
        [](audio_usage_t usage) { return isSystemUsage(usage); });
    if (!areAllSystemUsages) {
        return binderStatusFromStatusT(BAD_VALUE);
    }

    mSupportedSystemUsages = systemUsages;
    return Status::ok();
}

Status AudioPolicyService::setAllowedCapturePolicy(int32_t uidAidl, int32_t capturePolicyAidl) {
    uid_t uid = VALUE_OR_RETURN_BINDER_STATUS(aidl2legacy_int32_t_uid_t(uidAidl));
    audio_flags_mask_t capturePolicy = VALUE_OR_RETURN_BINDER_STATUS(
            aidl2legacy_int32_t_audio_flags_mask_t_mask(capturePolicyAidl));

    audio_utils::lock_guard _l(mMutex);
    if (mAudioPolicyManager == NULL) {
        ALOGV("%s() mAudioPolicyManager == NULL", __func__);
        return binderStatusFromStatusT(NO_INIT);
    }
    return binderStatusFromStatusT(
            mAudioPolicyManager->setAllowedCapturePolicy(uid, capturePolicy));
}

Status AudioPolicyService::getOffloadSupport(const AudioOffloadInfo& infoAidl,
                                             media::AudioOffloadMode* _aidl_return) {
    audio_offload_info_t info = VALUE_OR_RETURN_BINDER_STATUS(
            aidl2legacy_AudioOffloadInfo_audio_offload_info_t(infoAidl));
    if (mAudioPolicyManager == NULL) {
        ALOGV("mAudioPolicyManager == NULL");
        return binderStatusFromStatusT(AUDIO_OFFLOAD_NOT_SUPPORTED);
    }
    audio_utils::lock_guard _l(mMutex);
    AutoCallerClear acc;
    *_aidl_return = VALUE_OR_RETURN_BINDER_STATUS(legacy2aidl_audio_offload_mode_t_AudioOffloadMode(
            mAudioPolicyManager->getOffloadSupport(info)));
    return Status::ok();
}

Status AudioPolicyService::isDirectOutputSupported(
        const AudioConfigBase& configAidl,
        const media::audio::common::AudioAttributes& attributesAidl,
        bool* _aidl_return) {
    audio_config_base_t config = VALUE_OR_RETURN_BINDER_STATUS(
            aidl2legacy_AudioConfigBase_audio_config_base_t(configAidl, false /*isInput*/));
    audio_attributes_t attributes = VALUE_OR_RETURN_BINDER_STATUS(
            aidl2legacy_AudioAttributes_audio_attributes_t(attributesAidl));
    RETURN_IF_BINDER_ERROR(binderStatusFromStatusT(
            AudioValidator::validateAudioAttributes(attributes, "169572641")));

    if (mAudioPolicyManager == NULL) {
        ALOGV("mAudioPolicyManager == NULL");
        return binderStatusFromStatusT(NO_INIT);
    }

    RETURN_IF_BINDER_ERROR(validateUsage(attributes));

    audio_utils::lock_guard _l(mMutex);
    *_aidl_return = mAudioPolicyManager->isDirectOutputSupported(config, attributes);
    return Status::ok();
}


Status AudioPolicyService::listAudioPorts(media::AudioPortRole roleAidl,
                                          media::AudioPortType typeAidl, Int* count,
                                          std::vector<media::AudioPortFw>* portsAidl,
                                          int32_t* _aidl_return) {
    audio_port_role_t role = VALUE_OR_RETURN_BINDER_STATUS(
            aidl2legacy_AudioPortRole_audio_port_role_t(roleAidl));
    audio_port_type_t type = VALUE_OR_RETURN_BINDER_STATUS(
            aidl2legacy_AudioPortType_audio_port_type_t(typeAidl));
    unsigned int num_ports = VALUE_OR_RETURN_BINDER_STATUS(
            convertIntegral<unsigned int>(count->value));
    if (num_ports > MAX_ITEMS_PER_LIST) {
        num_ports = MAX_ITEMS_PER_LIST;
    }
    unsigned int numPortsReq = num_ports;
    std::unique_ptr<audio_port_v7[]> ports(new audio_port_v7[num_ports]);
    unsigned int generation;

    audio_utils::lock_guard _l(mMutex);
    if (mAudioPolicyManager == NULL) {
        return binderStatusFromStatusT(NO_INIT);
    }
    AutoCallerClear acc;
    RETURN_IF_BINDER_ERROR(binderStatusFromStatusT(
            mAudioPolicyManager->listAudioPorts(role, type, &num_ports, ports.get(), &generation)));
    numPortsReq = std::min(numPortsReq, num_ports);
    RETURN_IF_BINDER_ERROR(binderStatusFromStatusT(
            convertRange(ports.get(), ports.get() + numPortsReq, std::back_inserter(*portsAidl),
                         legacy2aidl_audio_port_v7_AudioPortFw)));
    count->value = VALUE_OR_RETURN_BINDER_STATUS(convertIntegral<int32_t>(num_ports));
    *_aidl_return = VALUE_OR_RETURN_BINDER_STATUS(convertIntegral<int32_t>(generation));
    return Status::ok();
}

Status AudioPolicyService::listDeclaredDevicePorts(media::AudioPortRole role,
                                                    std::vector<media::AudioPortFw>* _aidl_return) {
    audio_utils::lock_guard _l(mMutex);
    if (mAudioPolicyManager == NULL) {
        return binderStatusFromStatusT(NO_INIT);
    }
    AutoCallerClear acc;
    return binderStatusFromStatusT(mAudioPolicyManager->listDeclaredDevicePorts(
                    role, _aidl_return));
}

Status AudioPolicyService::getAudioPort(int portId,
                                        media::AudioPortFw* _aidl_return) {
    audio_port_v7 port{ .id = portId };
    audio_utils::lock_guard _l(mMutex);
    if (mAudioPolicyManager == NULL) {
        return binderStatusFromStatusT(NO_INIT);
    }
    AutoCallerClear acc;
    RETURN_IF_BINDER_ERROR(binderStatusFromStatusT(mAudioPolicyManager->getAudioPort(&port)));
    *_aidl_return = VALUE_OR_RETURN_BINDER_STATUS(legacy2aidl_audio_port_v7_AudioPortFw(port));
    return Status::ok();
}

Status AudioPolicyService::createAudioPatch(const media::AudioPatchFw& patchAidl,
                                            int32_t handleAidl,
                                            int32_t* _aidl_return) {
    audio_patch patch = VALUE_OR_RETURN_BINDER_STATUS(
            aidl2legacy_AudioPatchFw_audio_patch(patchAidl));
    audio_patch_handle_t handle = VALUE_OR_RETURN_BINDER_STATUS(
            aidl2legacy_int32_t_audio_port_handle_t(handleAidl));
    RETURN_IF_BINDER_ERROR(binderStatusFromStatusT(AudioValidator::validateAudioPatch(patch)));

    audio_utils::lock_guard _l(mMutex);
    if (!(audioserver_permissions() ?
                CHECK_PERM(MODIFY_AUDIO_ROUTING, IPCThreadState::self()->getCallingUid())
                : modifyAudioRoutingAllowed())) {
        return binderStatusFromStatusT(PERMISSION_DENIED);
    }
    if (mAudioPolicyManager == NULL) {
        return binderStatusFromStatusT(NO_INIT);
    }
    AutoCallerClear acc;
    RETURN_IF_BINDER_ERROR(binderStatusFromStatusT(
            mAudioPolicyManager->createAudioPatch(&patch, &handle,
                                                  IPCThreadState::self()->getCallingUid())));
    *_aidl_return = VALUE_OR_RETURN_BINDER_STATUS(legacy2aidl_audio_patch_handle_t_int32_t(handle));
    return Status::ok();
}

Status AudioPolicyService::releaseAudioPatch(int32_t handleAidl)
{
    audio_patch_handle_t handle = VALUE_OR_RETURN_BINDER_STATUS(
            aidl2legacy_int32_t_audio_patch_handle_t(handleAidl));
    audio_utils::lock_guard _l(mMutex);
    if (!(audioserver_permissions() ?
                CHECK_PERM(MODIFY_AUDIO_ROUTING, IPCThreadState::self()->getCallingUid())
                : modifyAudioRoutingAllowed())) {
        return binderStatusFromStatusT(PERMISSION_DENIED);
    }
    if (mAudioPolicyManager == NULL) {
        return binderStatusFromStatusT(NO_INIT);
    }
    AutoCallerClear acc;
    return binderStatusFromStatusT(
            mAudioPolicyManager->releaseAudioPatch(handle,
                                                   IPCThreadState::self()->getCallingUid()));
}

Status AudioPolicyService::listAudioPatches(Int* count,
                                            std::vector<media::AudioPatchFw>* patchesAidl,
                                            int32_t* _aidl_return) {
    unsigned int num_patches = VALUE_OR_RETURN_BINDER_STATUS(
            convertIntegral<unsigned int>(count->value));
    if (num_patches > MAX_ITEMS_PER_LIST) {
        num_patches = MAX_ITEMS_PER_LIST;
    }
    unsigned int numPatchesReq = num_patches;
    std::unique_ptr<audio_patch[]> patches(new audio_patch[num_patches]);
    unsigned int generation;

    audio_utils::lock_guard _l(mMutex);
    if (mAudioPolicyManager == NULL) {
        return binderStatusFromStatusT(NO_INIT);
    }
    AutoCallerClear acc;
    RETURN_IF_BINDER_ERROR(binderStatusFromStatusT(
            mAudioPolicyManager->listAudioPatches(&num_patches, patches.get(), &generation)));
    numPatchesReq = std::min(numPatchesReq, num_patches);
    RETURN_IF_BINDER_ERROR(binderStatusFromStatusT(
            convertRange(patches.get(), patches.get() + numPatchesReq,
                         std::back_inserter(*patchesAidl), legacy2aidl_audio_patch_AudioPatchFw)));
    count->value = VALUE_OR_RETURN_BINDER_STATUS(convertIntegral<int32_t>(num_patches));
    *_aidl_return = VALUE_OR_RETURN_BINDER_STATUS(convertIntegral<int32_t>(generation));
    return Status::ok();
}

Status AudioPolicyService::setAudioPortConfig(const media::AudioPortConfigFw& configAidl)
{
    audio_port_config config = VALUE_OR_RETURN_BINDER_STATUS(
            aidl2legacy_AudioPortConfigFw_audio_port_config(configAidl));
    RETURN_IF_BINDER_ERROR(
            binderStatusFromStatusT(AudioValidator::validateAudioPortConfig(config)));

    audio_utils::lock_guard _l(mMutex);
    if (!(audioserver_permissions() ?
                CHECK_PERM(MODIFY_AUDIO_ROUTING, IPCThreadState::self()->getCallingUid())
                : modifyAudioRoutingAllowed())) {
        return binderStatusFromStatusT(PERMISSION_DENIED);
    }
    if (mAudioPolicyManager == NULL) {
        return binderStatusFromStatusT(NO_INIT);
    }
    AutoCallerClear acc;
    return binderStatusFromStatusT(mAudioPolicyManager->setAudioPortConfig(&config));
}

Status AudioPolicyService::acquireSoundTriggerSession(media::SoundTriggerSession* _aidl_return)
{
    audio_session_t session;
    audio_io_handle_t ioHandle;
    audio_devices_t device;

    {
        audio_utils::lock_guard _l(mMutex);
        if (mAudioPolicyManager == NULL) {
            return binderStatusFromStatusT(NO_INIT);
        }
        AutoCallerClear acc;
        RETURN_IF_BINDER_ERROR(binderStatusFromStatusT(
                mAudioPolicyManager->acquireSoundTriggerSession(&session, &ioHandle, &device)));
    }

    _aidl_return->session = VALUE_OR_RETURN_BINDER_STATUS(
            legacy2aidl_audio_session_t_int32_t(session));
    _aidl_return->ioHandle = VALUE_OR_RETURN_BINDER_STATUS(
            legacy2aidl_audio_io_handle_t_int32_t(ioHandle));
    _aidl_return->device = VALUE_OR_RETURN_BINDER_STATUS(
            legacy2aidl_audio_devices_t_AudioDeviceDescription(device));
    return Status::ok();
}

Status AudioPolicyService::releaseSoundTriggerSession(int32_t sessionAidl)
{
    audio_session_t session = VALUE_OR_RETURN_BINDER_STATUS(
            aidl2legacy_int32_t_audio_session_t(sessionAidl));
    audio_utils::lock_guard _l(mMutex);
    if (mAudioPolicyManager == NULL) {
        return binderStatusFromStatusT(NO_INIT);
    }
    AutoCallerClear acc;
    return binderStatusFromStatusT(mAudioPolicyManager->releaseSoundTriggerSession(session));
}

Status AudioPolicyService::registerPolicyMixes(const std::vector<media::AudioMix>& mixesAidl,
                                               bool registration) {
    size_t size = mixesAidl.size();
    if (size > MAX_MIXES_PER_POLICY) {
        size = MAX_MIXES_PER_POLICY;
    }
    Vector<AudioMix> mixes;
    RETURN_IF_BINDER_ERROR(binderStatusFromStatusT(
            convertRange(mixesAidl.begin(), mixesAidl.begin() + size, std::back_inserter(mixes),
                         aidl2legacy_AudioMix)));

    audio_utils::lock_guard _l(mMutex);

    // loopback|render only need a MediaProjection (checked in caller AudioService.java)
    bool needModifyAudioRouting = std::any_of(mixes.begin(), mixes.end(), [](auto& mix) {
            return !is_mix_loopback_render(mix.mRouteFlags); });
    if (needModifyAudioRouting && !(audioserver_permissions() ?
                CHECK_PERM(MODIFY_AUDIO_ROUTING, IPCThreadState::self()->getCallingUid())
                : modifyAudioRoutingAllowed())) {
        return binderStatusFromStatusT(PERMISSION_DENIED);
    }

    // If one of the mixes has needCaptureVoiceCommunicationOutput set to true, then we
    // need to verify that the caller still has CAPTURE_VOICE_COMMUNICATION_OUTPUT
    bool needCaptureVoiceCommunicationOutput =
        std::any_of(mixes.begin(), mixes.end(), [](auto& mix) {
            return mix.mVoiceCommunicationCaptureAllowed; });

    bool needCaptureMediaOutput = std::any_of(mixes.begin(), mixes.end(), [](auto& mix) {
            return mix.mAllowPrivilegedMediaPlaybackCapture; });

    const AttributionSourceState attributionSource = getCallingAttributionSource();


    if (needCaptureMediaOutput && !(audioserver_permissions() ?
                CHECK_PERM(CAPTURE_MEDIA_OUTPUT, attributionSource.uid)
                : modifyAudioRoutingAllowed())) {
        return binderStatusFromStatusT(PERMISSION_DENIED);
    }

    if (needCaptureVoiceCommunicationOutput &&
        !(audioserver_permissions() ?
                CHECK_PERM(CAPTURE_VOICE_COMMUNICATION_OUTPUT, attributionSource.uid)
                : captureVoiceCommunicationOutputAllowed(attributionSource))) {
        return binderStatusFromStatusT(PERMISSION_DENIED);
    }

    if (mAudioPolicyManager == NULL) {
        return binderStatusFromStatusT(NO_INIT);
    }
    AutoCallerClear acc;
    if (registration) {
        return binderStatusFromStatusT(mAudioPolicyManager->registerPolicyMixes(mixes));
    } else {
        return binderStatusFromStatusT(mAudioPolicyManager->unregisterPolicyMixes(mixes));
    }
}

Status
AudioPolicyService::getRegisteredPolicyMixes(std::vector<::android::media::AudioMix>* mixesAidl) {
    if (mAudioPolicyManager == nullptr) {
        return binderStatusFromStatusT(NO_INIT);
    }

    std::vector<AudioMix> mixes;
    int status = mAudioPolicyManager->getRegisteredPolicyMixes(mixes);

    for (const auto& mix : mixes) {
        media::AudioMix aidlMix = VALUE_OR_RETURN_BINDER_STATUS(legacy2aidl_AudioMix(mix));
        mixesAidl->push_back(aidlMix);
    }

    return binderStatusFromStatusT(status);
}

Status AudioPolicyService::updatePolicyMixes(
        const ::std::vector<::android::media::AudioMixUpdate>& updates) {
    audio_utils::lock_guard _l(mMutex);
    for (const auto& update : updates) {
        AudioMix mix = VALUE_OR_RETURN_BINDER_STATUS(aidl2legacy_AudioMix(update.audioMix));
        std::vector<AudioMixMatchCriterion> newCriteria =
                VALUE_OR_RETURN_BINDER_STATUS(convertContainer<std::vector<AudioMixMatchCriterion>>(
                        update.newCriteria, aidl2legacy_AudioMixMatchCriterion));
        int status;
        if((status = mAudioPolicyManager->updatePolicyMix(mix, newCriteria)) != NO_ERROR) {
            return binderStatusFromStatusT(status);
        }
    }
    return binderStatusFromStatusT(NO_ERROR);
}

Status AudioPolicyService::setUidDeviceAffinities(
        int32_t uidAidl,
        const std::vector<AudioDevice>& devicesAidl) {
    uid_t uid = VALUE_OR_RETURN_BINDER_STATUS(aidl2legacy_int32_t_uid_t(uidAidl));
    AudioDeviceTypeAddrVector devices = VALUE_OR_RETURN_BINDER_STATUS(
            convertContainer<AudioDeviceTypeAddrVector>(devicesAidl,
                                                        aidl2legacy_AudioDeviceTypeAddress));

    audio_utils::lock_guard _l(mMutex);
    if (!(audioserver_permissions() ?
                CHECK_PERM(MODIFY_AUDIO_ROUTING, IPCThreadState::self()->getCallingUid())
                : modifyAudioRoutingAllowed())) {
        return binderStatusFromStatusT(PERMISSION_DENIED);
    }
    if (mAudioPolicyManager == NULL) {
        return binderStatusFromStatusT(NO_INIT);
    }
    AutoCallerClear acc;
    return binderStatusFromStatusT(mAudioPolicyManager->setUidDeviceAffinities(uid, devices));
}

Status AudioPolicyService::removeUidDeviceAffinities(int32_t uidAidl) {
    uid_t uid = VALUE_OR_RETURN_BINDER_STATUS(aidl2legacy_int32_t_uid_t(uidAidl));

    audio_utils::lock_guard _l(mMutex);
    if (!(audioserver_permissions() ?
                CHECK_PERM(MODIFY_AUDIO_ROUTING, IPCThreadState::self()->getCallingUid())
                : modifyAudioRoutingAllowed())) {
        return binderStatusFromStatusT(PERMISSION_DENIED);
    }
    if (mAudioPolicyManager == NULL) {
        return binderStatusFromStatusT(NO_INIT);
    }
    AutoCallerClear acc;
    return binderStatusFromStatusT(mAudioPolicyManager->removeUidDeviceAffinities(uid));
}

Status AudioPolicyService::setUserIdDeviceAffinities(
        int32_t userIdAidl,
        const std::vector<AudioDevice>& devicesAidl) {
    int userId = VALUE_OR_RETURN_BINDER_STATUS(convertReinterpret<int>(userIdAidl));
    AudioDeviceTypeAddrVector devices = VALUE_OR_RETURN_BINDER_STATUS(
            convertContainer<AudioDeviceTypeAddrVector>(devicesAidl,
                                                        aidl2legacy_AudioDeviceTypeAddress));

    audio_utils::lock_guard _l(mMutex);
    if (!(audioserver_permissions() ?
                CHECK_PERM(MODIFY_AUDIO_ROUTING, IPCThreadState::self()->getCallingUid())
                : modifyAudioRoutingAllowed())) {
        return binderStatusFromStatusT(PERMISSION_DENIED);
    }
    if (mAudioPolicyManager == NULL) {
        return binderStatusFromStatusT(NO_INIT);
    }
    AutoCallerClear acc;
    return binderStatusFromStatusT(mAudioPolicyManager->setUserIdDeviceAffinities(userId, devices));
}

Status AudioPolicyService::removeUserIdDeviceAffinities(int32_t userIdAidl) {
    int userId = VALUE_OR_RETURN_BINDER_STATUS(convertReinterpret<int>(userIdAidl));

    audio_utils::lock_guard _l(mMutex);
    if (!(audioserver_permissions() ?
            CHECK_PERM(MODIFY_AUDIO_ROUTING, IPCThreadState::self()->getCallingUid())
            : modifyAudioRoutingAllowed())) {
        return binderStatusFromStatusT(PERMISSION_DENIED);
    }
    if (mAudioPolicyManager == NULL) {
        return binderStatusFromStatusT(NO_INIT);
    }
    AutoCallerClear acc;
    return binderStatusFromStatusT(mAudioPolicyManager->removeUserIdDeviceAffinities(userId));
}

Status AudioPolicyService::startAudioSource(const media::AudioPortConfigFw& sourceAidl,
        const media::audio::common::AudioAttributes& attributesAidl,
        int32_t* _aidl_return) {
    audio_port_config source = VALUE_OR_RETURN_BINDER_STATUS(
            aidl2legacy_AudioPortConfigFw_audio_port_config(sourceAidl));
    audio_attributes_t attributes = VALUE_OR_RETURN_BINDER_STATUS(
            aidl2legacy_AudioAttributes_audio_attributes_t(attributesAidl));
    audio_port_handle_t portId;
    RETURN_IF_BINDER_ERROR(binderStatusFromStatusT(
            AudioValidator::validateAudioPortConfig(source)));
    RETURN_IF_BINDER_ERROR(binderStatusFromStatusT(
            AudioValidator::validateAudioAttributes(attributes, "68953950")));

    audio_utils::lock_guard _l(mMutex);
    if (mAudioPolicyManager == NULL) {
        return binderStatusFromStatusT(NO_INIT);
    }

    RETURN_IF_BINDER_ERROR(validateUsage(attributes));

    // startAudioSource should be created as the calling uid
    const uid_t callingUid = IPCThreadState::self()->getCallingUid();
    AutoCallerClear acc;
    RETURN_IF_BINDER_ERROR(binderStatusFromStatusT(
            mAudioPolicyManager->startAudioSource(&source, &attributes, &portId, callingUid)));
    *_aidl_return = VALUE_OR_RETURN_BINDER_STATUS(legacy2aidl_audio_port_handle_t_int32_t(portId));
    return Status::ok();
}

Status AudioPolicyService::stopAudioSource(int32_t portIdAidl)
{
    audio_port_handle_t portId = VALUE_OR_RETURN_BINDER_STATUS(
            aidl2legacy_int32_t_audio_port_handle_t(portIdAidl));

    audio_utils::lock_guard _l(mMutex);
    if (mAudioPolicyManager == NULL) {
        return binderStatusFromStatusT(NO_INIT);
    }
    AutoCallerClear acc;
    return binderStatusFromStatusT(mAudioPolicyManager->stopAudioSource(portId));
}

Status AudioPolicyService::setMasterMono(bool mono)
{
    if (mAudioPolicyManager == NULL) {
        return binderStatusFromStatusT(NO_INIT);
    }
    if (!(audioserver_permissions() ?
            CHECK_PERM(MODIFY_AUDIO_SETTINGS, IPCThreadState::self()->getCallingUid())
            : settingsAllowed())) {
        return binderStatusFromStatusT(PERMISSION_DENIED);
    }
    audio_utils::lock_guard _l(mMutex);
    AutoCallerClear acc;
    return binderStatusFromStatusT(mAudioPolicyManager->setMasterMono(mono));
}

Status AudioPolicyService::getMasterMono(bool* _aidl_return)
{
    if (mAudioPolicyManager == NULL) {
        return binderStatusFromStatusT(NO_INIT);
    }
    audio_utils::lock_guard _l(mMutex);
    AutoCallerClear acc;
    return binderStatusFromStatusT(mAudioPolicyManager->getMasterMono(_aidl_return));
}


Status AudioPolicyService::getStreamVolumeDB(
        AudioStreamType streamAidl, int32_t indexAidl,
        const AudioDeviceDescription& deviceAidl, float* _aidl_return) {
    audio_stream_type_t stream = VALUE_OR_RETURN_BINDER_STATUS(
            aidl2legacy_AudioStreamType_audio_stream_type_t(streamAidl));
    int index = VALUE_OR_RETURN_BINDER_STATUS(convertIntegral<int>(indexAidl));
    audio_devices_t device = VALUE_OR_RETURN_BINDER_STATUS(
            aidl2legacy_AudioDeviceDescription_audio_devices_t(deviceAidl));

    if (mAudioPolicyManager == NULL) {
        return binderStatusFromStatusT(NO_INIT);
    }
    audio_utils::lock_guard _l(mMutex);
    AutoCallerClear acc;
    *_aidl_return = mAudioPolicyManager->getStreamVolumeDB(stream, index, device);
    return Status::ok();
}

Status AudioPolicyService::getSurroundFormats(Int* count,
        std::vector<AudioFormatDescription>* formats,
        std::vector<bool>* formatsEnabled) {
    unsigned int numSurroundFormats = VALUE_OR_RETURN_BINDER_STATUS(
            convertIntegral<unsigned int>(count->value));
    if (numSurroundFormats > MAX_ITEMS_PER_LIST) {
        numSurroundFormats = MAX_ITEMS_PER_LIST;
    }
    unsigned int numSurroundFormatsReq = numSurroundFormats;
    std::unique_ptr<audio_format_t[]>surroundFormats(new audio_format_t[numSurroundFormats]);
    std::unique_ptr<bool[]>surroundFormatsEnabled(new bool[numSurroundFormats]);

    if (mAudioPolicyManager == NULL) {
        return binderStatusFromStatusT(NO_INIT);
    }
    audio_utils::lock_guard _l(mMutex);
    AutoCallerClear acc;
    RETURN_IF_BINDER_ERROR(binderStatusFromStatusT(
            mAudioPolicyManager->getSurroundFormats(&numSurroundFormats, surroundFormats.get(),
                                                    surroundFormatsEnabled.get())));
    numSurroundFormatsReq = std::min(numSurroundFormats, numSurroundFormatsReq);
    RETURN_IF_BINDER_ERROR(binderStatusFromStatusT(
            convertRange(surroundFormats.get(), surroundFormats.get() + numSurroundFormatsReq,
                         std::back_inserter(*formats),
                         legacy2aidl_audio_format_t_AudioFormatDescription)));
    formatsEnabled->insert(
            formatsEnabled->begin(),
            surroundFormatsEnabled.get(),
            surroundFormatsEnabled.get() + numSurroundFormatsReq);
    count->value = VALUE_OR_RETURN_BINDER_STATUS(convertIntegral<uint32_t>(numSurroundFormats));
    return Status::ok();
}

Status AudioPolicyService::getReportedSurroundFormats(
        Int* count, std::vector<AudioFormatDescription>* formats) {
    unsigned int numSurroundFormats = VALUE_OR_RETURN_BINDER_STATUS(
            convertIntegral<unsigned int>(count->value));
    if (numSurroundFormats > MAX_ITEMS_PER_LIST) {
        numSurroundFormats = MAX_ITEMS_PER_LIST;
    }
    unsigned int numSurroundFormatsReq = numSurroundFormats;
    std::unique_ptr<audio_format_t[]>surroundFormats(new audio_format_t[numSurroundFormats]);

    if (mAudioPolicyManager == NULL) {
        return binderStatusFromStatusT(NO_INIT);
    }
    audio_utils::lock_guard _l(mMutex);
    AutoCallerClear acc;
    RETURN_IF_BINDER_ERROR(binderStatusFromStatusT(
            mAudioPolicyManager->getReportedSurroundFormats(
                    &numSurroundFormats, surroundFormats.get())));
    numSurroundFormatsReq = std::min(numSurroundFormats, numSurroundFormatsReq);
    RETURN_IF_BINDER_ERROR(binderStatusFromStatusT(
            convertRange(surroundFormats.get(), surroundFormats.get() + numSurroundFormatsReq,
                         std::back_inserter(*formats),
                         legacy2aidl_audio_format_t_AudioFormatDescription)));
    count->value = VALUE_OR_RETURN_BINDER_STATUS(convertIntegral<uint32_t>(numSurroundFormats));
    return Status::ok();
}

Status AudioPolicyService::getHwOffloadFormatsSupportedForBluetoothMedia(
        const AudioDeviceDescription& deviceAidl,
        std::vector<AudioFormatDescription>* _aidl_return) {
    std::vector<audio_format_t> formats;

    if (mAudioPolicyManager == NULL) {
        return binderStatusFromStatusT(NO_INIT);
    }
    audio_utils::lock_guard _l(mMutex);
    AutoCallerClear acc;
    audio_devices_t device = VALUE_OR_RETURN_BINDER_STATUS(
            aidl2legacy_AudioDeviceDescription_audio_devices_t(deviceAidl));
    RETURN_IF_BINDER_ERROR(binderStatusFromStatusT(
            mAudioPolicyManager->getHwOffloadFormatsSupportedForBluetoothMedia(device, &formats)));
    *_aidl_return = VALUE_OR_RETURN_BINDER_STATUS(
            convertContainer<std::vector<AudioFormatDescription>>(
                    formats,
                    legacy2aidl_audio_format_t_AudioFormatDescription));
    return Status::ok();
}

Status AudioPolicyService::setSurroundFormatEnabled(
        const AudioFormatDescription& audioFormatAidl, bool enabled) {
    audio_format_t audioFormat = VALUE_OR_RETURN_BINDER_STATUS(
            aidl2legacy_AudioFormatDescription_audio_format_t(audioFormatAidl));
    if (mAudioPolicyManager == NULL) {
        return binderStatusFromStatusT(NO_INIT);
    }
    audio_utils::lock_guard _l(mMutex);
    AutoCallerClear acc;
    return binderStatusFromStatusT(
            mAudioPolicyManager->setSurroundFormatEnabled(audioFormat, enabled));
}

Status convertInt32VectorToUidVectorWithLimit(
        const std::vector<int32_t>& uidsAidl, std::vector<uid_t>& uids) {
    RETURN_IF_BINDER_ERROR(binderStatusFromStatusT(
        convertRangeWithLimit(uidsAidl.begin(),
            uidsAidl.end(),
            std::back_inserter(uids),
            aidl2legacy_int32_t_uid_t,
            MAX_ITEMS_PER_LIST)));

    return Status::ok();
}

Status AudioPolicyService::setAssistantServicesUids(const std::vector<int32_t>& uidsAidl)
{
    std::vector<uid_t> uids;
    RETURN_IF_BINDER_ERROR(convertInt32VectorToUidVectorWithLimit(uidsAidl, uids));

    audio_utils::lock_guard _l(mMutex);
    mUidPolicy->setAssistantUids(uids);
    return Status::ok();
}

Status AudioPolicyService::setActiveAssistantServicesUids(
        const std::vector<int32_t>& activeUidsAidl) {
    std::vector<uid_t> activeUids;
    RETURN_IF_BINDER_ERROR(convertInt32VectorToUidVectorWithLimit(activeUidsAidl, activeUids));

    audio_utils::lock_guard _l(mMutex);
    mUidPolicy->setActiveAssistantUids(activeUids);
    return Status::ok();
}

Status AudioPolicyService::setA11yServicesUids(const std::vector<int32_t>& uidsAidl)
{
    std::vector<uid_t> uids;
    RETURN_IF_BINDER_ERROR(convertInt32VectorToUidVectorWithLimit(uidsAidl, uids));

    audio_utils::lock_guard _l(mMutex);
    mUidPolicy->setA11yUids(uids);
    return Status::ok();
}

Status AudioPolicyService::setCurrentImeUid(int32_t uidAidl)
{
    uid_t uid = VALUE_OR_RETURN_BINDER_STATUS(aidl2legacy_int32_t_uid_t(uidAidl));
    audio_utils::lock_guard _l(mMutex);
    mUidPolicy->setCurrentImeUid(uid);
    return Status::ok();
}

Status AudioPolicyService::isHapticPlaybackSupported(bool* _aidl_return)
{
    if (mAudioPolicyManager == NULL) {
        return binderStatusFromStatusT(NO_INIT);
    }
    audio_utils::lock_guard _l(mMutex);
    AutoCallerClear acc;
    *_aidl_return = mAudioPolicyManager->isHapticPlaybackSupported();
    return Status::ok();
}

Status AudioPolicyService::isUltrasoundSupported(bool* _aidl_return)
{
    if (mAudioPolicyManager == NULL) {
        return binderStatusFromStatusT(NO_INIT);
    }
    audio_utils::lock_guard _l(mMutex);
    AutoCallerClear acc;
    *_aidl_return = mAudioPolicyManager->isUltrasoundSupported();
    return Status::ok();
}

Status AudioPolicyService::isHotwordStreamSupported(bool lookbackAudio, bool* _aidl_return)
{
    if (mAudioPolicyManager == nullptr) {
        return binderStatusFromStatusT(NO_INIT);
    }
    audio_utils::lock_guard _l(mMutex);
    AutoCallerClear acc;
    *_aidl_return = mAudioPolicyManager->isHotwordStreamSupported(lookbackAudio);
    return Status::ok();
}

Status AudioPolicyService::listAudioProductStrategies(
        std::vector<media::AudioProductStrategy>* _aidl_return) {
    AudioProductStrategyVector strategies;

    if (mAudioPolicyManager == NULL) {
        return binderStatusFromStatusT(NO_INIT);
    }
    audio_utils::lock_guard _l(mMutex);
    RETURN_IF_BINDER_ERROR(
            binderStatusFromStatusT(mAudioPolicyManager->listAudioProductStrategies(strategies)));
    *_aidl_return = VALUE_OR_RETURN_BINDER_STATUS(
            convertContainer<std::vector<media::AudioProductStrategy>>(
                    strategies,
                    legacy2aidl_AudioProductStrategy));
    return Status::ok();
}

Status AudioPolicyService::getProductStrategyFromAudioAttributes(
        const media::audio::common::AudioAttributes& aaAidl,
        bool fallbackOnDefault, int32_t* _aidl_return) {
    audio_attributes_t aa = VALUE_OR_RETURN_BINDER_STATUS(
            aidl2legacy_AudioAttributes_audio_attributes_t(aaAidl));
    product_strategy_t productStrategy;

    if (mAudioPolicyManager == NULL) {
        return binderStatusFromStatusT(NO_INIT);
    }
    audio_utils::lock_guard _l(mMutex);
    RETURN_IF_BINDER_ERROR(binderStatusFromStatusT(
            mAudioPolicyManager->getProductStrategyFromAudioAttributes(
                    aa, productStrategy, fallbackOnDefault)));
    *_aidl_return = VALUE_OR_RETURN_BINDER_STATUS(
            legacy2aidl_product_strategy_t_int32_t(productStrategy));
    return Status::ok();
}

Status AudioPolicyService::listAudioVolumeGroups(std::vector<media::AudioVolumeGroup>* _aidl_return)
{
    AudioVolumeGroupVector groups;
    if (mAudioPolicyManager == NULL) {
        return binderStatusFromStatusT(NO_INIT);
    }
    audio_utils::lock_guard _l(mMutex);
    RETURN_IF_BINDER_ERROR(
            binderStatusFromStatusT(mAudioPolicyManager->listAudioVolumeGroups(groups)));
    *_aidl_return = VALUE_OR_RETURN_BINDER_STATUS(
            convertContainer<std::vector<media::AudioVolumeGroup>>(groups,
                                                                   legacy2aidl_AudioVolumeGroup));
    return Status::ok();
}

Status AudioPolicyService::getVolumeGroupFromAudioAttributes(
        const media::audio::common::AudioAttributes& aaAidl,
        bool fallbackOnDefault, int32_t* _aidl_return) {
    audio_attributes_t aa = VALUE_OR_RETURN_BINDER_STATUS(
            aidl2legacy_AudioAttributes_audio_attributes_t(aaAidl));
    volume_group_t volumeGroup;

    if (mAudioPolicyManager == NULL) {
        return binderStatusFromStatusT(NO_INIT);
    }
    audio_utils::lock_guard _l(mMutex);
    RETURN_IF_BINDER_ERROR(
            binderStatusFromStatusT(
                    mAudioPolicyManager->getVolumeGroupFromAudioAttributes(
                            aa, volumeGroup, fallbackOnDefault)));
    *_aidl_return = VALUE_OR_RETURN_BINDER_STATUS(legacy2aidl_volume_group_t_int32_t(volumeGroup));
    return Status::ok();
}

Status AudioPolicyService::setRttEnabled(bool enabled)
{
    audio_utils::lock_guard _l(mMutex);
    mUidPolicy->setRttEnabled(enabled);
    return Status::ok();
}

Status AudioPolicyService::isCallScreenModeSupported(bool* _aidl_return)
{
    if (mAudioPolicyManager == NULL) {
        return binderStatusFromStatusT(NO_INIT);
    }
    audio_utils::lock_guard _l(mMutex);
    AutoCallerClear acc;
    *_aidl_return = mAudioPolicyManager->isCallScreenModeSupported();
    return Status::ok();
}

Status AudioPolicyService::setDevicesRoleForStrategy(
        int32_t strategyAidl,
        media::DeviceRole roleAidl,
        const std::vector<AudioDevice>& devicesAidl) {
    product_strategy_t strategy = VALUE_OR_RETURN_BINDER_STATUS(
            aidl2legacy_int32_t_product_strategy_t(strategyAidl));
    device_role_t role = VALUE_OR_RETURN_BINDER_STATUS(
            aidl2legacy_DeviceRole_device_role_t(roleAidl));
    AudioDeviceTypeAddrVector devices = VALUE_OR_RETURN_BINDER_STATUS(
            convertContainer<AudioDeviceTypeAddrVector>(devicesAidl,
                                                        aidl2legacy_AudioDeviceTypeAddress));

    if (mAudioPolicyManager == NULL) {
        return binderStatusFromStatusT(NO_INIT);
    }
    audio_utils::lock_guard _l(mMutex);
    status_t status = mAudioPolicyManager->setDevicesRoleForStrategy(strategy, role, devices);
    if (status == NO_ERROR) {
       onCheckSpatializer_l();
    }
    return binderStatusFromStatusT(status);
}

Status AudioPolicyService::removeDevicesRoleForStrategy(
        int32_t strategyAidl,
        media::DeviceRole roleAidl,
        const std::vector<AudioDevice>& devicesAidl) {
    product_strategy_t strategy = VALUE_OR_RETURN_BINDER_STATUS(
            aidl2legacy_int32_t_product_strategy_t(strategyAidl));
    device_role_t role = VALUE_OR_RETURN_BINDER_STATUS(
            aidl2legacy_DeviceRole_device_role_t(roleAidl));
    AudioDeviceTypeAddrVector devices = VALUE_OR_RETURN_BINDER_STATUS(
            convertContainer<AudioDeviceTypeAddrVector>(devicesAidl,
                                                        aidl2legacy_AudioDeviceTypeAddress));

    if (mAudioPolicyManager == NULL) {
        return binderStatusFromStatusT(NO_INIT);
    }
    audio_utils::lock_guard _l(mMutex);
    status_t status = mAudioPolicyManager->removeDevicesRoleForStrategy(strategy, role, devices);
    if (status == NO_ERROR) {
       onCheckSpatializer_l();
    }
    return binderStatusFromStatusT(status);
}

Status AudioPolicyService::clearDevicesRoleForStrategy(int32_t strategyAidl,
                                                           media::DeviceRole roleAidl) {
     product_strategy_t strategy = VALUE_OR_RETURN_BINDER_STATUS(
            aidl2legacy_int32_t_product_strategy_t(strategyAidl));
    device_role_t role = VALUE_OR_RETURN_BINDER_STATUS(
            aidl2legacy_DeviceRole_device_role_t(roleAidl));
   if (mAudioPolicyManager == NULL) {
        return binderStatusFromStatusT(NO_INIT);
    }
    audio_utils::lock_guard _l(mMutex);
    status_t status = mAudioPolicyManager->clearDevicesRoleForStrategy(strategy, role);
    if (status == NO_ERROR) {
       onCheckSpatializer_l();
    }
    return binderStatusFromStatusT(status);
}

Status AudioPolicyService::getDevicesForRoleAndStrategy(
        int32_t strategyAidl,
        media::DeviceRole roleAidl,
        std::vector<AudioDevice>* _aidl_return) {
    product_strategy_t strategy = VALUE_OR_RETURN_BINDER_STATUS(
            aidl2legacy_int32_t_product_strategy_t(strategyAidl));
    device_role_t role = VALUE_OR_RETURN_BINDER_STATUS(
            aidl2legacy_DeviceRole_device_role_t(roleAidl));
    AudioDeviceTypeAddrVector devices;

    if (mAudioPolicyManager == NULL) {
        return binderStatusFromStatusT(NO_INIT);
    }
    audio_utils::lock_guard _l(mMutex);
    RETURN_IF_BINDER_ERROR(binderStatusFromStatusT(
            mAudioPolicyManager->getDevicesForRoleAndStrategy(strategy, role, devices)));
    *_aidl_return = VALUE_OR_RETURN_BINDER_STATUS(
            convertContainer<std::vector<AudioDevice>>(devices,
                                                       legacy2aidl_AudioDeviceTypeAddress));
    return Status::ok();
}

Status AudioPolicyService::registerSoundTriggerCaptureStateListener(
        const sp<media::ICaptureStateListener>& listener, bool* _aidl_return) {
    *_aidl_return = mCaptureStateNotifier.RegisterListener(listener);
    return Status::ok();
}

Status AudioPolicyService::setDevicesRoleForCapturePreset(
        AudioSource audioSourceAidl,
        media::DeviceRole roleAidl,
        const std::vector<AudioDevice>& devicesAidl) {
    audio_source_t audioSource = VALUE_OR_RETURN_BINDER_STATUS(
            aidl2legacy_AudioSource_audio_source_t(audioSourceAidl));
    device_role_t role = VALUE_OR_RETURN_BINDER_STATUS(
            aidl2legacy_DeviceRole_device_role_t(roleAidl));
    AudioDeviceTypeAddrVector devices = VALUE_OR_RETURN_BINDER_STATUS(
            convertContainer<AudioDeviceTypeAddrVector>(devicesAidl,
                                                        aidl2legacy_AudioDeviceTypeAddress));

    if (mAudioPolicyManager == nullptr) {
        return binderStatusFromStatusT(NO_INIT);
    }
    audio_utils::lock_guard _l(mMutex);
    return binderStatusFromStatusT(
            mAudioPolicyManager->setDevicesRoleForCapturePreset(audioSource, role, devices));
}

Status AudioPolicyService::addDevicesRoleForCapturePreset(
        AudioSource audioSourceAidl,
        media::DeviceRole roleAidl,
        const std::vector<AudioDevice>& devicesAidl) {
    audio_source_t audioSource = VALUE_OR_RETURN_BINDER_STATUS(
            aidl2legacy_AudioSource_audio_source_t(audioSourceAidl));
    device_role_t role = VALUE_OR_RETURN_BINDER_STATUS(
            aidl2legacy_DeviceRole_device_role_t(roleAidl));
    AudioDeviceTypeAddrVector devices = VALUE_OR_RETURN_BINDER_STATUS(
            convertContainer<AudioDeviceTypeAddrVector>(devicesAidl,
                                                        aidl2legacy_AudioDeviceTypeAddress));

    if (mAudioPolicyManager == nullptr) {
        return binderStatusFromStatusT(NO_INIT);
    }
    audio_utils::lock_guard _l(mMutex);
    return binderStatusFromStatusT(
            mAudioPolicyManager->addDevicesRoleForCapturePreset(audioSource, role, devices));
}

Status AudioPolicyService::removeDevicesRoleForCapturePreset(
        AudioSource audioSourceAidl,
        media::DeviceRole roleAidl,
        const std::vector<AudioDevice>& devicesAidl) {
    audio_source_t audioSource = VALUE_OR_RETURN_BINDER_STATUS(
            aidl2legacy_AudioSource_audio_source_t(audioSourceAidl));
    device_role_t role = VALUE_OR_RETURN_BINDER_STATUS(
            aidl2legacy_DeviceRole_device_role_t(roleAidl));
    AudioDeviceTypeAddrVector devices = VALUE_OR_RETURN_BINDER_STATUS(
            convertContainer<AudioDeviceTypeAddrVector>(devicesAidl,
                                                        aidl2legacy_AudioDeviceTypeAddress));

   if (mAudioPolicyManager == nullptr) {
        return binderStatusFromStatusT(NO_INIT);
    }
    audio_utils::lock_guard _l(mMutex);
    return binderStatusFromStatusT(
            mAudioPolicyManager->removeDevicesRoleForCapturePreset(audioSource, role, devices));
}

Status AudioPolicyService::clearDevicesRoleForCapturePreset(AudioSource audioSourceAidl,
                                                            media::DeviceRole roleAidl) {
    audio_source_t audioSource = VALUE_OR_RETURN_BINDER_STATUS(
            aidl2legacy_AudioSource_audio_source_t(audioSourceAidl));
    device_role_t role = VALUE_OR_RETURN_BINDER_STATUS(
            aidl2legacy_DeviceRole_device_role_t(roleAidl));

    if (mAudioPolicyManager == nullptr) {
        return binderStatusFromStatusT(NO_INIT);
    }
    audio_utils::lock_guard _l(mMutex);
    return binderStatusFromStatusT(
            mAudioPolicyManager->clearDevicesRoleForCapturePreset(audioSource, role));
}

Status AudioPolicyService::getDevicesForRoleAndCapturePreset(
        AudioSource audioSourceAidl,
        media::DeviceRole roleAidl,
        std::vector<AudioDevice>* _aidl_return) {
    audio_source_t audioSource = VALUE_OR_RETURN_BINDER_STATUS(
            aidl2legacy_AudioSource_audio_source_t(audioSourceAidl));
    device_role_t role = VALUE_OR_RETURN_BINDER_STATUS(
            aidl2legacy_DeviceRole_device_role_t(roleAidl));
    AudioDeviceTypeAddrVector devices;

    if (mAudioPolicyManager == nullptr) {
        return binderStatusFromStatusT(NO_INIT);
    }
    audio_utils::lock_guard _l(mMutex);
    RETURN_IF_BINDER_ERROR(binderStatusFromStatusT(
            mAudioPolicyManager->getDevicesForRoleAndCapturePreset(audioSource, role, devices)));
    *_aidl_return = VALUE_OR_RETURN_BINDER_STATUS(
            convertContainer<std::vector<AudioDevice>>(devices,
                                                       legacy2aidl_AudioDeviceTypeAddress));
    return Status::ok();
}

Status AudioPolicyService::getSpatializer(
        const sp<media::INativeSpatializerCallback>& callback,
        media::GetSpatializerResponse* _aidl_return) {
    _aidl_return->spatializer = nullptr;
    if (callback == nullptr) {
        return binderStatusFromStatusT(BAD_VALUE);
    }
    if (mSpatializer != nullptr) {
        RETURN_IF_BINDER_ERROR(
                binderStatusFromStatusT(mSpatializer->registerCallback(callback)));
        _aidl_return->spatializer = mSpatializer;
    }
    return Status::ok();
}

Status AudioPolicyService::canBeSpatialized(
        const std::optional<media::audio::common::AudioAttributes>& attrAidl,
        const std::optional<AudioConfig>& configAidl,
        const std::vector<AudioDevice>& devicesAidl,
        bool* _aidl_return) {
    if (mAudioPolicyManager == nullptr) {
        return binderStatusFromStatusT(NO_INIT);
    }
    audio_attributes_t attr = AUDIO_ATTRIBUTES_INITIALIZER;
    if (attrAidl.has_value()) {
        attr = VALUE_OR_RETURN_BINDER_STATUS(
            aidl2legacy_AudioAttributes_audio_attributes_t(attrAidl.value()));
    }
    audio_config_t config = AUDIO_CONFIG_INITIALIZER;
    if (configAidl.has_value()) {
        config = VALUE_OR_RETURN_BINDER_STATUS(
                                    aidl2legacy_AudioConfig_audio_config_t(configAidl.value(),
                                    false /*isInput*/));
    }
    AudioDeviceTypeAddrVector devices = VALUE_OR_RETURN_BINDER_STATUS(
            convertContainer<AudioDeviceTypeAddrVector>(devicesAidl,
                                                        aidl2legacy_AudioDeviceTypeAddress));

    audio_utils::lock_guard _l(mMutex);
    *_aidl_return = mAudioPolicyManager->canBeSpatialized(&attr, &config, devices);
    return Status::ok();
}

Status AudioPolicyService::getDirectPlaybackSupport(
        const media::audio::common::AudioAttributes &attrAidl,
        const AudioConfig &configAidl,
        media::AudioDirectMode *_aidl_return) {
    if (mAudioPolicyManager == nullptr) {
        return binderStatusFromStatusT(NO_INIT);
    }
    if (_aidl_return == nullptr) {
        return binderStatusFromStatusT(BAD_VALUE);
    }
    audio_attributes_t attr = VALUE_OR_RETURN_BINDER_STATUS(
            aidl2legacy_AudioAttributes_audio_attributes_t(attrAidl));
    audio_config_t config = VALUE_OR_RETURN_BINDER_STATUS(
            aidl2legacy_AudioConfig_audio_config_t(configAidl, false /*isInput*/));
    audio_utils::lock_guard _l(mMutex);
    *_aidl_return = static_cast<media::AudioDirectMode>(
            VALUE_OR_RETURN_BINDER_STATUS(legacy2aidl_audio_direct_mode_t_int32_t_mask(
                    mAudioPolicyManager->getDirectPlaybackSupport(&attr, &config))));
    return Status::ok();
}

Status AudioPolicyService::getDirectProfilesForAttributes(
                                const media::audio::common::AudioAttributes& attrAidl,
                                std::vector<media::audio::common::AudioProfile>* _aidl_return) {
   if (mAudioPolicyManager == nullptr) {
        return binderStatusFromStatusT(NO_INIT);
    }
    audio_attributes_t attr = VALUE_OR_RETURN_BINDER_STATUS(
            aidl2legacy_AudioAttributes_audio_attributes_t(attrAidl));
    AudioProfileVector audioProfiles;

    audio_utils::lock_guard _l(mMutex);
    RETURN_IF_BINDER_ERROR(binderStatusFromStatusT(
            mAudioPolicyManager->getDirectProfilesForAttributes(&attr, audioProfiles)));
    *_aidl_return = VALUE_OR_RETURN_BINDER_STATUS(
            convertContainer<std::vector<media::audio::common::AudioProfile>>(
                audioProfiles, legacy2aidl_AudioProfile_common, false /*isInput*/));

    return Status::ok();
}

Status AudioPolicyService::getSupportedMixerAttributes(
        int32_t portIdAidl, std::vector<media::AudioMixerAttributesInternal>* _aidl_return) {
    if (mAudioPolicyManager == nullptr) {
        return binderStatusFromStatusT(NO_INIT);
    }

    audio_port_handle_t portId = VALUE_OR_RETURN_BINDER_STATUS(
            aidl2legacy_int32_t_audio_port_handle_t(portIdAidl));

    std::vector<audio_mixer_attributes_t> mixerAttrs;
    audio_utils::lock_guard _l(mMutex);
    RETURN_IF_BINDER_ERROR(
            binderStatusFromStatusT(mAudioPolicyManager->getSupportedMixerAttributes(
                    portId, mixerAttrs)));
    *_aidl_return = VALUE_OR_RETURN_BINDER_STATUS(
            convertContainer<std::vector<media::AudioMixerAttributesInternal>>(
                    mixerAttrs,
                    legacy2aidl_audio_mixer_attributes_t_AudioMixerAttributesInternal));
    return Status::ok();
}

Status AudioPolicyService::setPreferredMixerAttributes(
        const media::audio::common::AudioAttributes& attrAidl,
        int32_t portIdAidl,
        int32_t uidAidl,
        const media::AudioMixerAttributesInternal& mixerAttrAidl) {
    if (mAudioPolicyManager == nullptr) {
        return binderStatusFromStatusT(NO_INIT);
    }

    audio_attributes_t  attr = VALUE_OR_RETURN_BINDER_STATUS(
            aidl2legacy_AudioAttributes_audio_attributes_t(attrAidl));
    audio_mixer_attributes_t mixerAttr = VALUE_OR_RETURN_BINDER_STATUS(
            aidl2legacy_AudioMixerAttributesInternal_audio_mixer_attributes_t(mixerAttrAidl));
    uid_t uid = VALUE_OR_RETURN_BINDER_STATUS(aidl2legacy_int32_t_uid_t(uidAidl));
    audio_port_handle_t portId = VALUE_OR_RETURN_BINDER_STATUS(
            aidl2legacy_int32_t_audio_port_handle_t(portIdAidl));

    audio_utils::lock_guard _l(mMutex);
    return binderStatusFromStatusT(
            mAudioPolicyManager->setPreferredMixerAttributes(&attr, portId, uid, &mixerAttr));
}

Status AudioPolicyService::getPreferredMixerAttributes(
        const media::audio::common::AudioAttributes& attrAidl,
        int32_t portIdAidl,
        std::optional<media::AudioMixerAttributesInternal>* _aidl_return) {
    if (mAudioPolicyManager == nullptr) {
        return binderStatusFromStatusT(NO_INIT);
    }

    audio_attributes_t  attr = VALUE_OR_RETURN_BINDER_STATUS(
            aidl2legacy_AudioAttributes_audio_attributes_t(attrAidl));
    audio_port_handle_t portId = VALUE_OR_RETURN_BINDER_STATUS(
            aidl2legacy_int32_t_audio_port_handle_t(portIdAidl));

    audio_utils::lock_guard _l(mMutex);
    audio_mixer_attributes_t mixerAttr = AUDIO_MIXER_ATTRIBUTES_INITIALIZER;
    RETURN_IF_BINDER_ERROR(
            binderStatusFromStatusT(mAudioPolicyManager->getPreferredMixerAttributes(
                    &attr, portId, &mixerAttr)));
    *_aidl_return = VALUE_OR_RETURN_BINDER_STATUS(
            legacy2aidl_audio_mixer_attributes_t_AudioMixerAttributesInternal(mixerAttr));
    return Status::ok();
}

Status AudioPolicyService::clearPreferredMixerAttributes(
        const media::audio::common::AudioAttributes& attrAidl,
        int32_t portIdAidl,
        int32_t uidAidl) {
    if (mAudioPolicyManager == nullptr) {
        return binderStatusFromStatusT(NO_INIT);
    }

    audio_attributes_t  attr = VALUE_OR_RETURN_BINDER_STATUS(
            aidl2legacy_AudioAttributes_audio_attributes_t(attrAidl));
    uid_t uid = VALUE_OR_RETURN_BINDER_STATUS(aidl2legacy_int32_t_uid_t(uidAidl));
    audio_port_handle_t portId = VALUE_OR_RETURN_BINDER_STATUS(
            aidl2legacy_int32_t_audio_port_handle_t(portIdAidl));

    audio_utils::lock_guard _l(mMutex);
    return binderStatusFromStatusT(
            mAudioPolicyManager->clearPreferredMixerAttributes(&attr, portId, uid));
}

Status AudioPolicyService::getPermissionController(sp<INativePermissionController>* out) {
    *out = mPermissionController;
    return Status::ok();
}

} // namespace android<|MERGE_RESOLUTION|>--- conflicted
+++ resolved
@@ -906,12 +906,6 @@
 
     std::stringstream msg;
     msg << "Audio recording on session " << client->session;
-<<<<<<< HEAD
-    const auto permitted = isAudioServerOrMediaServerUid(client->attributionSource.uid) ||
-            startRecording(client->attributionSource, client->virtualDeviceId,
-            String16(msg.str().c_str()), client->attributes.source);
-=======
->>>>>>> 10ff44e8
 
     // check calling permissions
     if (!(startRecording(client->attributionSource, client->virtualDeviceId,
