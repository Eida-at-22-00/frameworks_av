--- conflicted
+++ resolved
@@ -96,8 +96,6 @@
 using media::audio::common::Int;
 
 constexpr int kDefaultVirtualDeviceId = 0;
-<<<<<<< HEAD
-=======
 namespace {
 constexpr auto PERMISSION_HARD_DENIED = permission::PermissionChecker::PERMISSION_HARD_DENIED;
 constexpr auto PERMISSION_GRANTED = permission::PermissionChecker::PERMISSION_GRANTED;
@@ -129,7 +127,6 @@
 }
 
 }
->>>>>>> ec779b8e
 
 const std::vector<audio_usage_t>& SYSTEM_USAGES = {
     AUDIO_USAGE_CALL_ASSISTANT,
@@ -883,34 +880,8 @@
         return binderStatusFromStatusT(BAD_VALUE);
     }
 
-<<<<<<< HEAD
-    RETURN_IF_BINDER_ERROR(validateUsage(attr, attributionSource));
-
-    uint32_t virtualDeviceId = kDefaultVirtualDeviceId;
-
-    // check calling permissions.
-    // Capturing from the following sources does not require permission RECORD_AUDIO
-    // as the captured audio does not come from a microphone:
-    // - FM_TUNER source is controlled by captureTunerAudioInputAllowed() or
-    // captureAudioOutputAllowed() (deprecated).
-    // - REMOTE_SUBMIX source is controlled by captureAudioOutputAllowed() if the input
-    // type is API_INPUT_MIX_EXT_POLICY_REROUTE and by AudioService if a media projection
-    // is used and input type is API_INPUT_MIX_PUBLIC_CAPTURE_PLAYBACK
-    // - ECHO_REFERENCE source is controlled by captureAudioOutputAllowed()
-    const auto isRecordingAllowed = audioserver_permissions() ?
-            CHECK_PERM(RECORD_AUDIO, attributionSource.uid) :
-            recordingAllowed(attributionSource, inputSource);
-    if (!isAudioServerOrMediaServerUid(attributionSource.uid) && !(isRecordingAllowed
-            || inputSource == AUDIO_SOURCE_FM_TUNER
-            || inputSource == AUDIO_SOURCE_REMOTE_SUBMIX
-            || inputSource == AUDIO_SOURCE_ECHO_REFERENCE)) {
-        ALOGE("%s permission denied: recording not allowed for %s",
-                __func__, attributionSource.toString().c_str());
-        return binderStatusFromStatusT(PERMISSION_DENIED);
-=======
     if (inputSource == AudioSource::DEFAULT) {
         inputSource = AudioSource::MIC;
->>>>>>> ec779b8e
     }
 
     const bool isCallRedir = (attr.flags & AUDIO_FLAG_CALL_REDIRECTION) != 0;
@@ -933,83 +904,6 @@
             res;
     {
         audio_utils::lock_guard _l(mMutex);
-<<<<<<< HEAD
-        {
-            AutoCallerClear acc;
-            // the audio_in_acoustics_t parameter is ignored by get_input()
-            status = mAudioPolicyManager->getInputForAttr(&attr, &input, riid, session,
-                                                          attributionSource, &config,
-                                                          flags, &selectedDeviceId,
-                                                          &inputType, &portId,
-                                                          &virtualDeviceId);
-
-        }
-        audioPolicyEffects = mAudioPolicyEffects;
-
-        if (status == NO_ERROR) {
-            // enforce permission (if any) required for each type of input
-            switch (inputType) {
-            case AudioPolicyInterface::API_INPUT_MIX_PUBLIC_CAPTURE_PLAYBACK:
-                // this use case has been validated in audio service with a MediaProjection token,
-                // and doesn't rely on regular permissions
-            case AudioPolicyInterface::API_INPUT_LEGACY:
-                break;
-            case AudioPolicyInterface::API_INPUT_TELEPHONY_RX:
-                if ((attr.flags & AUDIO_FLAG_CALL_REDIRECTION) != 0
-                        && canInterceptCallAudio) {
-                    break;
-                }
-                // FIXME: use the same permission as for remote submix for now.
-                FALLTHROUGH_INTENDED;
-            case AudioPolicyInterface::API_INPUT_MIX_CAPTURE:
-                if (!isAudioServerOrMediaServerUid(attributionSource.uid) && !canCaptureOutput) {
-                    ALOGE("%s permission denied: capture not allowed", __func__);
-                    status = PERMISSION_DENIED;
-                }
-                break;
-            case AudioPolicyInterface::API_INPUT_MIX_EXT_POLICY_REROUTE: {
-                bool modAudioRoutingAllowed;
-                if (audioserver_permissions()) {
-                        auto result = getPermissionProvider().checkPermission(
-                                MODIFY_AUDIO_ROUTING, attributionSource.uid);
-                        if (!result.ok()) {
-                            ALOGE("%s permission provider error: %s", __func__,
-                                    result.error().toString8().c_str());
-                            status = aidl_utils::statusTFromBinderStatus(result.error());
-                            break;
-                        }
-                        modAudioRoutingAllowed = result.value();
-                } else {
-                    modAudioRoutingAllowed = modifyAudioRoutingAllowed(attributionSource);
-                }
-                if (!(modAudioRoutingAllowed
-                        || ((attr.flags & AUDIO_FLAG_CALL_REDIRECTION) != 0
-                            && canInterceptCallAudio))) {
-                    ALOGE("%s permission denied for remote submix capture", __func__);
-                    status = PERMISSION_DENIED;
-                }
-                break;
-            }
-            case AudioPolicyInterface::API_INPUT_INVALID:
-            default:
-                LOG_ALWAYS_FATAL("%s encountered an invalid input type %d",
-                        __func__, (int)inputType);
-            }
-
-            if (audiopolicy_flags::record_audio_device_aware_permission()) {
-                // enforce device-aware RECORD_AUDIO permission
-                if (virtualDeviceId != kDefaultVirtualDeviceId &&
-                    !recordingAllowed(attributionSource, virtualDeviceId, inputSource)) {
-                    status = PERMISSION_DENIED;
-                }
-            }
-        }
-
-        if (status != NO_ERROR) {
-            if (status == PERMISSION_DENIED) {
-                AutoCallerClear acc;
-                mAudioPolicyManager->releaseInput(portId);
-=======
         AutoCallerClear acc;
         // the audio_in_acoustics_t parameter is ignored by get_input()
         res = mAudioPolicyManager->getInputForAttr(attr, requestedInput, requestedDeviceId,
@@ -1019,7 +913,6 @@
             if (res.error().index() == 1) {
                 _aidl_return->config = std::get<1>(res.error());
                 return Status::fromExceptionCode(EX_ILLEGAL_STATE);
->>>>>>> ec779b8e
             } else {
                 return std::get<0>(res.error());
             }
@@ -1089,23 +982,12 @@
 
     std::stringstream msg;
     msg << "Audio recording on session " << client->session;
-<<<<<<< HEAD
-
-    // check calling permissions
-    if (!isAudioServerOrMediaServerUid(client->attributionSource.uid) &&
-            (!(startRecording(client->attributionSource, client->virtualDeviceId,
-                              String16(msg.str().c_str()), client->attributes.source)
-            || client->attributes.source == AUDIO_SOURCE_FM_TUNER
-            || client->attributes.source == AUDIO_SOURCE_REMOTE_SUBMIX
-            || client->attributes.source == AUDIO_SOURCE_ECHO_REFERENCE))) {
-=======
 
     const auto permitted = startRecording(client->attributionSource, client->virtualDeviceId,
             String16(msg.str().c_str()), client->attributes.source);
 
     // check calling permissions
     if (permitted == PERMISSION_HARD_DENIED) {
->>>>>>> ec779b8e
         ALOGE("%s permission denied: recording not allowed for attribution source %s",
                 __func__, client->attributionSource.toString().c_str());
         return binderStatusFromStatusT(PERMISSION_DENIED);
