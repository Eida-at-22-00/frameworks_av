package {
    default_team: "trendy_team_android_media_audio_framework",
    // See: http://go/android-license-faq
    // A large-scale-change added 'default_applicable_licenses' to import
    // all of the 'license_kinds' from "frameworks_av_license"
    // to get the below license kinds:
    //   SPDX-license-identifier-Apache-2.0
    default_applicable_licenses: ["frameworks_av_license"],
}

cc_defaults {
    name: "libaudiopolicyservice_dependencies",

    shared_libs: [
        "audioclient-types-aidl-cpp",
        "audioflinger-aidl-cpp",
        "audiopolicy-aidl-cpp",
        "audiopolicy-types-aidl-cpp",
        "capture_state_listener-aidl-cpp",
        "com.android.media.audio-aconfig-cc",
        "framework-permission-aidl-cpp",
        "libPlatformProperties",
        "libactivitymanager_aidl",
        "libaudioclient",
        "libaudioclient_aidl_conversion",
        "libaudiofoundation",
        "libaudiohal",
        "libaudiopolicy",
        "libaudiopolicycomponents",
        "libaudiopolicymanagerdefault",
        "libaudiousecasevalidation",
        "libaudioutils",
        "libbinder",
        "libcutils",
        "libhardware_legacy",
        "libheadtracking",
        "libheadtracking-binding",
        "liblog",
        "libmedia_helper",
        "libmediametrics",
        "libmediautils",
        "libpermission",
        "libsensor",
        "libsensorprivacy",
        "libshmemcompat",
        "libstagefright_foundation",
        "libutils",
        "libxml2",
        "packagemanager_aidl-cpp",
        "spatializer-aidl-cpp",
    ],

    static_libs: [
        "libaudiopolicycomponents",
<<<<<<< HEAD
        "libeffectsconfig",
=======
>>>>>>> 38b856f7
    ],
}

cc_library {
    name: "libaudiopolicyservice",

    defaults: [
        "latest_android_media_audio_common_types_cpp_shared",
        "libaudiopolicyservice_dependencies",
    ],

    srcs: [
        "AudioPolicyClientImpl.cpp",
        "AudioPolicyEffects.cpp",
        "AudioPolicyInterfaceImpl.cpp",
        "AudioPolicyService.cpp",
        "AudioRecordClient.cpp",
        "CaptureStateNotifier.cpp",
        "Spatializer.cpp",
        "SpatializerPoseController.cpp",
    ],

    include_dirs: [
        "frameworks/av/services/audioflinger",
    ],

    static_libs: [
        "framework-permission-aidl-cpp",
    ],

    header_libs: [
        "libaudiohal_headers",
        "libaudiopolicycommon",
        "libaudiopolicyengine_interface_headers",
        "libaudiopolicymanager_interface_headers",
        "libaudioutils_headers",
    ],

    cflags: [
        "-Wall",
        "-Werror",
        "-Wthread-safety",
        "-fvisibility=hidden",
    ],

    export_shared_lib_headers: [
        "framework-permission-aidl-cpp",
        "libactivitymanager_aidl",
        "libaudiousecasevalidation",
        "libheadtracking",
        "libheadtracking-binding",
        "libsensorprivacy",
    ],
}<|MERGE_RESOLUTION|>--- conflicted
+++ resolved
@@ -12,6 +12,7 @@
     name: "libaudiopolicyservice_dependencies",
 
     shared_libs: [
+        "android.media.audiopolicy-aconfig-cc",
         "audioclient-types-aidl-cpp",
         "audioflinger-aidl-cpp",
         "audiopolicy-aidl-cpp",
@@ -52,10 +53,7 @@
 
     static_libs: [
         "libaudiopolicycomponents",
-<<<<<<< HEAD
         "libeffectsconfig",
-=======
->>>>>>> 38b856f7
     ],
 }
 
@@ -109,4 +107,10 @@
         "libheadtracking-binding",
         "libsensorprivacy",
     ],
+}
+
+cc_library_headers {
+    name: "libaudiopolicyservice_headers",
+    host_supported: true,
+    export_include_dirs: ["."],
 }