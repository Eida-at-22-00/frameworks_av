// service library
<<<<<<< HEAD
package {
    default_applicable_licenses: [
        "frameworks_av_services_mediatranscoding_license",
    ],
}

// Added automatically by a large-scale-change
// See: http://go/android-license-faq
license {
    name: "frameworks_av_services_mediatranscoding_license",
    visibility: [":__subpackages__"],
    license_kinds: [
        "SPDX-license-identifier-Apache-2.0",
    ],
    license_text: [
        "NOTICE",
    ],
}

=======
>>>>>>> 5739fff7
cc_library {
    name: "libmediatranscodingservice",

    srcs: [
        "MediaTranscodingService.cpp",
        "SimulatedTranscoder.cpp",
    ],

    min_sdk_version: "29",
    apex_available: [
        "com.android.media",
        "test_com.android.media",
    ],

    shared_libs: [
        "libandroid#31",
        "libbase",
        "libbinder_ndk",
        "libcutils",
        "liblog",
        "libmediatranscoding",
        "libutils",
    ],

    export_shared_lib_headers: [
        "libmediatranscoding",
    ],

    static_libs: [
        "mediatranscoding_aidl_interface-ndk_platform",
    ],

    cflags: [
        "-Werror",
        "-Wall",
    ],
}

cc_binary {
    name: "mediatranscoding",

    srcs: [
        "main_mediatranscodingservice.cpp",
    ],

    shared_libs: [
        "libbase",
        "libbinder_ndk",
        "libutils",
        "liblog",
        "libbase",
        "libmediatranscoding",
        "libmediatranscodingservice",
    ],

    min_sdk_version: "29",
    apex_available: [
        "com.android.media",
        "test_com.android.media",
    ],

    static_libs: [
        "mediatranscoding_aidl_interface-ndk_platform",
    ],

    cflags: [
        "-Werror",
        "-Wall",
    ],
}<|MERGE_RESOLUTION|>--- conflicted
+++ resolved
@@ -1,26 +1,4 @@
 // service library
-<<<<<<< HEAD
-package {
-    default_applicable_licenses: [
-        "frameworks_av_services_mediatranscoding_license",
-    ],
-}
-
-// Added automatically by a large-scale-change
-// See: http://go/android-license-faq
-license {
-    name: "frameworks_av_services_mediatranscoding_license",
-    visibility: [":__subpackages__"],
-    license_kinds: [
-        "SPDX-license-identifier-Apache-2.0",
-    ],
-    license_text: [
-        "NOTICE",
-    ],
-}
-
-=======
->>>>>>> 5739fff7
 cc_library {
     name: "libmediatranscodingservice",
 
