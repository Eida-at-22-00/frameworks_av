--- conflicted
+++ resolved
@@ -30,11 +30,7 @@
 
     // Define granularity of wakeup to prevent delayed events if
     // device is suspended.
-<<<<<<< HEAD
-    static constexpr auto kWakeupInterval = std::chrono::minutes(15);
-=======
     static constexpr auto kWakeupInterval = std::chrono::minutes(3);
->>>>>>> df586fa6
 public:
     TimedAction() : mThread{[this](){threadLoop();}} {}
 
